// Copyright (C) 2016 The Android Open Source Project
//
// Licensed under the Apache License, Version 2.0 (the "License");
// you may not use this file except in compliance with the License.
// You may obtain a copy of the License at
//
//      http://www.apache.org/licenses/LICENSE-2.0
//
// Unless required by applicable law or agreed to in writing, software
// distributed under the License is distributed on an "AS IS" BASIS,
// WITHOUT WARRANTIES OR CONDITIONS OF ANY KIND, either express or implied.
// See the License for the specific language governing permissions and
// limitations under the License.

// Build the master framework library.

// READ ME: ########################################################
//
// When updating this list of aidl files, consider if that aidl is
// part of the SDK API.  If it is, also add it to the list in Android.mk
// that is preprocessed and distributed with the SDK.  This list should
// not contain any aidl files for parcelables, but the one below should
// if you intend for 3rd parties to be able to send those objects
// across process boundaries.
//
// READ ME: ########################################################

java_library {
    name: "framework",

    srcs: [
        // From build/make/core/pathmap.mk FRAMEWORK_BASE_SUBDIRS
        "core/java/**/*.java",
        "graphics/java/**/*.java",
        "location/java/**/*.java",
        "lowpan/java/**/*.java",
        "media/java/**/*.java",
        "media/mca/effect/java/**/*.java",
        "media/mca/filterfw/java/**/*.java",
        "media/mca/filterpacks/java/**/*.java",
        "drm/java/**/*.java",
        "opengl/java/**/*.java",
        "sax/java/**/*.java",
        "telecomm/java/**/*.java",
        "telephony/java/**/*.java",
        "wifi/java/**/*.java",
        "keystore/java/**/*.java",
        "rs/java/**/*.java",

        ":framework-javastream-protos",

        "core/java/android/accessibilityservice/IAccessibilityServiceConnection.aidl",
        "core/java/android/accessibilityservice/IAccessibilityServiceClient.aidl",
        "core/java/android/accounts/IAccountManager.aidl",
        "core/java/android/accounts/IAccountManagerResponse.aidl",
        "core/java/android/accounts/IAccountAuthenticator.aidl",
        "core/java/android/accounts/IAccountAuthenticatorResponse.aidl",
        "core/java/android/app/IActivityController.aidl",
        "core/java/android/app/IActivityManager.aidl",
        "core/java/android/app/IActivityPendingResult.aidl",
        "core/java/android/app/IAlarmCompleteListener.aidl",
        "core/java/android/app/IAlarmListener.aidl",
        "core/java/android/app/IAlarmManager.aidl",
        "core/java/android/app/IAppTask.aidl",
        "core/java/android/app/IApplicationThread.aidl",
        "core/java/android/app/IAssistDataReceiver.aidl",
        "core/java/android/app/ITaskStackListener.aidl",
        "core/java/android/app/IBackupAgent.aidl",
        "core/java/android/app/IEphemeralResolver.aidl",
        "core/java/android/app/IInputForwarder.aidl",
        "core/java/android/app/IInstantAppResolver.aidl",
        "core/java/android/app/IInstrumentationWatcher.aidl",
        "core/java/android/app/INotificationManager.aidl",
        "core/java/android/app/IProcessObserver.aidl",
        "core/java/android/app/ISearchManager.aidl",
        "core/java/android/app/ISearchManagerCallback.aidl",
        "core/java/android/app/IServiceConnection.aidl",
        "core/java/android/app/IStopUserCallback.aidl",
        "core/java/android/app/job/IJobCallback.aidl",
        "core/java/android/app/job/IJobScheduler.aidl",
        "core/java/android/app/job/IJobService.aidl",
        "core/java/android/app/ITransientNotification.aidl",
        "core/java/android/app/IUidObserver.aidl",
        "core/java/android/app/IUiAutomationConnection.aidl",
        "core/java/android/app/IUiModeManager.aidl",
        "core/java/android/app/IUserSwitchObserver.aidl",
        "core/java/android/app/IWallpaperManager.aidl",
        "core/java/android/app/IWallpaperManagerCallback.aidl",
        "core/java/android/app/admin/IDeviceAdminService.aidl",
        "core/java/android/app/admin/IDevicePolicyManager.aidl",
        "core/java/android/app/trust/IStrongAuthTracker.aidl",
        "core/java/android/app/trust/ITrustManager.aidl",
        "core/java/android/app/trust/ITrustListener.aidl",
        "core/java/android/app/backup/IBackupManager.aidl",
        "core/java/android/app/backup/IBackupObserver.aidl",
        "core/java/android/app/backup/IBackupManagerMonitor.aidl",
        "core/java/android/app/backup/IFullBackupRestoreObserver.aidl",
        "core/java/android/app/backup/IRestoreObserver.aidl",
        "core/java/android/app/backup/IRestoreSession.aidl",
        "core/java/android/app/backup/ISelectBackupTransportCallback.aidl",
        "core/java/android/app/slice/ISliceManager.aidl",
        "core/java/android/app/slice/ISliceListener.aidl",
        "core/java/android/app/timezone/ICallback.aidl",
        "core/java/android/app/timezone/IRulesManager.aidl",
        "core/java/android/app/usage/ICacheQuotaService.aidl",
        "core/java/android/app/usage/IStorageStatsManager.aidl",
        "core/java/android/app/usage/IUsageStatsManager.aidl",
        ":libbluetooth-binder-aidl",
        "core/java/android/content/IClipboard.aidl",
        "core/java/android/content/IContentService.aidl",
        "core/java/android/content/IIntentReceiver.aidl",
        "core/java/android/content/IIntentSender.aidl",
        "core/java/android/content/IOnPrimaryClipChangedListener.aidl",
        "core/java/android/content/IRestrictionsManager.aidl",
        "core/java/android/content/ISyncAdapter.aidl",
        "core/java/android/content/ISyncAdapterUnsyncableAccountCallback.aidl",
        "core/java/android/content/ISyncContext.aidl",
        "core/java/android/content/ISyncServiceAdapter.aidl",
        "core/java/android/content/ISyncStatusObserver.aidl",
        "core/java/android/content/om/IOverlayManager.aidl",
        "core/java/android/content/pm/ICrossProfileApps.aidl",
        "core/java/android/content/pm/IDexModuleRegisterCallback.aidl",
        "core/java/android/content/pm/ILauncherApps.aidl",
        "core/java/android/content/pm/IOnAppsChangedListener.aidl",
        "core/java/android/content/pm/IOnPermissionsChangeListener.aidl",
        "core/java/android/content/pm/IOtaDexopt.aidl",
        "core/java/android/content/pm/IPackageDataObserver.aidl",
        "core/java/android/content/pm/IPackageDeleteObserver.aidl",
        "core/java/android/content/pm/IPackageDeleteObserver2.aidl",
        "core/java/android/content/pm/IPackageInstallObserver2.aidl",
        "core/java/android/content/pm/IPackageInstaller.aidl",
        "core/java/android/content/pm/IPackageInstallerCallback.aidl",
        "core/java/android/content/pm/IPackageInstallerSession.aidl",
        "core/java/android/content/pm/IPackageManager.aidl",
        ":libbinder_aidl",
        "core/java/android/content/pm/IPackageMoveObserver.aidl",
        "core/java/android/content/pm/IPackageStatsObserver.aidl",
        "core/java/android/content/pm/IPinItemRequest.aidl",
        "core/java/android/content/pm/IShortcutService.aidl",
        "core/java/android/content/pm/dex/IArtManager.aidl",
        "core/java/android/content/pm/dex/ISnapshotRuntimeProfileCallback.aidl",
        "core/java/android/content/pm/permission/IRuntimePermissionPresenter.aidl",
        "core/java/android/database/IContentObserver.aidl",
        ":libcamera_client_aidl",
        ":libcamera_client_framework_aidl",
        "core/java/android/hardware/IConsumerIrService.aidl",
        "core/java/android/hardware/ISerialManager.aidl",
        "core/java/android/hardware/biometrics/IBiometricPromptReceiver.aidl",
        "core/java/android/hardware/display/IDisplayManager.aidl",
        "core/java/android/hardware/display/IDisplayManagerCallback.aidl",
        "core/java/android/hardware/display/IVirtualDisplayCallback.aidl",
        "core/java/android/hardware/fingerprint/IFingerprintClientActiveCallback.aidl",
        "core/java/android/hardware/fingerprint/IFingerprintService.aidl",
        "core/java/android/hardware/fingerprint/IFingerprintServiceLockoutResetCallback.aidl",
        "core/java/android/hardware/fingerprint/IFingerprintServiceReceiver.aidl",
        "core/java/android/hardware/hdmi/IHdmiControlCallback.aidl",
        "core/java/android/hardware/hdmi/IHdmiControlService.aidl",
        "core/java/android/hardware/hdmi/IHdmiDeviceEventListener.aidl",
        "core/java/android/hardware/hdmi/IHdmiHotplugEventListener.aidl",
        "core/java/android/hardware/hdmi/IHdmiInputChangeListener.aidl",
        "core/java/android/hardware/hdmi/IHdmiMhlVendorCommandListener.aidl",
        "core/java/android/hardware/hdmi/IHdmiRecordListener.aidl",
        "core/java/android/hardware/hdmi/IHdmiSystemAudioModeChangeListener.aidl",
        "core/java/android/hardware/hdmi/IHdmiVendorCommandListener.aidl",
        "core/java/android/hardware/input/IInputManager.aidl",
        "core/java/android/hardware/input/IInputDevicesChangedListener.aidl",
        "core/java/android/hardware/input/ITabletModeChangedListener.aidl",
        "core/java/android/hardware/location/IActivityRecognitionHardware.aidl",
        "core/java/android/hardware/location/IActivityRecognitionHardwareClient.aidl",
        "core/java/android/hardware/location/IActivityRecognitionHardwareSink.aidl",
        "core/java/android/hardware/location/IActivityRecognitionHardwareWatcher.aidl",
        "core/java/android/hardware/location/IGeofenceHardware.aidl",
        "core/java/android/hardware/location/IGeofenceHardwareCallback.aidl",
        "core/java/android/hardware/location/IGeofenceHardwareMonitorCallback.aidl",
        "core/java/android/hardware/location/IContextHubCallback.aidl",
        "core/java/android/hardware/location/IContextHubClient.aidl",
        "core/java/android/hardware/location/IContextHubClientCallback.aidl",
        "core/java/android/hardware/location/IContextHubService.aidl",
        "core/java/android/hardware/location/IContextHubTransactionCallback.aidl",
        "core/java/android/hardware/radio/IAnnouncementListener.aidl",
        "core/java/android/hardware/radio/ICloseHandle.aidl",
        "core/java/android/hardware/radio/IRadioService.aidl",
        "core/java/android/hardware/radio/ITuner.aidl",
        "core/java/android/hardware/radio/ITunerCallback.aidl",
        "core/java/android/hardware/soundtrigger/IRecognitionStatusCallback.aidl",
        "core/java/android/hardware/usb/IUsbManager.aidl",
        "core/java/android/net/ICaptivePortal.aidl",
        "core/java/android/net/IConnectivityManager.aidl",
        "core/java/android/net/IIpConnectivityMetrics.aidl",
        "core/java/android/net/IEthernetManager.aidl",
        "core/java/android/net/IEthernetServiceListener.aidl",
        "core/java/android/net/INetdEventCallback.aidl",
        "core/java/android/net/IIpSecService.aidl",
        "core/java/android/net/INetworkManagementEventObserver.aidl",
        "core/java/android/net/INetworkPolicyListener.aidl",
        "core/java/android/net/INetworkPolicyManager.aidl",
        "core/java/android/net/INetworkRecommendationProvider.aidl",
        "core/java/android/net/INetworkScoreCache.aidl",
        "core/java/android/net/INetworkScoreService.aidl",
        "core/java/android/net/INetworkStatsService.aidl",
        "core/java/android/net/INetworkStatsSession.aidl",
        "core/java/android/net/ITetheringStatsProvider.aidl",
        "core/java/android/net/nsd/INsdManager.aidl",
        "core/java/android/nfc/IAppCallback.aidl",
        "core/java/android/nfc/INfcAdapter.aidl",
        "core/java/android/nfc/INfcAdapterExtras.aidl",
        "core/java/android/nfc/INfcTag.aidl",
        "core/java/android/nfc/INfcCardEmulation.aidl",
        "core/java/android/nfc/INfcFCardEmulation.aidl",
        "core/java/android/nfc/INfcUnlockHandler.aidl",
        "core/java/android/nfc/INfcDta.aidl",
        "core/java/android/nfc/ITagRemovedCallback.aidl",
        "core/java/android/se/omapi/ISecureElementService.aidl",
        "core/java/android/se/omapi/ISecureElementListener.aidl",
        "core/java/android/se/omapi/ISecureElementChannel.aidl",
        "core/java/android/se/omapi/ISecureElementReader.aidl",
        "core/java/android/se/omapi/ISecureElementSession.aidl",
        "core/java/android/os/IBatteryPropertiesListener.aidl",
        "core/java/android/os/IBatteryPropertiesRegistrar.aidl",
        "core/java/android/os/ICancellationSignal.aidl",
        "core/java/android/os/IDeviceIdentifiersPolicyService.aidl",
        "core/java/android/os/IDeviceIdleController.aidl",
        "core/java/android/os/IHardwarePropertiesManager.aidl",
        "core/java/android/os/IIncidentManager.aidl",
        "core/java/android/os/IIncidentReportStatusListener.aidl",
        "core/java/android/os/IMaintenanceActivityListener.aidl",
        "core/java/android/os/IMessenger.aidl",
        "core/java/android/os/INetworkActivityListener.aidl",
        "core/java/android/os/INetworkManagementService.aidl",
        "core/java/android/os/IPermissionController.aidl",
        "core/java/android/os/IProcessInfoService.aidl",
        "core/java/android/os/IProgressListener.aidl",
        "core/java/android/os/IPowerManager.aidl",
        "core/java/android/os/IRecoverySystem.aidl",
        "core/java/android/os/IRecoverySystemProgressListener.aidl",
        "core/java/android/os/IRemoteCallback.aidl",
        "core/java/android/os/ISchedulingPolicyService.aidl",
        "core/java/android/os/IStatsCompanionService.aidl",
        "core/java/android/os/IStatsManager.aidl",
        "core/java/android/os/ISystemUpdateManager.aidl",
        "core/java/android/os/IThermalEventListener.aidl",
        "core/java/android/os/IThermalService.aidl",
        "core/java/android/os/IUpdateLock.aidl",
        "core/java/android/os/IUserManager.aidl",
        "core/java/android/os/IVibratorService.aidl",
        "core/java/android/os/storage/IStorageManager.aidl",
        "core/java/android/os/storage/IStorageEventListener.aidl",
        "core/java/android/os/storage/IStorageShutdownObserver.aidl",
        "core/java/android/os/storage/IObbActionListener.aidl",
        ":keystore_aidl",
        "core/java/android/security/keymaster/IKeyAttestationApplicationIdProvider.aidl",
        "core/java/android/service/autofill/IAutoFillService.aidl",
        "core/java/android/service/autofill/IAutofillFieldClassificationService.aidl",
        "core/java/android/service/autofill/IFillCallback.aidl",
        "core/java/android/service/autofill/ISaveCallback.aidl",
        "core/java/android/service/carrier/ICarrierService.aidl",
        "core/java/android/service/carrier/ICarrierMessagingCallback.aidl",
        "core/java/android/service/carrier/ICarrierMessagingService.aidl",
        "core/java/android/service/euicc/IDeleteSubscriptionCallback.aidl",
        "core/java/android/service/euicc/IDownloadSubscriptionCallback.aidl",
        "core/java/android/service/euicc/IEraseSubscriptionsCallback.aidl",
        "core/java/android/service/euicc/IEuiccService.aidl",
        "core/java/android/service/euicc/IGetDefaultDownloadableSubscriptionListCallback.aidl",
        "core/java/android/service/euicc/IGetDownloadableSubscriptionMetadataCallback.aidl",
        "core/java/android/service/euicc/IGetEidCallback.aidl",
        "core/java/android/service/euicc/IGetEuiccInfoCallback.aidl",
        "core/java/android/service/euicc/IGetEuiccProfileInfoListCallback.aidl",
        "core/java/android/service/euicc/IGetOtaStatusCallback.aidl",
        "core/java/android/service/euicc/IOtaStatusChangedCallback.aidl",
        "core/java/android/service/euicc/IRetainSubscriptionsForFactoryResetCallback.aidl",
        "core/java/android/service/euicc/ISwitchToSubscriptionCallback.aidl",
        "core/java/android/service/euicc/IUpdateSubscriptionNicknameCallback.aidl",
        "core/java/android/service/gatekeeper/IGateKeeperService.aidl",
        "core/java/android/service/notification/INotificationListener.aidl",
        "core/java/android/service/notification/IStatusBarNotificationHolder.aidl",
        "core/java/android/service/notification/IConditionListener.aidl",
        "core/java/android/service/notification/IConditionProvider.aidl",
        "core/java/android/service/settings/suggestions/ISuggestionService.aidl",
        "core/java/android/service/vr/IPersistentVrStateCallbacks.aidl",
        "core/java/android/service/vr/IVrListener.aidl",
        "core/java/android/service/vr/IVrManager.aidl",
        "core/java/android/service/vr/IVrStateCallbacks.aidl",
        "core/java/android/print/ILayoutResultCallback.aidl",
        "core/java/android/print/IPrinterDiscoveryObserver.aidl",
        "core/java/android/print/IPrintDocumentAdapter.aidl",
        "core/java/android/print/IPrintDocumentAdapterObserver.aidl",
        "core/java/android/print/IPrintJobStateChangeListener.aidl",
        "core/java/android/print/IPrintServicesChangeListener.aidl",
        "core/java/android/printservice/recommendation/IRecommendationsChangeListener.aidl",
        "core/java/android/print/IPrintManager.aidl",
        "core/java/android/print/IPrintSpooler.aidl",
        "core/java/android/print/IPrintSpoolerCallbacks.aidl",
        "core/java/android/print/IPrintSpoolerClient.aidl",
        "core/java/android/printservice/recommendation/IRecommendationServiceCallbacks.aidl",
        "core/java/android/printservice/recommendation/IRecommendationService.aidl",
        "core/java/android/print/IWriteResultCallback.aidl",
        "core/java/android/printservice/IPrintService.aidl",
        "core/java/android/printservice/IPrintServiceClient.aidl",
        "core/java/android/companion/ICompanionDeviceManager.aidl",
        "core/java/android/companion/ICompanionDeviceDiscoveryService.aidl",
        "core/java/android/companion/ICompanionDeviceDiscoveryServiceCallback.aidl",
        "core/java/android/companion/IFindDeviceCallback.aidl",
        "core/java/android/service/dreams/IDreamManager.aidl",
        "core/java/android/service/dreams/IDreamService.aidl",
        "core/java/android/service/oemlock/IOemLockService.aidl",
        "core/java/android/service/persistentdata/IPersistentDataBlockService.aidl",
        "core/java/android/service/trust/ITrustAgentService.aidl",
        "core/java/android/service/trust/ITrustAgentServiceCallback.aidl",
        "core/java/android/service/voice/IVoiceInteractionService.aidl",
        "core/java/android/service/voice/IVoiceInteractionSession.aidl",
        "core/java/android/service/voice/IVoiceInteractionSessionService.aidl",
        "core/java/android/service/wallpaper/IWallpaperConnection.aidl",
        "core/java/android/service/wallpaper/IWallpaperEngine.aidl",
        "core/java/android/service/wallpaper/IWallpaperService.aidl",
        "core/java/android/service/chooser/IChooserTargetService.aidl",
        "core/java/android/service/chooser/IChooserTargetResult.aidl",
        "core/java/android/service/resolver/IResolverRankerService.aidl",
        "core/java/android/service/resolver/IResolverRankerResult.aidl",
        "core/java/android/service/textclassifier/ITextClassificationCallback.aidl",
        "core/java/android/service/textclassifier/ITextClassifierService.aidl",
        "core/java/android/service/textclassifier/ITextLinksCallback.aidl",
        "core/java/android/service/textclassifier/ITextSelectionCallback.aidl",
        "core/java/android/view/accessibility/IAccessibilityInteractionConnection.aidl",
        "core/java/android/view/accessibility/IAccessibilityInteractionConnectionCallback.aidl",
        "core/java/android/view/accessibility/IAccessibilityManager.aidl",
        "core/java/android/view/accessibility/IAccessibilityManagerClient.aidl",
        "core/java/android/view/autofill/IAutoFillManager.aidl",
        "core/java/android/view/autofill/IAutoFillManagerClient.aidl",
        "core/java/android/view/autofill/IAutofillWindowPresenter.aidl",
        "core/java/android/view/IApplicationToken.aidl",
        "core/java/android/view/IAppTransitionAnimationSpecsFuture.aidl",
        "core/java/android/view/IDockedStackListener.aidl",
        "core/java/android/view/IGraphicsStats.aidl",
        "core/java/android/view/IGraphicsStatsCallback.aidl",
        "core/java/android/view/IInputFilter.aidl",
        "core/java/android/view/IInputFilterHost.aidl",
        "core/java/android/view/IOnKeyguardExitResult.aidl",
        "core/java/android/view/IPinnedStackController.aidl",
        "core/java/android/view/IPinnedStackListener.aidl",
        "core/java/android/view/IRemoteAnimationRunner.aidl",
        "core/java/android/view/IRecentsAnimationController.aidl",
        "core/java/android/view/IRecentsAnimationRunner.aidl",
        "core/java/android/view/IRemoteAnimationFinishedCallback.aidl",
        "core/java/android/view/IRotationWatcher.aidl",
        "core/java/android/view/IWallpaperVisibilityListener.aidl",
        "core/java/android/view/IWindow.aidl",
        "core/java/android/view/IWindowFocusObserver.aidl",
        "core/java/android/view/IWindowId.aidl",
        "core/java/android/view/IWindowManager.aidl",
        "core/java/android/view/IWindowSession.aidl",
        "core/java/android/view/IWindowSessionCallback.aidl",
        "core/java/android/webkit/IWebViewUpdateService.aidl",
        "core/java/android/speech/IRecognitionListener.aidl",
        "core/java/android/speech/IRecognitionService.aidl",
        "core/java/android/speech/tts/ITextToSpeechCallback.aidl",
        "core/java/android/speech/tts/ITextToSpeechService.aidl",
        "core/java/com/android/internal/app/IAppOpsActiveCallback.aidl",
        "core/java/com/android/internal/app/IAppOpsCallback.aidl",
        "core/java/com/android/internal/app/IAppOpsService.aidl",
        "core/java/com/android/internal/app/IBatteryStats.aidl",
        "core/java/com/android/internal/app/ISoundTriggerService.aidl",
        "core/java/com/android/internal/app/IVoiceInteractionManagerService.aidl",
        "core/java/com/android/internal/app/IVoiceInteractionSessionListener.aidl",
        "core/java/com/android/internal/app/IVoiceInteractionSessionShowCallback.aidl",
        "core/java/com/android/internal/app/IVoiceInteractor.aidl",
        "core/java/com/android/internal/app/IVoiceInteractorCallback.aidl",
        "core/java/com/android/internal/app/IVoiceInteractorRequest.aidl",
        "core/java/com/android/internal/app/IMediaContainerService.aidl",
        "core/java/com/android/internal/app/procstats/IProcessStats.aidl",
        "core/java/com/android/internal/appwidget/IAppWidgetService.aidl",
        "core/java/com/android/internal/appwidget/IAppWidgetHost.aidl",
        "core/java/com/android/internal/backup/IBackupTransport.aidl",
        "core/java/com/android/internal/backup/IObbBackupService.aidl",
        "core/java/com/android/internal/inputmethod/IInputContentUriToken.aidl",
        "core/java/com/android/internal/net/INetworkWatchlistManager.aidl",
        "core/java/com/android/internal/policy/IKeyguardDrawnCallback.aidl",
        "core/java/com/android/internal/policy/IKeyguardDismissCallback.aidl",
        "core/java/com/android/internal/policy/IKeyguardExitCallback.aidl",
        "core/java/com/android/internal/policy/IKeyguardService.aidl",
        "core/java/com/android/internal/policy/IKeyguardStateCallback.aidl",
        "core/java/com/android/internal/policy/IShortcutService.aidl",
        "core/java/com/android/internal/os/IDropBoxManagerService.aidl",
        "core/java/com/android/internal/os/IParcelFileDescriptorFactory.aidl",
        "core/java/com/android/internal/os/IResultReceiver.aidl",
        "core/java/com/android/internal/os/IShellCallback.aidl",
        "core/java/com/android/internal/statusbar/IStatusBar.aidl",
        "core/java/com/android/internal/statusbar/IStatusBarService.aidl",
        "core/java/com/android/internal/textservice/ISpellCheckerService.aidl",
        "core/java/com/android/internal/textservice/ISpellCheckerServiceCallback.aidl",
        "core/java/com/android/internal/textservice/ISpellCheckerSession.aidl",
        "core/java/com/android/internal/textservice/ISpellCheckerSessionListener.aidl",
        "core/java/com/android/internal/textservice/ITextServicesManager.aidl",
        "core/java/com/android/internal/textservice/ITextServicesSessionListener.aidl",
        "core/java/com/android/internal/view/IDragAndDropPermissions.aidl",
        "core/java/com/android/internal/view/IInputContext.aidl",
        "core/java/com/android/internal/view/IInputContextCallback.aidl",
        "core/java/com/android/internal/view/IInputMethod.aidl",
        "core/java/com/android/internal/view/IInputMethodClient.aidl",
        "core/java/com/android/internal/view/IInputMethodManager.aidl",
        "core/java/com/android/internal/view/IInputMethodSession.aidl",
        "core/java/com/android/internal/view/IInputSessionCallback.aidl",
        "core/java/com/android/internal/widget/ICheckCredentialProgressCallback.aidl",
        "core/java/com/android/internal/widget/ILockSettings.aidl",
        "core/java/com/android/internal/widget/IRemoteViewsFactory.aidl",
        "keystore/java/android/security/IKeyChainAliasCallback.aidl",
        "keystore/java/android/security/IKeyChainService.aidl",
        "location/java/android/location/IBatchedLocationCallback.aidl",
        "location/java/android/location/ICountryDetector.aidl",
        "location/java/android/location/ICountryListener.aidl",
        "location/java/android/location/IGeocodeProvider.aidl",
        "location/java/android/location/IGeofenceProvider.aidl",
        "location/java/android/location/IGnssStatusListener.aidl",
        "location/java/android/location/IGnssStatusProvider.aidl",
        "location/java/android/location/IGnssMeasurementsListener.aidl",
        "location/java/android/location/IGnssNavigationMessageListener.aidl",
        "location/java/android/location/ILocationListener.aidl",
        "location/java/android/location/ILocationManager.aidl",
        "location/java/android/location/IFusedGeofenceHardware.aidl",
        "location/java/android/location/IGpsGeofenceHardware.aidl",
        "location/java/android/location/INetInitiatedListener.aidl",
        "location/java/com/android/internal/location/ILocationProvider.aidl",
        "media/java/android/media/IAudioFocusDispatcher.aidl",
        "media/java/android/media/IAudioRoutesObserver.aidl",
        "media/java/android/media/IAudioService.aidl",
        "media/java/android/media/IAudioServerStateDispatcher.aidl",
        "media/java/android/media/IMediaHTTPConnection.aidl",
        "media/java/android/media/IMediaHTTPService.aidl",
        "media/java/android/media/IMediaResourceMonitor.aidl",
        "media/java/android/media/IMediaRouterClient.aidl",
        "media/java/android/media/IMediaRouterService.aidl",
        "media/java/android/media/IMediaScannerListener.aidl",
        "media/java/android/media/IMediaScannerService.aidl",
        "media/java/android/media/IPlaybackConfigDispatcher.aidl",
        "media/java/android/media/ISessionTokensListener.aidl",
        ":libaudioclient_aidl",
        "media/java/android/media/IRecordingConfigDispatcher.aidl",
        "media/java/android/media/IRemoteDisplayCallback.aidl",
        "media/java/android/media/IRemoteDisplayProvider.aidl",
        "media/java/android/media/IRemoteVolumeController.aidl",
        "media/java/android/media/IRemoteVolumeObserver.aidl",
        "media/java/android/media/IRingtonePlayer.aidl",
        "media/java/android/media/IVolumeController.aidl",
        "media/java/android/media/audiopolicy/IAudioPolicyCallback.aidl",
        "media/java/android/media/midi/IBluetoothMidiService.aidl",
        "media/java/android/media/midi/IMidiDeviceListener.aidl",
        "media/java/android/media/midi/IMidiDeviceOpenCallback.aidl",
        "media/java/android/media/midi/IMidiDeviceServer.aidl",
        "media/java/android/media/midi/IMidiManager.aidl",
        "media/java/android/media/projection/IMediaProjection.aidl",
        "media/java/android/media/projection/IMediaProjectionCallback.aidl",
        "media/java/android/media/projection/IMediaProjectionManager.aidl",
        "media/java/android/media/projection/IMediaProjectionWatcherCallback.aidl",
        "media/java/android/media/session/IActiveSessionsListener.aidl",
        "media/java/android/media/session/ICallback.aidl",
        "media/java/android/media/session/IOnMediaKeyListener.aidl",
        "media/java/android/media/session/IOnVolumeKeyLongPressListener.aidl",
        "media/java/android/media/session/ISession.aidl",
        "media/java/android/media/session/ISessionCallback.aidl",
        "media/java/android/media/session/ISessionController.aidl",
        "media/java/android/media/session/ISessionControllerCallback.aidl",
        "media/java/android/media/session/ISessionManager.aidl",
        "media/java/android/media/soundtrigger/ISoundTriggerDetectionService.aidl",
        "media/java/android/media/soundtrigger/ISoundTriggerDetectionServiceClient.aidl",
        "media/java/android/media/tv/ITvInputClient.aidl",
        "media/java/android/media/tv/ITvInputHardware.aidl",
        "media/java/android/media/tv/ITvInputHardwareCallback.aidl",
        "media/java/android/media/tv/ITvInputManager.aidl",
        "media/java/android/media/tv/ITvInputManagerCallback.aidl",
        "media/java/android/media/tv/ITvInputService.aidl",
        "media/java/android/media/tv/ITvInputServiceCallback.aidl",
        "media/java/android/media/tv/ITvInputSession.aidl",
        "media/java/android/media/tv/ITvInputSessionCallback.aidl",
        "media/java/android/media/tv/ITvRemoteProvider.aidl",
        "media/java/android/media/tv/ITvRemoteServiceInput.aidl",
        "media/java/android/service/media/IMediaBrowserService.aidl",
        "media/java/android/service/media/IMediaBrowserServiceCallbacks.aidl",
        "telecomm/java/com/android/internal/telecom/ICallScreeningAdapter.aidl",
        "telecomm/java/com/android/internal/telecom/ICallScreeningService.aidl",
        "telecomm/java/com/android/internal/telecom/IVideoCallback.aidl",
        "telecomm/java/com/android/internal/telecom/IVideoProvider.aidl",
        "telecomm/java/com/android/internal/telecom/IConnectionService.aidl",
        "telecomm/java/com/android/internal/telecom/IConnectionServiceAdapter.aidl",
        "telecomm/java/com/android/internal/telecom/IInCallAdapter.aidl",
        "telecomm/java/com/android/internal/telecom/IInCallService.aidl",
        "telecomm/java/com/android/internal/telecom/ITelecomService.aidl",
        "telecomm/java/com/android/internal/telecom/RemoteServiceCallback.aidl",
        "telephony/java/android/telephony/data/IDataService.aidl",
        "telephony/java/android/telephony/data/IDataServiceCallback.aidl",
        "telephony/java/android/telephony/ims/aidl/IImsCallSessionListener.aidl",
        "telephony/java/android/telephony/ims/aidl/IImsCapabilityCallback.aidl",
        "telephony/java/android/telephony/ims/aidl/IImsConfig.aidl",
        "telephony/java/android/telephony/ims/aidl/IImsConfigCallback.aidl",
        "telephony/java/android/telephony/ims/aidl/IImsMmTelFeature.aidl",
        "telephony/java/android/telephony/ims/aidl/IImsMmTelListener.aidl",
        "telephony/java/android/telephony/ims/aidl/IImsRegistration.aidl",
        "telephony/java/android/telephony/ims/aidl/IImsRegistrationCallback.aidl",
        "telephony/java/android/telephony/ims/aidl/IImsRcsFeature.aidl",
        "telephony/java/android/telephony/ims/aidl/IImsServiceController.aidl",
        "telephony/java/android/telephony/ims/aidl/IImsServiceControllerListener.aidl",
        "telephony/java/android/telephony/ims/aidl/IImsSmsListener.aidl",
        "telephony/java/android/telephony/mbms/IMbmsDownloadSessionCallback.aidl",
        "telephony/java/android/telephony/mbms/IMbmsStreamingSessionCallback.aidl",
        "telephony/java/android/telephony/mbms/IDownloadStatusListener.aidl",
        "telephony/java/android/telephony/mbms/IDownloadProgressListener.aidl",
        "telephony/java/android/telephony/mbms/IStreamingServiceCallback.aidl",
        "telephony/java/android/telephony/mbms/vendor/IMbmsDownloadService.aidl",
        "telephony/java/android/telephony/mbms/vendor/IMbmsStreamingService.aidl",
        "telephony/java/android/telephony/INetworkService.aidl",
        "telephony/java/android/telephony/INetworkServiceCallback.aidl",
        "telephony/java/com/android/ims/internal/IImsCallSession.aidl",
        "telephony/java/com/android/ims/internal/IImsCallSessionListener.aidl",
        "telephony/java/com/android/ims/internal/IImsConfig.aidl",
        "telephony/java/com/android/ims/internal/IImsRegistrationListener.aidl",
        "telephony/java/com/android/ims/internal/IImsEcbm.aidl",
        "telephony/java/com/android/ims/internal/IImsEcbmListener.aidl",
        "telephony/java/com/android/ims/internal/IImsExternalCallStateListener.aidl",
        "telephony/java/com/android/ims/internal/IImsFeatureStatusCallback.aidl",
        "telephony/java/com/android/ims/internal/IImsMMTelFeature.aidl",
        "telephony/java/com/android/ims/internal/IImsMultiEndpoint.aidl",
        "telephony/java/com/android/ims/internal/IImsRcsFeature.aidl",
        "telephony/java/com/android/ims/internal/IImsService.aidl",
        "telephony/java/com/android/ims/internal/IImsServiceController.aidl",
        "telephony/java/com/android/ims/internal/IImsServiceFeatureCallback.aidl",
        "telephony/java/com/android/ims/internal/IImsStreamMediaSession.aidl",
        "telephony/java/com/android/ims/internal/IImsUt.aidl",
        "telephony/java/com/android/ims/internal/IImsUtListener.aidl",
        "telephony/java/com/android/ims/internal/IImsVideoCallCallback.aidl",
        "telephony/java/com/android/ims/internal/IImsVideoCallProvider.aidl",
        "telephony/java/com/android/ims/internal/uce/uceservice/IUceService.aidl",
        "telephony/java/com/android/ims/internal/uce/uceservice/IUceListener.aidl",
        "telephony/java/com/android/ims/internal/uce/options/IOptionsService.aidl",
        "telephony/java/com/android/ims/internal/uce/options/IOptionsListener.aidl",
        "telephony/java/com/android/ims/internal/uce/presence/IPresenceService.aidl",
        "telephony/java/com/android/ims/internal/uce/presence/IPresenceListener.aidl",
        "telephony/java/com/android/ims/ImsConfigListener.aidl",
        "telephony/java/com/android/internal/telephony/IApnSourceService.aidl",
        "telephony/java/com/android/internal/telephony/ICarrierConfigLoader.aidl",
        "telephony/java/com/android/internal/telephony/IMms.aidl",
        "telephony/java/com/android/internal/telephony/IOnSubscriptionsChangedListener.aidl",
        "telephony/java/com/android/internal/telephony/IPhoneStateListener.aidl",
        "telephony/java/com/android/internal/telephony/IPhoneSubInfo.aidl",
        "telephony/java/com/android/internal/telephony/ISms.aidl",
        "telephony/java/com/android/internal/telephony/ISub.aidl",
        "telephony/java/com/android/internal/telephony/ITelephony.aidl",
        "telephony/java/com/android/internal/telephony/ITelephonyRegistry.aidl",
        "telephony/java/com/android/internal/telephony/IWapPushManager.aidl",
        "telephony/java/com/android/internal/telephony/euicc/IAuthenticateServerCallback.aidl",
        "telephony/java/com/android/internal/telephony/euicc/ICancelSessionCallback.aidl",
        "telephony/java/com/android/internal/telephony/euicc/IDeleteProfileCallback.aidl",
        "telephony/java/com/android/internal/telephony/euicc/IDisableProfileCallback.aidl",
        "telephony/java/com/android/internal/telephony/euicc/IEuiccCardController.aidl",
        "telephony/java/com/android/internal/telephony/euicc/IEuiccController.aidl",
        "telephony/java/com/android/internal/telephony/euicc/IGetAllProfilesCallback.aidl",
        "telephony/java/com/android/internal/telephony/euicc/IGetDefaultSmdpAddressCallback.aidl",
        "telephony/java/com/android/internal/telephony/euicc/IGetEuiccChallengeCallback.aidl",
        "telephony/java/com/android/internal/telephony/euicc/IGetEuiccInfo1Callback.aidl",
        "telephony/java/com/android/internal/telephony/euicc/IGetEuiccInfo2Callback.aidl",
        "telephony/java/com/android/internal/telephony/euicc/IGetProfileCallback.aidl",
        "telephony/java/com/android/internal/telephony/euicc/IGetRulesAuthTableCallback.aidl",
        "telephony/java/com/android/internal/telephony/euicc/IGetSmdsAddressCallback.aidl",
        "telephony/java/com/android/internal/telephony/euicc/IListNotificationsCallback.aidl",
        "telephony/java/com/android/internal/telephony/euicc/ILoadBoundProfilePackageCallback.aidl",
        "telephony/java/com/android/internal/telephony/euicc/IPrepareDownloadCallback.aidl",
        "telephony/java/com/android/internal/telephony/euicc/IRemoveNotificationFromListCallback.aidl",
        "telephony/java/com/android/internal/telephony/euicc/IResetMemoryCallback.aidl",
        "telephony/java/com/android/internal/telephony/euicc/IRetrieveNotificationCallback.aidl",
        "telephony/java/com/android/internal/telephony/euicc/IRetrieveNotificationListCallback.aidl",
        "telephony/java/com/android/internal/telephony/euicc/ISetDefaultSmdpAddressCallback.aidl",
        "telephony/java/com/android/internal/telephony/euicc/ISetNicknameCallback.aidl",
        "telephony/java/com/android/internal/telephony/euicc/ISwitchToProfileCallback.aidl",
        "wifi/java/android/net/wifi/ISoftApCallback.aidl",
        "wifi/java/android/net/wifi/IWifiManager.aidl",
        "wifi/java/android/net/wifi/aware/IWifiAwareDiscoverySessionCallback.aidl",
        "wifi/java/android/net/wifi/aware/IWifiAwareEventCallback.aidl",
        "wifi/java/android/net/wifi/aware/IWifiAwareMacAddressProvider.aidl",
        "wifi/java/android/net/wifi/aware/IWifiAwareManager.aidl",
        "wifi/java/android/net/wifi/p2p/IWifiP2pManager.aidl",
        "wifi/java/android/net/wifi/rtt/IRttCallback.aidl",
        "wifi/java/android/net/wifi/rtt/IWifiRttManager.aidl",
        "wifi/java/android/net/wifi/hotspot2/IProvisioningCallback.aidl",
        "wifi/java/android/net/wifi/IWifiScanner.aidl",
        "packages/services/PacProcessor/com/android/net/IProxyService.aidl",
        "packages/services/Proxy/com/android/net/IProxyCallback.aidl",
        "packages/services/Proxy/com/android/net/IProxyPortListener.aidl",
        "core/java/android/service/quicksettings/IQSService.aidl",
        "core/java/android/service/quicksettings/IQSTileService.aidl",

        ":libupdate_engine_aidl",

        ":storaged_aidl",
        ":netd_aidl",
        ":vold_aidl",
        ":installd_aidl",

        "lowpan/java/android/net/lowpan/ILowpanEnergyScanCallback.aidl",
        "lowpan/java/android/net/lowpan/ILowpanNetScanCallback.aidl",
        "lowpan/java/android/net/lowpan/ILowpanInterfaceListener.aidl",
        "lowpan/java/android/net/lowpan/ILowpanInterface.aidl",
        "lowpan/java/android/net/lowpan/ILowpanManagerListener.aidl",
        "lowpan/java/android/net/lowpan/ILowpanManager.aidl",

        "core/java/android/app/admin/SecurityLogTags.logtags",
        "core/java/android/content/EventLogTags.logtags",
        "core/java/android/speech/tts/EventLogTags.logtags",
        "core/java/android/net/EventLogTags.logtags",
        "core/java/android/os/EventLogTags.logtags",
        "core/java/android/webkit/EventLogTags.logtags",
        "core/java/com/android/internal/app/EventLogTags.logtags",
        "core/java/com/android/internal/logging/EventLogTags.logtags",
        "core/java/com/android/server/DropboxLogTags.logtags",
        "core/java/org/chromium/arc/EventLogTags.logtags",

        ":framework-statslog-gen",
    ],

    aidl: {
        export_include_dirs: [
            // From build/make/core/pathmap.mk FRAMEWORK_BASE_SUBDIRS
            "core/java",
            "graphics/java",
            "location/java",
            "lowpan/java",
            "media/java",
            "media/mca/effect/java",
            "media/mca/filterfw/java",
            "media/mca/filterpacks/java",
            "drm/java",
            "opengl/java",
            "sax/java",
            "telecomm/java",
            "telephony/java",
            "wifi/java",
            "keystore/java",
            "rs/java",
        ],

        include_dirs: [
            "system/update_engine/binder_bindings",
            "frameworks/native/aidl/binder",
            "frameworks/av/camera/aidl",
            "frameworks/av/media/libaudioclient/aidl",
            "frameworks/native/aidl/gui",
            "system/core/storaged/binder",
            "system/netd/server/binder",
            "system/vold/binder",
            "system/bt/binder",
            "system/security/keystore/binder",
        ],
    },

    exclude_srcs: [
        // See comment on framework-atb-backward-compatibility module below
        "core/java/android/content/pm/AndroidTestBaseUpdater.java",
        // See comment on framework-oahl-backward-compatibility module below
        "core/java/android/content/pm/OrgApacheHttpLegacyUpdater.java",
    ],

    no_framework_libs: true,
    libs: [
        "conscrypt",
        "okhttp",
        "bouncycastle",
        "ext",
    ],

    static_libs: [
        "framework-protos",
        "android.hidl.base-V1.0-java",
        "android.hardware.cas-V1.0-java",
        "android.hardware.contexthub-V1.0-java",
        "android.hardware.health-V1.0-java-constants",
        "android.hardware.thermal-V1.0-java-constants",
        "android.hardware.tv.input-V1.0-java-constants",
        "android.hardware.usb-V1.0-java-constants",
        "android.hardware.usb-V1.1-java-constants",
        "android.hardware.vibrator-V1.0-java",
        "android.hardware.vibrator-V1.1-java",
        "android.hardware.vibrator-V1.2-java",
        "android.hardware.wifi-V1.0-java-constants",
        "android.hardware.radio-V1.0-java",
        "android.hardware.usb.gadget-V1.0-java",
    ],

    // Loaded with System.loadLibrary by android.view.textclassifier
    required: [
        "libtextclassifier",
        "libmedia2_jni",
    ],

    javac_shard_size: 150,

    dxflags: [
        "--core-library",
        "--multi-dex",
    ],
}

// A temporary build target that is conditionally included on the bootclasspath if
// org.apache.http.legacy library has been removed and which provides support for
// maintaining backwards compatibility for APKs that target pre-P and depend on
// org.apache.http.legacy classes. This is used iff REMOVE_OAHL_FROM_BCP=true is
// specified on the build command line.
java_library {
    name: "framework-oahl-backward-compatibility",
    srcs: [
        "core/java/android/content/pm/OrgApacheHttpLegacyUpdater.java",
    ],
}

// A temporary build target that is conditionally included on the bootclasspath if
// android.test.base library has been removed and which provides support for
// maintaining backwards compatibility for APKs that target pre-P and depend on
// android.test.base classes. This is used iff REMOVE_ATB_FROM_BCP=true is
// specified on the build command line.
java_library {
    name: "framework-atb-backward-compatibility",
    srcs: [
        "core/java/android/content/pm/AndroidTestBaseUpdater.java",
    ],
}

genrule {
    name: "framework-statslog-gen",
    tools: ["stats-log-api-gen"],
    cmd: "$(location stats-log-api-gen) --java $(out)",
    out: ["android/util/StatsLogInternal.java"],
}

gensrcs {
    name: "framework-javastream-protos",
    depfile: true,

    tools: [
        "aprotoc",
        "protoc-gen-javastream",
        "soong_zip",
    ],

    cmd: "mkdir -p $(genDir)/$(in) " +
        "&& $(location aprotoc) " +
        "  --plugin=$(location protoc-gen-javastream) " +
        "  --dependency_out=$(depfile) " +
        "  --javastream_out=$(genDir)/$(in) " +
        "  -Iexternal/protobuf/src " +
        "  -I . " +
        "  $(in) " +
        "&& $(location soong_zip) -jar -o $(out) -C $(genDir)/$(in) -D $(genDir)/$(in)",

    srcs: [
        "core/proto/**/*.proto",
        "libs/incident/**/*.proto",
    ],
    output_extension: "srcjar",
}

// Build ext.jar
// ============================================================
java_library {
    name: "ext",
    no_framework_libs: true,
    static_libs: [
        "libphonenumber-platform",
        "nist-sip",
        "tagsoup",
        "rappor",
    ],
    dxflags: ["--core-library"],
}

// ====  c++ proto device library  ==============================
cc_library {
    name: "libplatformprotos",
    host_supported: true,
    proto: {
        export_proto_headers: true,
        include_dirs: ["external/protobuf/src"],
    },

    cflags: [
        "-Wall",
        "-Werror",
        "-Wno-unused-parameter",
    ],

    srcs: [
        "core/proto/**/*.proto",
        "libs/incident/**/*.proto",
    ],

    target: {
        host: {
            proto: {
                type: "full",
            },
        },
        android: {
            proto: {
                type: "lite",
            },
            shared: {
                enabled: false,
            },
        },
    },
}

gensrcs {
    name: "gen-platform-proto-constants",
    depfile: true,

    tools: [
        "aprotoc",
        "protoc-gen-cppstream",
    ],

    srcs: [
        "core/proto/android/os/backtrace.proto",
        "core/proto/android/os/batterytype.proto",
        "core/proto/android/os/cpufreq.proto",
        "core/proto/android/os/cpuinfo.proto",
        "core/proto/android/os/kernelwake.proto",
        "core/proto/android/os/pagetypeinfo.proto",
        "core/proto/android/os/procrank.proto",
        "core/proto/android/os/ps.proto",
        "core/proto/android/os/system_properties.proto",
        "core/proto/android/util/event_log_tags.proto",
    ],

    // Append protoc-gen-cppstream tool's PATH otherwise aprotoc can't find the plugin tool
    cmd: "mkdir -p $(genDir) " +
        "&& $(location aprotoc) " +
        "  --plugin=$(location protoc-gen-cppstream) " +
        "  --dependency_out=$(depfile) " +
        "  --cppstream_out=$(genDir) " +
        "  -Iexternal/protobuf/src " +
        "  -I . " +
        "  $(in)",

    output_extension: "proto.h",
}

subdirs = [
    "cmds/*",
    "core/*",
    "libs/*",
    "media/*",
    "proto",
    "tools/*",
    "native/android",
    "native/graphics/jni",
]

optional_subdirs = [
    "core/tests/utiltests/jni",
]

// TODO(b/77285514): remove this once the last few hidl interfaces have been
// updated to use hwbinder.stubs.
java_library {
    name: "hwbinder",
    no_framework_libs: true,

    srcs: [
        "core/java/android/os/HidlSupport.java",
        "core/java/android/annotation/IntDef.java",
        "core/java/android/annotation/NonNull.java",
        "core/java/android/annotation/SystemApi.java",
        "core/java/android/os/HwBinder.java",
        "core/java/android/os/HwBlob.java",
        "core/java/android/os/HwParcel.java",
        "core/java/android/os/IHwBinder.java",
        "core/java/android/os/IHwInterface.java",
        "core/java/android/os/DeadObjectException.java",
        "core/java/android/os/DeadSystemException.java",
        "core/java/android/os/RemoteException.java",
        "core/java/android/util/AndroidException.java",
    ],

    dxflags: ["--core-library"],
    installable: false,
}

python_defaults {
    name: "base_default",
    version: {
        py2: {
            enabled: true,
            embedded_launcher: true,
        },
        py3: {
            enabled: false,
            embedded_launcher: false,
        },
    },
}

python_binary_host {
    name: "fontchain_linter",
    defaults: ["base_default"],
    main: "tools/fonts/fontchain_linter.py",
    srcs: [
        "tools/fonts/fontchain_linter.py",
    ],
    libs: [
        "fontTools",
    ],
}

// TODO: Don't rely on this list once droiddoc can take a list of packages to document
frameworks_base_subdirs = [
    "core/java",
    "graphics/java",
    "location/java",
    "media/java",
    "media/mca/effect/java",
    "media/mca/filterfw/java",
    "media/mca/filterpacks/java",
    "drm/java",
    "opengl/java",
    "sax/java",
    "telecomm/java",
    "telephony/java",
    "wifi/java",
    "lowpan/java",
    "keystore/java",
    "rs/java",
]

packages_to_document = [
    "android",
    "javax/microedition/khronos",
    "org/apache/http/conn",
    "org/apache/http/params",
]

// The since flag (-since N.xml API_LEVEL) is used to add API Level information
// to the reference documentation. Must be in order of oldest to newest.
//
// Conscrypt (com.android.org.conscrypt) is an implementation detail and should
// not be referenced in the documentation.
framework_docs_args = "-android -manifest $(location core/res/AndroidManifest.xml) " +
     "-hidePackage com.android.internal " +
     "-hidePackage com.android.internal.util " +
     "-hidePackage com.android.okhttp " +
     "-hidePackage com.android.org.conscrypt " +
     "-hidePackage com.android.server " +
     "-since $(location 1/public/api/android.xml) 1 " +
     "-since $(location 2/public/api/android.xml) 2 " +
     "-since $(location 3/public/api/android.xml) 3 " +
     "-since $(location 4/public/api/android.xml) 4 " +
     "-since $(location 5/public/api/android.xml) 5 " +
     "-since $(location 6/public/api/android.xml) 6 " +
     "-since $(location 7/public/api/android.xml) 7 " +
     "-since $(location 8/public/api/android.xml) 8 " +
     "-since $(location 9/public/api/android.xml) 9 " +
     "-since $(location 10/public/api/android.xml) 10 " +
     "-since $(location 11/public/api/android.xml) 11 " +
     "-since $(location 12/public/api/android.xml) 12 " +
     "-since $(location 13/public/api/android.xml) 13 " +
     "-since $(location 14/public/api/android.txt) 14 " +
     "-since $(location 15/public/api/android.txt) 15 " +
     "-since $(location 16/public/api/android.txt) 16 " +
     "-since $(location 17/public/api/android.txt) 17 " +
     "-since $(location 18/public/api/android.txt) 18 " +
     "-since $(location 19/public/api/android.txt) 19 " +
     "-since $(location 20/public/api/android.txt) 20 " +
     "-since $(location 21/public/api/android.txt) 21 " +
     "-since $(location 22/public/api/android.txt) 22 " +
     "-since $(location 23/public/api/android.txt) 23 " +
     "-since $(location 24/public/api/android.txt) 24 " +
     "-since $(location 25/public/api/android.txt) 25 " +
     "-since $(location 26/public/api/android.txt) 26 " +
     "-since $(location 27/public/api/android.txt) 27 " +
     "-since $(location 28/public/api/android.txt) 28 " +
     "-werror -lerror -hide 111 -hide 113 -hide 125 -hide 126 -hide 127 -hide 128 " +
     "-overview $(location core/java/overview.html) " +
     // Federate Support Library references against local API file.
     "-federate SupportLib https://developer.android.com " +
     "-federationapi SupportLib $(location current/support-api.txt) "

doc_defaults {
    name: "framework-docs-default",
    srcs: [
        ":opt-telephony-srcs",
        ":opt-net-voip-srcs",
        ":openjdk_javadoc_files",
        ":non_openjdk_javadoc_files",
        ":android_icu4j_src_files_for_docs",
        ":gen-ojluni-jaif-annotated-srcs",
    ],
    exclude_srcs: [
        ":annotated_ojluni_files",
    ],
    srcs_lib: "framework",
    srcs_lib_whitelist_dirs: frameworks_base_subdirs,
    srcs_lib_whitelist_pkgs: packages_to_document,
    libs: [
        "core-oj",
        "core-libart",
        "conscrypt",
        "bouncycastle",
        "okhttp",
        "ext",
        "framework",
        "voip-common",
        "android.test.mock",
    ],
    local_sourcepaths: frameworks_base_subdirs,
    html_dirs: [
        "docs/html",
    ],
    knowntags: [
        "docs/knowntags.txt",
        ":known-oj-tags",
    ],
    custom_template: "droiddoc-templates-sdk",
    hdf: [
        "dac true",
        "sdk.codename O",
        "sdk.preview.version 1",
        "sdk.version 7.0",
        "sdk.rel.id 1",
        "sdk.preview 0",
    ],
    resourcesdir: "docs/html/reference/images",
    resourcesoutdir: "reference/android/images",
    installable: false,
}

droiddoc {
    name: "api-stubs-docs",
    defaults: ["framework-docs-default"],
    arg_files: [
        "core/res/AndroidManifest.xml",
        ":api-version-xml",
        "core/java/overview.html",
        ":current-support-api",
        "api/current.txt",
    ],
    api_filename: "public_api.txt",
<<<<<<< HEAD
=======
    private_api_filename: "private.txt",
>>>>>>> 4d213e58
    removed_api_filename: "removed.txt",
    args: framework_docs_args + " -referenceonly -nodocs",
}

droiddoc {
    name: "system-api-stubs-docs",
    defaults: ["framework-docs-default"],
    arg_files: [
        "core/res/AndroidManifest.xml",
        ":api-version-xml",
        "core/java/overview.html",
        ":current-support-api",
        "api/current.txt",
    ],
    api_tag_name: "SYSTEM",
    api_filename: "system-api.txt",
    removed_api_filename: "system-removed.txt",
    exact_api_filename: "system-exact.txt",
    args: framework_docs_args + " -referenceonly -showAnnotation android.annotation.SystemApi -nodocs",
}

droiddoc {
    name: "test-api-stubs-docs",
    defaults: ["framework-docs-default"],
    arg_files: [
        "core/res/AndroidManifest.xml",
        ":api-version-xml",
        "core/java/overview.html",
        ":current-support-api",
        "api/current.txt",
    ],
    api_tag_name: "TEST",
    api_filename: "test-api.txt",
    removed_api_filename: "test-removed.txt",
    exact_api_filename: "test-exact.txt",
    args: framework_docs_args + " -referenceonly -showAnnotation android.annotation.TestApi -nodocs",
}

droiddoc {
    name: "hwbinder-stubs-docs",
    srcs: [
        "core/java/android/os/HidlSupport.java",
        "core/java/android/annotation/IntDef.java",
        "core/java/android/annotation/NonNull.java",
        "core/java/android/annotation/SystemApi.java",
        "core/java/android/os/HwBinder.java",
        "core/java/android/os/HwBlob.java",
        "core/java/android/os/HwParcel.java",
        "core/java/android/os/IHwBinder.java",
        "core/java/android/os/IHwInterface.java",
        "core/java/android/os/DeadObjectException.java",
        "core/java/android/os/DeadSystemException.java",
        "core/java/android/os/RemoteException.java",
        "core/java/android/util/AndroidException.java",
    ],
    custom_template: "droiddoc-templates-sdk",
    installable: false,
    no_framework_libs: true,
    args: "-showAnnotation android.annotation.SystemApi -nodocs -stubsourceonly",
}

java_library_static {
    name: "hwbinder.stubs",
    sdk_version: "core_current",
    srcs: [
        ":hwbinder-stubs-docs",
    ],
}

droiddoc {
    name: "hiddenapi-lists",
    defaults: ["framework-docs-default"],
    arg_files: [
        "core/res/AndroidManifest.xml",
        ":api-version-xml",
        "core/java/overview.html",
        ":current-support-api",
    ],
    private_dex_api_filename: "private-dex.txt",
    removed_dex_api_filename: "removed-dex.txt",
    args: framework_docs_args +
          " -referenceonly" +
          " -nodocs" +
          " -showUnannotated" +
          " -showAnnotation android.annotation.SystemApi" +
          " -showAnnotation android.annotation.TestApi",
}

filegroup {
    name: "apache-http-stubs-sources",
    srcs: [
        "core/java/org/apache/http/conn/ConnectTimeoutException.java",
        "core/java/org/apache/http/conn/scheme/HostNameResolver.java",
        "core/java/org/apache/http/conn/scheme/LayeredSocketFactory.java",
        "core/java/org/apache/http/conn/scheme/SocketFactory.java",
        "core/java/org/apache/http/conn/ssl/AbstractVerifier.java",
        "core/java/org/apache/http/conn/ssl/AllowAllHostnameVerifier.java",
        "core/java/org/apache/http/conn/ssl/AndroidDistinguishedNameParser.java",
        "core/java/org/apache/http/conn/ssl/BrowserCompatHostnameVerifier.java",
        "core/java/org/apache/http/conn/ssl/SSLSocketFactory.java",
        "core/java/org/apache/http/conn/ssl/StrictHostnameVerifier.java",
        "core/java/org/apache/http/conn/ssl/X509HostnameVerifier.java",
        "core/java/org/apache/http/params/CoreConnectionPNames.java",
        "core/java/org/apache/http/params/HttpConnectionParams.java",
        "core/java/org/apache/http/params/HttpParams.java",
        "core/java/android/net/http/HttpResponseCache.java",
        "core/java/android/net/http/SslCertificate.java",
        "core/java/android/net/http/SslError.java",
        "core/java/com/android/internal/util/HexDump.java",
    ],
}<|MERGE_RESOLUTION|>--- conflicted
+++ resolved
@@ -1038,10 +1038,7 @@
         "api/current.txt",
     ],
     api_filename: "public_api.txt",
-<<<<<<< HEAD
-=======
     private_api_filename: "private.txt",
->>>>>>> 4d213e58
     removed_api_filename: "removed.txt",
     args: framework_docs_args + " -referenceonly -nodocs",
 }
