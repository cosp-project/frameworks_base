--- conflicted
+++ resolved
@@ -21,11 +21,8 @@
 import android.accounts.AuthenticatorDescription;
 import android.content.IntentSender;
 import android.os.Bundle;
-<<<<<<< HEAD
-=======
 import android.os.RemoteCallback;
 import android.os.UserHandle;
->>>>>>> eeeebd34
 
 /**
  * Central application service that provides account management.
@@ -109,7 +106,6 @@
     void isCredentialsUpdateSuggested(in IAccountManagerResponse response, in Account account,
         String statusToken);
 
-<<<<<<< HEAD
     /* Allows Authenticator to view what packages or UIDs on phone have requested it. */
     int[] getRequestingUidsForType(String accountType);
 
@@ -122,11 +118,10 @@
     boolean removeAccountVisibility(in Account a, in int uid);
     boolean makeAccountVisible(in Account a, in int uid);
     boolean isAccountVisible(in Account a, in int uid);
-=======
+
     /* Check if the package in a user can access an account */
     boolean hasAccountAccess(in Account account, String packageName, in UserHandle userHandle);
     /* Crate an intent to request account access for package and a given user id */
     IntentSender createRequestAccountAccessIntentSenderAsUser(in Account account,
         String packageName, in UserHandle userHandle);
->>>>>>> eeeebd34
 }