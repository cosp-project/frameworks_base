--- conflicted
+++ resolved
@@ -2365,17 +2365,18 @@
             return true;
         }
 
-<<<<<<< HEAD
         case SYSTEM_BACKUP_RESTORED: {
             data.enforceInterface(IActivityManager.descriptor);
             systemBackupRestored();
-=======
+            reply.writeNoException();
+            return true;
+        }
+
         case NOTIFY_CLEARTEXT_NETWORK_TRANSACTION: {
             data.enforceInterface(IActivityManager.descriptor);
             final int uid = data.readInt();
             final byte[] firstPacket = data.createByteArray();
             notifyCleartextNetwork(uid, firstPacket);
->>>>>>> 605eb79c
             reply.writeNoException();
             return true;
         }
@@ -5477,13 +5478,17 @@
     }
 
     @Override
-<<<<<<< HEAD
     public void systemBackupRestored() throws RemoteException {
         Parcel data = Parcel.obtain();
         Parcel reply = Parcel.obtain();
         data.writeInterfaceToken(IActivityManager.descriptor);
         mRemote.transact(SYSTEM_BACKUP_RESTORED, data, reply, 0);
-=======
+        reply.readException();
+        data.recycle();
+        reply.recycle();
+    }
+
+    @Override
     public void notifyCleartextNetwork(int uid, byte[] firstPacket) throws RemoteException {
         Parcel data = Parcel.obtain();
         Parcel reply = Parcel.obtain();
@@ -5491,7 +5496,6 @@
         data.writeInt(uid);
         data.writeByteArray(firstPacket);
         mRemote.transact(NOTIFY_CLEARTEXT_NETWORK_TRANSACTION, data, reply, 0);
->>>>>>> 605eb79c
         reply.readException();
         data.recycle();
         reply.recycle();
