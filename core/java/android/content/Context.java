/*
 * Copyright (C) 2006 The Android Open Source Project
 *
 * Licensed under the Apache License, Version 2.0 (the "License");
 * you may not use this file except in compliance with the License.
 * You may obtain a copy of the License at
 *
 *      http://www.apache.org/licenses/LICENSE-2.0
 *
 * Unless required by applicable law or agreed to in writing, software
 * distributed under the License is distributed on an "AS IS" BASIS,
 * WITHOUT WARRANTIES OR CONDITIONS OF ANY KIND, either express or implied.
 * See the License for the specific language governing permissions and
 * limitations under the License.
 */

package android.content;

import android.annotation.AttrRes;
import android.annotation.CheckResult;
import android.annotation.ColorInt;
import android.annotation.ColorRes;
import android.annotation.DrawableRes;
import android.annotation.IntDef;
import android.annotation.NonNull;
import android.annotation.Nullable;
import android.annotation.RequiresPermission;
import android.annotation.StringDef;
import android.annotation.StringRes;
import android.annotation.StyleRes;
import android.annotation.StyleableRes;
import android.annotation.SystemApi;
import android.annotation.TestApi;
import android.annotation.UserIdInt;
import android.app.ActivityManager;
import android.app.IApplicationThread;
import android.app.IServiceConnection;
import android.app.VrManager;
import android.content.pm.ApplicationInfo;
import android.content.pm.PackageManager;
import android.content.res.AssetManager;
import android.content.res.ColorStateList;
import android.content.res.Configuration;
import android.content.res.Resources;
import android.content.res.TypedArray;
import android.database.DatabaseErrorHandler;
import android.database.sqlite.SQLiteDatabase;
import android.database.sqlite.SQLiteDatabase.CursorFactory;
import android.graphics.Bitmap;
import android.graphics.drawable.Drawable;
import android.net.Uri;
import android.os.Build;
import android.os.Bundle;
import android.os.Environment;
import android.os.Handler;
import android.os.HandlerExecutor;
import android.os.IBinder;
import android.os.Looper;
import android.os.StatFs;
import android.os.UserHandle;
import android.os.UserManager;
import android.os.storage.StorageManager;
import android.provider.MediaStore;
import android.util.AttributeSet;
import android.view.Display;
import android.view.DisplayAdjustments;
import android.view.View;
import android.view.ViewDebug;
import android.view.WindowManager;
import android.view.autofill.AutofillManager.AutofillClient;
import android.view.textclassifier.TextClassificationManager;

import java.io.File;
import java.io.FileInputStream;
import java.io.FileNotFoundException;
import java.io.FileOutputStream;
import java.io.IOException;
import java.io.InputStream;
import java.lang.annotation.Retention;
import java.lang.annotation.RetentionPolicy;
import java.util.concurrent.Executor;

/**
 * Interface to global information about an application environment.  This is
 * an abstract class whose implementation is provided by
 * the Android system.  It
 * allows access to application-specific resources and classes, as well as
 * up-calls for application-level operations such as launching activities,
 * broadcasting and receiving intents, etc.
 */
public abstract class Context {
    /** @hide */
    @IntDef(flag = true, prefix = { "MODE_" }, value = {
            MODE_PRIVATE,
            MODE_WORLD_READABLE,
            MODE_WORLD_WRITEABLE,
            MODE_APPEND,
    })
    @Retention(RetentionPolicy.SOURCE)
    public @interface FileMode {}

    /** @hide */
    @IntDef(flag = true, prefix = { "MODE_" }, value = {
            MODE_PRIVATE,
            MODE_WORLD_READABLE,
            MODE_WORLD_WRITEABLE,
            MODE_MULTI_PROCESS,
    })
    @Retention(RetentionPolicy.SOURCE)
    public @interface PreferencesMode {}

    /** @hide */
    @IntDef(flag = true, prefix = { "MODE_" }, value = {
            MODE_PRIVATE,
            MODE_WORLD_READABLE,
            MODE_WORLD_WRITEABLE,
            MODE_ENABLE_WRITE_AHEAD_LOGGING,
            MODE_NO_LOCALIZED_COLLATORS,
    })
    @Retention(RetentionPolicy.SOURCE)
    public @interface DatabaseMode {}

    /**
     * File creation mode: the default mode, where the created file can only
     * be accessed by the calling application (or all applications sharing the
     * same user ID).
     */
    public static final int MODE_PRIVATE = 0x0000;

    /**
     * File creation mode: allow all other applications to have read access to
     * the created file.
     * <p>
     * Starting from {@link android.os.Build.VERSION_CODES#N}, attempting to use this
     * mode throws a {@link SecurityException}.
     *
     * @deprecated Creating world-readable files is very dangerous, and likely
     *             to cause security holes in applications. It is strongly
     *             discouraged; instead, applications should use more formal
     *             mechanism for interactions such as {@link ContentProvider},
     *             {@link BroadcastReceiver}, and {@link android.app.Service}.
     *             There are no guarantees that this access mode will remain on
     *             a file, such as when it goes through a backup and restore.
     * @see android.support.v4.content.FileProvider
     * @see Intent#FLAG_GRANT_WRITE_URI_PERMISSION
     */
    @Deprecated
    public static final int MODE_WORLD_READABLE = 0x0001;

    /**
     * File creation mode: allow all other applications to have write access to
     * the created file.
     * <p>
     * Starting from {@link android.os.Build.VERSION_CODES#N}, attempting to use this
     * mode will throw a {@link SecurityException}.
     *
     * @deprecated Creating world-writable files is very dangerous, and likely
     *             to cause security holes in applications. It is strongly
     *             discouraged; instead, applications should use more formal
     *             mechanism for interactions such as {@link ContentProvider},
     *             {@link BroadcastReceiver}, and {@link android.app.Service}.
     *             There are no guarantees that this access mode will remain on
     *             a file, such as when it goes through a backup and restore.
     * @see android.support.v4.content.FileProvider
     * @see Intent#FLAG_GRANT_WRITE_URI_PERMISSION
     */
    @Deprecated
    public static final int MODE_WORLD_WRITEABLE = 0x0002;

    /**
     * File creation mode: for use with {@link #openFileOutput}, if the file
     * already exists then write data to the end of the existing file
     * instead of erasing it.
     * @see #openFileOutput
     */
    public static final int MODE_APPEND = 0x8000;

    /**
     * SharedPreference loading flag: when set, the file on disk will
     * be checked for modification even if the shared preferences
     * instance is already loaded in this process.  This behavior is
     * sometimes desired in cases where the application has multiple
     * processes, all writing to the same SharedPreferences file.
     * Generally there are better forms of communication between
     * processes, though.
     *
     * <p>This was the legacy (but undocumented) behavior in and
     * before Gingerbread (Android 2.3) and this flag is implied when
     * targetting such releases.  For applications targetting SDK
     * versions <em>greater than</em> Android 2.3, this flag must be
     * explicitly set if desired.
     *
     * @see #getSharedPreferences
     *
     * @deprecated MODE_MULTI_PROCESS does not work reliably in
     * some versions of Android, and furthermore does not provide any
     * mechanism for reconciling concurrent modifications across
     * processes.  Applications should not attempt to use it.  Instead,
     * they should use an explicit cross-process data management
     * approach such as {@link android.content.ContentProvider ContentProvider}.
     */
    @Deprecated
    public static final int MODE_MULTI_PROCESS = 0x0004;

    /**
     * Database open flag: when set, the database is opened with write-ahead
     * logging enabled by default.
     *
     * @see #openOrCreateDatabase(String, int, CursorFactory)
     * @see #openOrCreateDatabase(String, int, CursorFactory, DatabaseErrorHandler)
     * @see SQLiteDatabase#enableWriteAheadLogging
     */
    public static final int MODE_ENABLE_WRITE_AHEAD_LOGGING = 0x0008;

    /**
     * Database open flag: when set, the database is opened without support for
     * localized collators.
     *
     * @see #openOrCreateDatabase(String, int, CursorFactory)
     * @see #openOrCreateDatabase(String, int, CursorFactory, DatabaseErrorHandler)
     * @see SQLiteDatabase#NO_LOCALIZED_COLLATORS
     */
    public static final int MODE_NO_LOCALIZED_COLLATORS = 0x0010;

    /** @hide */
    @IntDef(flag = true, prefix = { "BIND_" }, value = {
            BIND_AUTO_CREATE,
            BIND_DEBUG_UNBIND,
            BIND_NOT_FOREGROUND,
            BIND_ABOVE_CLIENT,
            BIND_ALLOW_OOM_MANAGEMENT,
            BIND_WAIVE_PRIORITY,
            BIND_IMPORTANT,
            BIND_ADJUST_WITH_ACTIVITY
    })
    @Retention(RetentionPolicy.SOURCE)
    public @interface BindServiceFlags {}

    /**
     * Flag for {@link #bindService}: automatically create the service as long
     * as the binding exists.  Note that while this will create the service,
     * its {@link android.app.Service#onStartCommand}
     * method will still only be called due to an
     * explicit call to {@link #startService}.  Even without that, though,
     * this still provides you with access to the service object while the
     * service is created.
     *
     * <p>Note that prior to {@link android.os.Build.VERSION_CODES#ICE_CREAM_SANDWICH},
     * not supplying this flag would also impact how important the system
     * consider's the target service's process to be.  When set, the only way
     * for it to be raised was by binding from a service in which case it will
     * only be important when that activity is in the foreground.  Now to
     * achieve this behavior you must explicitly supply the new flag
     * {@link #BIND_ADJUST_WITH_ACTIVITY}.  For compatibility, old applications
     * that don't specify {@link #BIND_AUTO_CREATE} will automatically have
     * the flags {@link #BIND_WAIVE_PRIORITY} and
     * {@link #BIND_ADJUST_WITH_ACTIVITY} set for them in order to achieve
     * the same result.
     */
    public static final int BIND_AUTO_CREATE = 0x0001;

    /**
     * Flag for {@link #bindService}: include debugging help for mismatched
     * calls to unbind.  When this flag is set, the callstack of the following
     * {@link #unbindService} call is retained, to be printed if a later
     * incorrect unbind call is made.  Note that doing this requires retaining
     * information about the binding that was made for the lifetime of the app,
     * resulting in a leak -- this should only be used for debugging.
     */
    public static final int BIND_DEBUG_UNBIND = 0x0002;

    /**
     * Flag for {@link #bindService}: don't allow this binding to raise
     * the target service's process to the foreground scheduling priority.
     * It will still be raised to at least the same memory priority
     * as the client (so that its process will not be killable in any
     * situation where the client is not killable), but for CPU scheduling
     * purposes it may be left in the background.  This only has an impact
     * in the situation where the binding client is a foreground process
     * and the target service is in a background process.
     */
    public static final int BIND_NOT_FOREGROUND = 0x0004;

    /**
     * Flag for {@link #bindService}: indicates that the client application
     * binding to this service considers the service to be more important than
     * the app itself.  When set, the platform will try to have the out of
     * memory killer kill the app before it kills the service it is bound to, though
     * this is not guaranteed to be the case.
     */
    public static final int BIND_ABOVE_CLIENT = 0x0008;

    /**
     * Flag for {@link #bindService}: allow the process hosting the bound
     * service to go through its normal memory management.  It will be
     * treated more like a running service, allowing the system to
     * (temporarily) expunge the process if low on memory or for some other
     * whim it may have, and being more aggressive about making it a candidate
     * to be killed (and restarted) if running for a long time.
     */
    public static final int BIND_ALLOW_OOM_MANAGEMENT = 0x0010;

    /**
     * Flag for {@link #bindService}: don't impact the scheduling or
     * memory management priority of the target service's hosting process.
     * Allows the service's process to be managed on the background LRU list
     * just like a regular application process in the background.
     */
    public static final int BIND_WAIVE_PRIORITY = 0x0020;

    /**
     * Flag for {@link #bindService}: this service is very important to
     * the client, so should be brought to the foreground process level
     * when the client is.  Normally a process can only be raised to the
     * visibility level by a client, even if that client is in the foreground.
     */
    public static final int BIND_IMPORTANT = 0x0040;

    /**
     * Flag for {@link #bindService}: If binding from an activity, allow the
     * target service's process importance to be raised based on whether the
     * activity is visible to the user, regardless whether another flag is
     * used to reduce the amount that the client process's overall importance
     * is used to impact it.
     */
    public static final int BIND_ADJUST_WITH_ACTIVITY = 0x0080;

    /**
     * @hide Flag for {@link #bindService}: allows binding to a service provided
     * by an instant app. Note that the caller may not have access to the instant
     * app providing the service which is a violation of the instant app sandbox.
     * This flag is intended ONLY for development/testing and should be used with
     * great care. Only the system is allowed to use this flag.
     */
    public static final int BIND_ALLOW_INSTANT = 0x00400000;

    /**
     * @hide Flag for {@link #bindService}: like {@link #BIND_NOT_FOREGROUND}, but puts it
     * up in to the important background state (instead of transient).
     */
    public static final int BIND_IMPORTANT_BACKGROUND = 0x00800000;

    /**
     * @hide Flag for {@link #bindService}: allows application hosting service to manage whitelists
     * such as temporary allowing a {@code PendingIntent} to bypass Power Save mode.
     */
    public static final int BIND_ALLOW_WHITELIST_MANAGEMENT = 0x01000000;

    /**
     * @hide Flag for {@link #bindService}: Like {@link #BIND_FOREGROUND_SERVICE},
     * but only applies while the device is awake.
     */
    public static final int BIND_FOREGROUND_SERVICE_WHILE_AWAKE = 0x02000000;

    /**
     * @hide Flag for {@link #bindService}: For only the case where the binding
     * is coming from the system, set the process state to FOREGROUND_SERVICE
     * instead of the normal maximum of IMPORTANT_FOREGROUND.  That is, this is
     * saying that the process shouldn't participate in the normal power reduction
     * modes (removing network access etc).
     */
    public static final int BIND_FOREGROUND_SERVICE = 0x04000000;

    /**
     * @hide Flag for {@link #bindService}: Treat the binding as hosting
     * an activity, an unbinding as the activity going in the background.
     * That is, when unbinding, the process when empty will go on the activity
     * LRU list instead of the regular one, keeping it around more aggressively
     * than it otherwise would be.  This is intended for use with IMEs to try
     * to keep IME processes around for faster keyboard switching.
     */
    public static final int BIND_TREAT_LIKE_ACTIVITY = 0x08000000;

    /**
     * @hide An idea that is not yet implemented.
     * Flag for {@link #bindService}: If binding from an activity, consider
     * this service to be visible like the binding activity is.  That is,
     * it will be treated as something more important to keep around than
     * invisible background activities.  This will impact the number of
     * recent activities the user can switch between without having them
     * restart.  There is no guarantee this will be respected, as the system
     * tries to balance such requests from one app vs. the importantance of
     * keeping other apps around.
     */
    public static final int BIND_VISIBLE = 0x10000000;

    /**
     * @hide
     * Flag for {@link #bindService}: Consider this binding to be causing the target
     * process to be showing UI, so it will be do a UI_HIDDEN memory trim when it goes
     * away.
     */
    public static final int BIND_SHOWING_UI = 0x20000000;

    /**
     * Flag for {@link #bindService}: Don't consider the bound service to be
     * visible, even if the caller is visible.
     * @hide
     */
    public static final int BIND_NOT_VISIBLE = 0x40000000;

    /**
     * Flag for {@link #bindService}: The service being bound is an
     * {@link android.R.attr#isolatedProcess isolated},
     * {@link android.R.attr#externalService external} service.  This binds the service into the
     * calling application's package, rather than the package in which the service is declared.
     * <p>
     * When using this flag, the code for the service being bound will execute under the calling
     * application's package name and user ID.  Because the service must be an isolated process,
     * it will not have direct access to the application's data, though.
     *
     * The purpose of this flag is to allow applications to provide services that are attributed
     * to the app using the service, rather than the application providing the service.
     * </p>
     */
    public static final int BIND_EXTERNAL_SERVICE = 0x80000000;

    /** @hide */
    @IntDef(flag = true, prefix = { "RECEIVER_VISIBLE_" }, value = {
            RECEIVER_VISIBLE_TO_INSTANT_APPS
    })
    @Retention(RetentionPolicy.SOURCE)
    public @interface RegisterReceiverFlags {}

    /**
     * Flag for {@link #registerReceiver}: The receiver can receive broadcasts from Instant Apps.
     */
    public static final int RECEIVER_VISIBLE_TO_INSTANT_APPS = 0x1;

    /**
     * Returns an AssetManager instance for the application's package.
     * <p>
     * <strong>Note:</strong> Implementations of this method should return
     * an AssetManager instance that is consistent with the Resources instance
     * returned by {@link #getResources()}. For example, they should share the
     * same {@link Configuration} object.
     *
     * @return an AssetManager instance for the application's package
     * @see #getResources()
     */
    public abstract AssetManager getAssets();

    /**
     * Returns a Resources instance for the application's package.
     * <p>
     * <strong>Note:</strong> Implementations of this method should return
     * a Resources instance that is consistent with the AssetManager instance
     * returned by {@link #getAssets()}. For example, they should share the
     * same {@link Configuration} object.
     *
     * @return a Resources instance for the application's package
     * @see #getAssets()
     */
    public abstract Resources getResources();

    /** Return PackageManager instance to find global package information. */
    public abstract PackageManager getPackageManager();

    /** Return a ContentResolver instance for your application's package. */
    public abstract ContentResolver getContentResolver();

    /**
     * Return the Looper for the main thread of the current process.  This is
     * the thread used to dispatch calls to application components (activities,
     * services, etc).
     * <p>
     * By definition, this method returns the same result as would be obtained
     * by calling {@link Looper#getMainLooper() Looper.getMainLooper()}.
     * </p>
     *
     * @return The main looper.
     */
    public abstract Looper getMainLooper();

    /**
     * Return an {@link Executor} that will run enqueued tasks on the main
     * thread associated with this context. This is the thread used to dispatch
     * calls to application components (activities, services, etc).
     */
    public Executor getMainExecutor() {
        // This is pretty inefficient, which is why ContextImpl overrides it
        return new HandlerExecutor(new Handler(getMainLooper()));
    }

    /**
     * Return the context of the single, global Application object of the
     * current process.  This generally should only be used if you need a
     * Context whose lifecycle is separate from the current context, that is
     * tied to the lifetime of the process rather than the current component.
     *
     * <p>Consider for example how this interacts with
     * {@link #registerReceiver(BroadcastReceiver, IntentFilter)}:
     * <ul>
     * <li> <p>If used from an Activity context, the receiver is being registered
     * within that activity.  This means that you are expected to unregister
     * before the activity is done being destroyed; in fact if you do not do
     * so, the framework will clean up your leaked registration as it removes
     * the activity and log an error.  Thus, if you use the Activity context
     * to register a receiver that is static (global to the process, not
     * associated with an Activity instance) then that registration will be
     * removed on you at whatever point the activity you used is destroyed.
     * <li> <p>If used from the Context returned here, the receiver is being
     * registered with the global state associated with your application.  Thus
     * it will never be unregistered for you.  This is necessary if the receiver
     * is associated with static data, not a particular component.  However
     * using the ApplicationContext elsewhere can easily lead to serious leaks
     * if you forget to unregister, unbind, etc.
     * </ul>
     */
    public abstract Context getApplicationContext();

    /** Non-activity related autofill ids are unique in the app */
    private static int sLastAutofillId = View.NO_ID;

    /**
     * Gets the next autofill ID.
     *
     * <p>All IDs will be smaller or the same as {@link View#LAST_APP_AUTOFILL_ID}. All IDs
     * returned will be unique.
     *
     * @return A ID that is unique in the process
     *
     * {@hide}
     */
    public int getNextAutofillId() {
        if (sLastAutofillId == View.LAST_APP_AUTOFILL_ID - 1) {
            sLastAutofillId = View.NO_ID;
        }

        sLastAutofillId++;

        return sLastAutofillId;
    }

    /**
     * Add a new {@link ComponentCallbacks} to the base application of the
     * Context, which will be called at the same times as the ComponentCallbacks
     * methods of activities and other components are called.  Note that you
     * <em>must</em> be sure to use {@link #unregisterComponentCallbacks} when
     * appropriate in the future; this will not be removed for you.
     *
     * @param callback The interface to call.  This can be either a
     * {@link ComponentCallbacks} or {@link ComponentCallbacks2} interface.
     */
    public void registerComponentCallbacks(ComponentCallbacks callback) {
        getApplicationContext().registerComponentCallbacks(callback);
    }

    /**
     * Remove a {@link ComponentCallbacks} object that was previously registered
     * with {@link #registerComponentCallbacks(ComponentCallbacks)}.
     */
    public void unregisterComponentCallbacks(ComponentCallbacks callback) {
        getApplicationContext().unregisterComponentCallbacks(callback);
    }

    /**
     * Return a localized, styled CharSequence from the application's package's
     * default string table.
     *
     * @param resId Resource id for the CharSequence text
     */
    @NonNull
    public final CharSequence getText(@StringRes int resId) {
        return getResources().getText(resId);
    }

    /**
     * Returns a localized string from the application's package's
     * default string table.
     *
     * @param resId Resource id for the string
     * @return The string data associated with the resource, stripped of styled
     *         text information.
     */
    @NonNull
    public final String getString(@StringRes int resId) {
        return getResources().getString(resId);
    }

    /**
     * Returns a localized formatted string from the application's package's
     * default string table, substituting the format arguments as defined in
     * {@link java.util.Formatter} and {@link java.lang.String#format}.
     *
     * @param resId Resource id for the format string
     * @param formatArgs The format arguments that will be used for
     *                   substitution.
     * @return The string data associated with the resource, formatted and
     *         stripped of styled text information.
     */
    @NonNull
    public final String getString(@StringRes int resId, Object... formatArgs) {
        return getResources().getString(resId, formatArgs);
    }

    /**
     * Returns a color associated with a particular resource ID and styled for
     * the current theme.
     *
     * @param id The desired resource identifier, as generated by the aapt
     *           tool. This integer encodes the package, type, and resource
     *           entry. The value 0 is an invalid identifier.
     * @return A single color value in the form 0xAARRGGBB.
     * @throws android.content.res.Resources.NotFoundException if the given ID
     *         does not exist.
     */
    @ColorInt
    public final int getColor(@ColorRes int id) {
        return getResources().getColor(id, getTheme());
    }

    /**
     * Returns a drawable object associated with a particular resource ID and
     * styled for the current theme.
     *
     * @param id The desired resource identifier, as generated by the aapt
     *           tool. This integer encodes the package, type, and resource
     *           entry. The value 0 is an invalid identifier.
     * @return An object that can be used to draw this resource.
     * @throws android.content.res.Resources.NotFoundException if the given ID
     *         does not exist.
     */
    @Nullable
    public final Drawable getDrawable(@DrawableRes int id) {
        return getResources().getDrawable(id, getTheme());
    }

    /**
     * Returns a color state list associated with a particular resource ID and
     * styled for the current theme.
     *
     * @param id The desired resource identifier, as generated by the aapt
     *           tool. This integer encodes the package, type, and resource
     *           entry. The value 0 is an invalid identifier.
     * @return A color state list.
     * @throws android.content.res.Resources.NotFoundException if the given ID
     *         does not exist.
     */
    @NonNull
    public final ColorStateList getColorStateList(@ColorRes int id) {
        return getResources().getColorStateList(id, getTheme());
    }

     /**
     * Set the base theme for this context.  Note that this should be called
     * before any views are instantiated in the Context (for example before
     * calling {@link android.app.Activity#setContentView} or
     * {@link android.view.LayoutInflater#inflate}).
     *
     * @param resid The style resource describing the theme.
     */
    public abstract void setTheme(@StyleRes int resid);

    /** @hide Needed for some internal implementation...  not public because
     * you can't assume this actually means anything. */
    public int getThemeResId() {
        return 0;
    }

    /**
     * Return the Theme object associated with this Context.
     */
    @ViewDebug.ExportedProperty(deepExport = true)
    public abstract Resources.Theme getTheme();

    /**
     * Retrieve styled attribute information in this Context's theme.  See
     * {@link android.content.res.Resources.Theme#obtainStyledAttributes(int[])}
     * for more information.
     *
     * @see android.content.res.Resources.Theme#obtainStyledAttributes(int[])
     */
    public final TypedArray obtainStyledAttributes(@StyleableRes int[] attrs) {
        return getTheme().obtainStyledAttributes(attrs);
    }

    /**
     * Retrieve styled attribute information in this Context's theme.  See
     * {@link android.content.res.Resources.Theme#obtainStyledAttributes(int, int[])}
     * for more information.
     *
     * @see android.content.res.Resources.Theme#obtainStyledAttributes(int, int[])
     */
    public final TypedArray obtainStyledAttributes(
            @StyleRes int resid, @StyleableRes int[] attrs) throws Resources.NotFoundException {
        return getTheme().obtainStyledAttributes(resid, attrs);
    }

    /**
     * Retrieve styled attribute information in this Context's theme.  See
     * {@link android.content.res.Resources.Theme#obtainStyledAttributes(AttributeSet, int[], int, int)}
     * for more information.
     *
     * @see android.content.res.Resources.Theme#obtainStyledAttributes(AttributeSet, int[], int, int)
     */
    public final TypedArray obtainStyledAttributes(
            AttributeSet set, @StyleableRes int[] attrs) {
        return getTheme().obtainStyledAttributes(set, attrs, 0, 0);
    }

    /**
     * Retrieve styled attribute information in this Context's theme.  See
     * {@link android.content.res.Resources.Theme#obtainStyledAttributes(AttributeSet, int[], int, int)}
     * for more information.
     *
     * @see android.content.res.Resources.Theme#obtainStyledAttributes(AttributeSet, int[], int, int)
     */
    public final TypedArray obtainStyledAttributes(
            AttributeSet set, @StyleableRes int[] attrs, @AttrRes int defStyleAttr,
            @StyleRes int defStyleRes) {
        return getTheme().obtainStyledAttributes(
            set, attrs, defStyleAttr, defStyleRes);
    }

    /**
     * Return a class loader you can use to retrieve classes in this package.
     */
    public abstract ClassLoader getClassLoader();

    /** Return the name of this application's package. */
    public abstract String getPackageName();

    /** @hide Return the name of the base context this context is derived from. */
    public abstract String getBasePackageName();

    /** @hide Return the package name that should be used for app ops calls from
     * this context.  This is the same as {@link #getBasePackageName()} except in
     * cases where system components are loaded into other app processes, in which
     * case this will be the name of the primary package in that process (so that app
     * ops uid verification will work with the name). */
    public abstract String getOpPackageName();

    /** Return the full application info for this context's package. */
    public abstract ApplicationInfo getApplicationInfo();

    /**
     * Return the full path to this context's primary Android package.
     * The Android package is a ZIP file which contains the application's
     * primary resources.
     *
     * <p>Note: this is not generally useful for applications, since they should
     * not be directly accessing the file system.
     *
     * @return String Path to the resources.
     */
    public abstract String getPackageResourcePath();

    /**
     * Return the full path to this context's primary Android package.
     * The Android package is a ZIP file which contains application's
     * primary code and assets.
     *
     * <p>Note: this is not generally useful for applications, since they should
     * not be directly accessing the file system.
     *
     * @return String Path to the code and assets.
     */
    public abstract String getPackageCodePath();

    /**
     * @hide
     * @deprecated use {@link #getSharedPreferencesPath(String)}
     */
    @Deprecated
    public File getSharedPrefsFile(String name) {
        return getSharedPreferencesPath(name);
    }

    /**
     * Retrieve and hold the contents of the preferences file 'name', returning
     * a SharedPreferences through which you can retrieve and modify its
     * values.  Only one instance of the SharedPreferences object is returned
     * to any callers for the same name, meaning they will see each other's
     * edits as soon as they are made.
     *
     * This method is thead-safe.
     *
     * @param name Desired preferences file. If a preferences file by this name
     * does not exist, it will be created when you retrieve an
     * editor (SharedPreferences.edit()) and then commit changes (Editor.commit()).
     * @param mode Operating mode.
     *
     * @return The single {@link SharedPreferences} instance that can be used
     *         to retrieve and modify the preference values.
     *
     * @see #MODE_PRIVATE
     */
    public abstract SharedPreferences getSharedPreferences(String name, @PreferencesMode int mode);

    /**
     * Retrieve and hold the contents of the preferences file, returning
     * a SharedPreferences through which you can retrieve and modify its
     * values.  Only one instance of the SharedPreferences object is returned
     * to any callers for the same name, meaning they will see each other's
     * edits as soon as they are made.
     *
     * @param file Desired preferences file. If a preferences file by this name
     * does not exist, it will be created when you retrieve an
     * editor (SharedPreferences.edit()) and then commit changes (Editor.commit()).
     * @param mode Operating mode.
     *
     * @return The single {@link SharedPreferences} instance that can be used
     *         to retrieve and modify the preference values.
     *
     * @see #getSharedPreferencesPath(String)
     * @see #MODE_PRIVATE
     * @removed
     */
    public abstract SharedPreferences getSharedPreferences(File file, @PreferencesMode int mode);

    /**
     * Move an existing shared preferences file from the given source storage
     * context to this context. This is typically used to migrate data between
     * storage locations after an upgrade, such as moving to device protected
     * storage.
     *
     * @param sourceContext The source context which contains the existing
     *            shared preferences to move.
     * @param name The name of the shared preferences file.
     * @return {@code true} if the move was successful or if the shared
     *         preferences didn't exist in the source context, otherwise
     *         {@code false}.
     * @see #createDeviceProtectedStorageContext()
     */
    public abstract boolean moveSharedPreferencesFrom(Context sourceContext, String name);

    /**
     * Delete an existing shared preferences file.
     *
     * @param name The name (unique in the application package) of the shared
     *            preferences file.
     * @return {@code true} if the shared preferences file was successfully
     *         deleted; else {@code false}.
     * @see #getSharedPreferences(String, int)
     */
    public abstract boolean deleteSharedPreferences(String name);

    /** @hide */
    public abstract void reloadSharedPreferences();

    /**
     * Open a private file associated with this Context's application package
     * for reading.
     *
     * @param name The name of the file to open; can not contain path
     *             separators.
     *
     * @return The resulting {@link FileInputStream}.
     *
     * @see #openFileOutput
     * @see #fileList
     * @see #deleteFile
     * @see java.io.FileInputStream#FileInputStream(String)
     */
    public abstract FileInputStream openFileInput(String name)
        throws FileNotFoundException;

    /**
     * Open a private file associated with this Context's application package
     * for writing. Creates the file if it doesn't already exist.
     * <p>
     * No additional permissions are required for the calling app to read or
     * write the returned file.
     *
     * @param name The name of the file to open; can not contain path
     *            separators.
     * @param mode Operating mode.
     * @return The resulting {@link FileOutputStream}.
     * @see #MODE_APPEND
     * @see #MODE_PRIVATE
     * @see #openFileInput
     * @see #fileList
     * @see #deleteFile
     * @see java.io.FileOutputStream#FileOutputStream(String)
     */
    public abstract FileOutputStream openFileOutput(String name, @FileMode int mode)
        throws FileNotFoundException;

    /**
     * Delete the given private file associated with this Context's
     * application package.
     *
     * @param name The name of the file to delete; can not contain path
     *             separators.
     *
     * @return {@code true} if the file was successfully deleted; else
     *         {@code false}.
     *
     * @see #openFileInput
     * @see #openFileOutput
     * @see #fileList
     * @see java.io.File#delete()
     */
    public abstract boolean deleteFile(String name);

    /**
     * Returns the absolute path on the filesystem where a file created with
     * {@link #openFileOutput} is stored.
     * <p>
     * The returned path may change over time if the calling app is moved to an
     * adopted storage device, so only relative paths should be persisted.
     *
     * @param name The name of the file for which you would like to get
     *          its path.
     *
     * @return An absolute path to the given file.
     *
     * @see #openFileOutput
     * @see #getFilesDir
     * @see #getDir
     */
    public abstract File getFileStreamPath(String name);

    /**
     * Returns the absolute path on the filesystem where a file created with
     * {@link #getSharedPreferences(String, int)} is stored.
     * <p>
     * The returned path may change over time if the calling app is moved to an
     * adopted storage device, so only relative paths should be persisted.
     *
     * @param name The name of the shared preferences for which you would like
     *            to get a path.
     * @return An absolute path to the given file.
     * @see #getSharedPreferences(String, int)
     * @removed
     */
    public abstract File getSharedPreferencesPath(String name);

    /**
     * Returns the absolute path to the directory on the filesystem where all
     * private files belonging to this app are stored. Apps should not use this
     * path directly; they should instead use {@link #getFilesDir()},
     * {@link #getCacheDir()}, {@link #getDir(String, int)}, or other storage
     * APIs on this class.
     * <p>
     * The returned path may change over time if the calling app is moved to an
     * adopted storage device, so only relative paths should be persisted.
     * <p>
     * No additional permissions are required for the calling app to read or
     * write files under the returned path.
     *
     * @see ApplicationInfo#dataDir
     */
    public abstract File getDataDir();

    /**
     * Returns the absolute path to the directory on the filesystem where files
     * created with {@link #openFileOutput} are stored.
     * <p>
     * The returned path may change over time if the calling app is moved to an
     * adopted storage device, so only relative paths should be persisted.
     * <p>
     * No additional permissions are required for the calling app to read or
     * write files under the returned path.
     *
     * @return The path of the directory holding application files.
     * @see #openFileOutput
     * @see #getFileStreamPath
     * @see #getDir
     */
    public abstract File getFilesDir();

    /**
     * Returns the absolute path to the directory on the filesystem similar to
     * {@link #getFilesDir()}. The difference is that files placed under this
     * directory will be excluded from automatic backup to remote storage. See
     * {@link android.app.backup.BackupAgent BackupAgent} for a full discussion
     * of the automatic backup mechanism in Android.
     * <p>
     * The returned path may change over time if the calling app is moved to an
     * adopted storage device, so only relative paths should be persisted.
     * <p>
     * No additional permissions are required for the calling app to read or
     * write files under the returned path.
     *
     * @return The path of the directory holding application files that will not
     *         be automatically backed up to remote storage.
     * @see #openFileOutput
     * @see #getFileStreamPath
     * @see #getDir
     * @see android.app.backup.BackupAgent
     */
    public abstract File getNoBackupFilesDir();

    /**
     * Returns the absolute path to the directory on the primary shared/external
     * storage device where the application can place persistent files it owns.
     * These files are internal to the applications, and not typically visible
     * to the user as media.
     * <p>
     * This is like {@link #getFilesDir()} in that these files will be deleted
     * when the application is uninstalled, however there are some important
     * differences:
     * <ul>
     * <li>Shared storage may not always be available, since removable media can
     * be ejected by the user. Media state can be checked using
     * {@link Environment#getExternalStorageState(File)}.
     * <li>There is no security enforced with these files. For example, any
     * application holding
     * {@link android.Manifest.permission#WRITE_EXTERNAL_STORAGE} can write to
     * these files.
     * </ul>
     * <p>
     * If a shared storage device is emulated (as determined by
     * {@link Environment#isExternalStorageEmulated(File)}), it's contents are
     * backed by a private user data partition, which means there is little
     * benefit to storing data here instead of the private directories returned
     * by {@link #getFilesDir()}, etc.
     * <p>
     * Starting in {@link android.os.Build.VERSION_CODES#KITKAT}, no permissions
     * are required to read or write to the returned path; it's always
     * accessible to the calling app. This only applies to paths generated for
     * package name of the calling application. To access paths belonging to
     * other packages,
     * {@link android.Manifest.permission#WRITE_EXTERNAL_STORAGE} and/or
     * {@link android.Manifest.permission#READ_EXTERNAL_STORAGE} are required.
     * <p>
     * On devices with multiple users (as described by {@link UserManager}),
     * each user has their own isolated shared storage. Applications only have
     * access to the shared storage for the user they're running as.
     * <p>
     * The returned path may change over time if different shared storage media
     * is inserted, so only relative paths should be persisted.
     * <p>
     * Here is an example of typical code to manipulate a file in an
     * application's shared storage:
     * </p>
     * {@sample development/samples/ApiDemos/src/com/example/android/apis/content/ExternalStorage.java
     * private_file}
     * <p>
     * If you supply a non-null <var>type</var> to this function, the returned
     * file will be a path to a sub-directory of the given type. Though these
     * files are not automatically scanned by the media scanner, you can
     * explicitly add them to the media database with
     * {@link android.media.MediaScannerConnection#scanFile(Context, String[], String[], android.media.MediaScannerConnection.OnScanCompletedListener)
     * MediaScannerConnection.scanFile}. Note that this is not the same as
     * {@link android.os.Environment#getExternalStoragePublicDirectory
     * Environment.getExternalStoragePublicDirectory()}, which provides
     * directories of media shared by all applications. The directories returned
     * here are owned by the application, and their contents will be removed
     * when the application is uninstalled. Unlike
     * {@link android.os.Environment#getExternalStoragePublicDirectory
     * Environment.getExternalStoragePublicDirectory()}, the directory returned
     * here will be automatically created for you.
     * <p>
     * Here is an example of typical code to manipulate a picture in an
     * application's shared storage and add it to the media database:
     * </p>
     * {@sample development/samples/ApiDemos/src/com/example/android/apis/content/ExternalStorage.java
     * private_picture}
     *
     * @param type The type of files directory to return. May be {@code null}
     *            for the root of the files directory or one of the following
     *            constants for a subdirectory:
     *            {@link android.os.Environment#DIRECTORY_MUSIC},
     *            {@link android.os.Environment#DIRECTORY_PODCASTS},
     *            {@link android.os.Environment#DIRECTORY_RINGTONES},
     *            {@link android.os.Environment#DIRECTORY_ALARMS},
     *            {@link android.os.Environment#DIRECTORY_NOTIFICATIONS},
     *            {@link android.os.Environment#DIRECTORY_PICTURES}, or
     *            {@link android.os.Environment#DIRECTORY_MOVIES}.
     * @return the absolute path to application-specific directory. May return
     *         {@code null} if shared storage is not currently available.
     * @see #getFilesDir
     * @see #getExternalFilesDirs(String)
     * @see Environment#getExternalStorageState(File)
     * @see Environment#isExternalStorageEmulated(File)
     * @see Environment#isExternalStorageRemovable(File)
     */
    @Nullable
    public abstract File getExternalFilesDir(@Nullable String type);

    /**
     * Returns absolute paths to application-specific directories on all
     * shared/external storage devices where the application can place
     * persistent files it owns. These files are internal to the application,
     * and not typically visible to the user as media.
     * <p>
     * This is like {@link #getFilesDir()} in that these files will be deleted
     * when the application is uninstalled, however there are some important
     * differences:
     * <ul>
     * <li>Shared storage may not always be available, since removable media can
     * be ejected by the user. Media state can be checked using
     * {@link Environment#getExternalStorageState(File)}.
     * <li>There is no security enforced with these files. For example, any
     * application holding
     * {@link android.Manifest.permission#WRITE_EXTERNAL_STORAGE} can write to
     * these files.
     * </ul>
     * <p>
     * If a shared storage device is emulated (as determined by
     * {@link Environment#isExternalStorageEmulated(File)}), it's contents are
     * backed by a private user data partition, which means there is little
     * benefit to storing data here instead of the private directories returned
     * by {@link #getFilesDir()}, etc.
     * <p>
     * Shared storage devices returned here are considered a stable part of the
     * device, including physical media slots under a protective cover. The
     * returned paths do not include transient devices, such as USB flash drives
     * connected to handheld devices.
     * <p>
     * An application may store data on any or all of the returned devices. For
     * example, an app may choose to store large files on the device with the
     * most available space, as measured by {@link StatFs}.
     * <p>
     * No additional permissions are required for the calling app to read or
     * write files under the returned path. Write access outside of these paths
     * on secondary external storage devices is not available.
     * <p>
     * The returned path may change over time if different shared storage media
     * is inserted, so only relative paths should be persisted.
     *
     * @param type The type of files directory to return. May be {@code null}
     *            for the root of the files directory or one of the following
     *            constants for a subdirectory:
     *            {@link android.os.Environment#DIRECTORY_MUSIC},
     *            {@link android.os.Environment#DIRECTORY_PODCASTS},
     *            {@link android.os.Environment#DIRECTORY_RINGTONES},
     *            {@link android.os.Environment#DIRECTORY_ALARMS},
     *            {@link android.os.Environment#DIRECTORY_NOTIFICATIONS},
     *            {@link android.os.Environment#DIRECTORY_PICTURES}, or
     *            {@link android.os.Environment#DIRECTORY_MOVIES}.
     * @return the absolute paths to application-specific directories. Some
     *         individual paths may be {@code null} if that shared storage is
     *         not currently available. The first path returned is the same as
     *         {@link #getExternalFilesDir(String)}.
     * @see #getExternalFilesDir(String)
     * @see Environment#getExternalStorageState(File)
     * @see Environment#isExternalStorageEmulated(File)
     * @see Environment#isExternalStorageRemovable(File)
     */
    public abstract File[] getExternalFilesDirs(String type);

    /**
     * Return the primary shared/external storage directory where this
     * application's OBB files (if there are any) can be found. Note if the
     * application does not have any OBB files, this directory may not exist.
     * <p>
     * This is like {@link #getFilesDir()} in that these files will be deleted
     * when the application is uninstalled, however there are some important
     * differences:
     * <ul>
     * <li>Shared storage may not always be available, since removable media can
     * be ejected by the user. Media state can be checked using
     * {@link Environment#getExternalStorageState(File)}.
     * <li>There is no security enforced with these files. For example, any
     * application holding
     * {@link android.Manifest.permission#WRITE_EXTERNAL_STORAGE} can write to
     * these files.
     * </ul>
     * <p>
     * Starting in {@link android.os.Build.VERSION_CODES#KITKAT}, no permissions
     * are required to read or write to the path that this method returns.
     * However, starting from {@link android.os.Build.VERSION_CODES#M},
     * to read the OBB expansion files, you must declare the
     * {@link android.Manifest.permission#READ_EXTERNAL_STORAGE} permission in the app manifest and ask for
     * permission at runtime as follows:
     * </p>
     * <p>
     * {@code <uses-permission android:name="android.permission.READ_EXTERNAL_STORAGE"
     * android:maxSdkVersion="23" />}
     * </p>
     * <p>
     * Starting from {@link android.os.Build.VERSION_CODES#N},
     * {@link android.Manifest.permission#READ_EXTERNAL_STORAGE}
     * permission is not required, so don’t ask for this
     * permission at runtime. To handle both cases, your app must first try to read the OBB file,
     * and if it fails, you must request
     * {@link android.Manifest.permission#READ_EXTERNAL_STORAGE} permission at runtime.
     * </p>
     *
     * <p>
     * The following code snippet shows how to do this:
     * </p>
     *
     * <pre>
     * File obb = new File(obb_filename);
     * boolean open_failed = false;
     *
     * try {
     *     BufferedReader br = new BufferedReader(new FileReader(obb));
     *     open_failed = false;
     *     ReadObbFile(br);
     * } catch (IOException e) {
     *     open_failed = true;
     * }
     *
     * if (open_failed) {
     *     // request READ_EXTERNAL_STORAGE permission before reading OBB file
     *     ReadObbFileWithPermission();
     * }
     * </pre>
     *
     * On devices with multiple users (as described by {@link UserManager}),
     * multiple users may share the same OBB storage location. Applications
     * should ensure that multiple instances running under different users don't
     * interfere with each other.
     *
     * @return the absolute path to application-specific directory. May return
     *         {@code null} if shared storage is not currently available.
     * @see #getObbDirs()
     * @see Environment#getExternalStorageState(File)
     * @see Environment#isExternalStorageEmulated(File)
     * @see Environment#isExternalStorageRemovable(File)
     */
    public abstract File getObbDir();

    /**
     * Returns absolute paths to application-specific directories on all
     * shared/external storage devices where the application's OBB files (if
     * there are any) can be found. Note if the application does not have any
     * OBB files, these directories may not exist.
     * <p>
     * This is like {@link #getFilesDir()} in that these files will be deleted
     * when the application is uninstalled, however there are some important
     * differences:
     * <ul>
     * <li>Shared storage may not always be available, since removable media can
     * be ejected by the user. Media state can be checked using
     * {@link Environment#getExternalStorageState(File)}.
     * <li>There is no security enforced with these files. For example, any
     * application holding
     * {@link android.Manifest.permission#WRITE_EXTERNAL_STORAGE} can write to
     * these files.
     * </ul>
     * <p>
     * Shared storage devices returned here are considered a stable part of the
     * device, including physical media slots under a protective cover. The
     * returned paths do not include transient devices, such as USB flash drives
     * connected to handheld devices.
     * <p>
     * An application may store data on any or all of the returned devices. For
     * example, an app may choose to store large files on the device with the
     * most available space, as measured by {@link StatFs}.
     * <p>
     * No additional permissions are required for the calling app to read or
     * write files under the returned path. Write access outside of these paths
     * on secondary external storage devices is not available.
     *
     * @return the absolute paths to application-specific directories. Some
     *         individual paths may be {@code null} if that shared storage is
     *         not currently available. The first path returned is the same as
     *         {@link #getObbDir()}
     * @see #getObbDir()
     * @see Environment#getExternalStorageState(File)
     * @see Environment#isExternalStorageEmulated(File)
     * @see Environment#isExternalStorageRemovable(File)
     */
    public abstract File[] getObbDirs();

    /**
     * Returns the absolute path to the application specific cache directory on
     * the filesystem.
     * <p>
     * The system will automatically delete files in this directory as disk
     * space is needed elsewhere on the device. The system will always delete
     * older files first, as reported by {@link File#lastModified()}. If
     * desired, you can exert more control over how files are deleted using
     * {@link StorageManager#setCacheBehaviorGroup(File, boolean)} and
     * {@link StorageManager#setCacheBehaviorTombstone(File, boolean)}.
     * <p>
     * Apps are strongly encouraged to keep their usage of cache space below the
     * quota returned by
     * {@link StorageManager#getCacheQuotaBytes(java.util.UUID)}. If your app
     * goes above this quota, your cached files will be some of the first to be
     * deleted when additional disk space is needed. Conversely, if your app
     * stays under this quota, your cached files will be some of the last to be
     * deleted when additional disk space is needed.
     * <p>
     * Note that your cache quota will change over time depending on how
     * frequently the user interacts with your app, and depending on how much
     * system-wide disk space is used.
     * <p>
     * The returned path may change over time if the calling app is moved to an
     * adopted storage device, so only relative paths should be persisted.
     * <p>
     * Apps require no extra permissions to read or write to the returned path,
     * since this path lives in their private storage.
     *
     * @return The path of the directory holding application cache files.
     * @see #openFileOutput
     * @see #getFileStreamPath
     * @see #getDir
     * @see #getExternalCacheDir
     */
    public abstract File getCacheDir();

    /**
     * Returns the absolute path to the application specific cache directory on
     * the filesystem designed for storing cached code.
     * <p>
     * The system will delete any files stored in this location both when your
     * specific application is upgraded, and when the entire platform is
     * upgraded.
     * <p>
     * This location is optimal for storing compiled or optimized code generated
     * by your application at runtime.
     * <p>
     * The returned path may change over time if the calling app is moved to an
     * adopted storage device, so only relative paths should be persisted.
     * <p>
     * Apps require no extra permissions to read or write to the returned path,
     * since this path lives in their private storage.
     *
     * @return The path of the directory holding application code cache files.
     */
    public abstract File getCodeCacheDir();

    /**
     * Returns absolute path to application-specific directory on the primary
     * shared/external storage device where the application can place cache
     * files it owns. These files are internal to the application, and not
     * typically visible to the user as media.
     * <p>
     * This is like {@link #getCacheDir()} in that these files will be deleted
     * when the application is uninstalled, however there are some important
     * differences:
     * <ul>
     * <li>The platform does not always monitor the space available in shared
     * storage, and thus may not automatically delete these files. Apps should
     * always manage the maximum space used in this location. Currently the only
     * time files here will be deleted by the platform is when running on
     * {@link android.os.Build.VERSION_CODES#JELLY_BEAN_MR1} or later and
     * {@link Environment#isExternalStorageEmulated(File)} returns true.
     * <li>Shared storage may not always be available, since removable media can
     * be ejected by the user. Media state can be checked using
     * {@link Environment#getExternalStorageState(File)}.
     * <li>There is no security enforced with these files. For example, any
     * application holding
     * {@link android.Manifest.permission#WRITE_EXTERNAL_STORAGE} can write to
     * these files.
     * </ul>
     * <p>
     * If a shared storage device is emulated (as determined by
     * {@link Environment#isExternalStorageEmulated(File)}), its contents are
     * backed by a private user data partition, which means there is little
     * benefit to storing data here instead of the private directory returned by
     * {@link #getCacheDir()}.
     * <p>
     * Starting in {@link android.os.Build.VERSION_CODES#KITKAT}, no permissions
     * are required to read or write to the returned path; it's always
     * accessible to the calling app. This only applies to paths generated for
     * package name of the calling application. To access paths belonging to
     * other packages,
     * {@link android.Manifest.permission#WRITE_EXTERNAL_STORAGE} and/or
     * {@link android.Manifest.permission#READ_EXTERNAL_STORAGE} are required.
     * <p>
     * On devices with multiple users (as described by {@link UserManager}),
     * each user has their own isolated shared storage. Applications only have
     * access to the shared storage for the user they're running as.
     * <p>
     * The returned path may change over time if different shared storage media
     * is inserted, so only relative paths should be persisted.
     *
     * @return the absolute path to application-specific directory. May return
     *         {@code null} if shared storage is not currently available.
     * @see #getCacheDir
     * @see #getExternalCacheDirs()
     * @see Environment#getExternalStorageState(File)
     * @see Environment#isExternalStorageEmulated(File)
     * @see Environment#isExternalStorageRemovable(File)
     */
    @Nullable
    public abstract File getExternalCacheDir();

    /**
     * Returns absolute path to application-specific directory in the preloaded cache.
     * <p>Files stored in the cache directory can be deleted when the device runs low on storage.
     * There is no guarantee when these files will be deleted.
     * @hide
     */
    @Nullable
    @SystemApi
    public abstract File getPreloadsFileCache();

    /**
     * Returns absolute paths to application-specific directories on all
     * shared/external storage devices where the application can place cache
     * files it owns. These files are internal to the application, and not
     * typically visible to the user as media.
     * <p>
     * This is like {@link #getCacheDir()} in that these files will be deleted
     * when the application is uninstalled, however there are some important
     * differences:
     * <ul>
     * <li>The platform does not always monitor the space available in shared
     * storage, and thus may not automatically delete these files. Apps should
     * always manage the maximum space used in this location. Currently the only
     * time files here will be deleted by the platform is when running on
     * {@link android.os.Build.VERSION_CODES#JELLY_BEAN_MR1} or later and
     * {@link Environment#isExternalStorageEmulated(File)} returns true.
     * <li>Shared storage may not always be available, since removable media can
     * be ejected by the user. Media state can be checked using
     * {@link Environment#getExternalStorageState(File)}.
     * <li>There is no security enforced with these files. For example, any
     * application holding
     * {@link android.Manifest.permission#WRITE_EXTERNAL_STORAGE} can write to
     * these files.
     * </ul>
     * <p>
     * If a shared storage device is emulated (as determined by
     * {@link Environment#isExternalStorageEmulated(File)}), it's contents are
     * backed by a private user data partition, which means there is little
     * benefit to storing data here instead of the private directory returned by
     * {@link #getCacheDir()}.
     * <p>
     * Shared storage devices returned here are considered a stable part of the
     * device, including physical media slots under a protective cover. The
     * returned paths do not include transient devices, such as USB flash drives
     * connected to handheld devices.
     * <p>
     * An application may store data on any or all of the returned devices. For
     * example, an app may choose to store large files on the device with the
     * most available space, as measured by {@link StatFs}.
     * <p>
     * No additional permissions are required for the calling app to read or
     * write files under the returned path. Write access outside of these paths
     * on secondary external storage devices is not available.
     * <p>
     * The returned paths may change over time if different shared storage media
     * is inserted, so only relative paths should be persisted.
     *
     * @return the absolute paths to application-specific directories. Some
     *         individual paths may be {@code null} if that shared storage is
     *         not currently available. The first path returned is the same as
     *         {@link #getExternalCacheDir()}.
     * @see #getExternalCacheDir()
     * @see Environment#getExternalStorageState(File)
     * @see Environment#isExternalStorageEmulated(File)
     * @see Environment#isExternalStorageRemovable(File)
     */
    public abstract File[] getExternalCacheDirs();

    /**
     * Returns absolute paths to application-specific directories on all
     * shared/external storage devices where the application can place media
     * files. These files are scanned and made available to other apps through
     * {@link MediaStore}.
     * <p>
     * This is like {@link #getExternalFilesDirs} in that these files will be
     * deleted when the application is uninstalled, however there are some
     * important differences:
     * <ul>
     * <li>Shared storage may not always be available, since removable media can
     * be ejected by the user. Media state can be checked using
     * {@link Environment#getExternalStorageState(File)}.
     * <li>There is no security enforced with these files. For example, any
     * application holding
     * {@link android.Manifest.permission#WRITE_EXTERNAL_STORAGE} can write to
     * these files.
     * </ul>
     * <p>
     * Shared storage devices returned here are considered a stable part of the
     * device, including physical media slots under a protective cover. The
     * returned paths do not include transient devices, such as USB flash drives
     * connected to handheld devices.
     * <p>
     * An application may store data on any or all of the returned devices. For
     * example, an app may choose to store large files on the device with the
     * most available space, as measured by {@link StatFs}.
     * <p>
     * No additional permissions are required for the calling app to read or
     * write files under the returned path. Write access outside of these paths
     * on secondary external storage devices is not available.
     * <p>
     * The returned paths may change over time if different shared storage media
     * is inserted, so only relative paths should be persisted.
     *
     * @return the absolute paths to application-specific directories. Some
     *         individual paths may be {@code null} if that shared storage is
     *         not currently available.
     * @see Environment#getExternalStorageState(File)
     * @see Environment#isExternalStorageEmulated(File)
     * @see Environment#isExternalStorageRemovable(File)
     */
    public abstract File[] getExternalMediaDirs();

    /**
     * Returns an array of strings naming the private files associated with
     * this Context's application package.
     *
     * @return Array of strings naming the private files.
     *
     * @see #openFileInput
     * @see #openFileOutput
     * @see #deleteFile
     */
    public abstract String[] fileList();

    /**
     * Retrieve, creating if needed, a new directory in which the application
     * can place its own custom data files.  You can use the returned File
     * object to create and access files in this directory.  Note that files
     * created through a File object will only be accessible by your own
     * application; you can only set the mode of the entire directory, not
     * of individual files.
     * <p>
     * The returned path may change over time if the calling app is moved to an
     * adopted storage device, so only relative paths should be persisted.
     * <p>
     * Apps require no extra permissions to read or write to the returned path,
     * since this path lives in their private storage.
     *
     * @param name Name of the directory to retrieve.  This is a directory
     * that is created as part of your application data.
     * @param mode Operating mode.
     *
     * @return A {@link File} object for the requested directory.  The directory
     * will have been created if it does not already exist.
     *
     * @see #openFileOutput(String, int)
     */
    public abstract File getDir(String name, @FileMode int mode);

    /**
     * Open a new private SQLiteDatabase associated with this Context's
     * application package. Create the database file if it doesn't exist.
     *
     * @param name The name (unique in the application package) of the database.
     * @param mode Operating mode.
     * @param factory An optional factory class that is called to instantiate a
     *            cursor when query is called.
     * @return The contents of a newly created database with the given name.
     * @throws android.database.sqlite.SQLiteException if the database file
     *             could not be opened.
     * @see #MODE_PRIVATE
     * @see #MODE_ENABLE_WRITE_AHEAD_LOGGING
     * @see #MODE_NO_LOCALIZED_COLLATORS
     * @see #deleteDatabase
     */
    public abstract SQLiteDatabase openOrCreateDatabase(String name,
            @DatabaseMode int mode, CursorFactory factory);

    /**
     * Open a new private SQLiteDatabase associated with this Context's
     * application package. Creates the database file if it doesn't exist.
     * <p>
     * Accepts input param: a concrete instance of {@link DatabaseErrorHandler}
     * to be used to handle corruption when sqlite reports database corruption.
     * </p>
     *
     * @param name The name (unique in the application package) of the database.
     * @param mode Operating mode.
     * @param factory An optional factory class that is called to instantiate a
     *            cursor when query is called.
     * @param errorHandler the {@link DatabaseErrorHandler} to be used when
     *            sqlite reports database corruption. if null,
     *            {@link android.database.DefaultDatabaseErrorHandler} is
     *            assumed.
     * @return The contents of a newly created database with the given name.
     * @throws android.database.sqlite.SQLiteException if the database file
     *             could not be opened.
     * @see #MODE_PRIVATE
     * @see #MODE_ENABLE_WRITE_AHEAD_LOGGING
     * @see #MODE_NO_LOCALIZED_COLLATORS
     * @see #deleteDatabase
     */
    public abstract SQLiteDatabase openOrCreateDatabase(String name,
            @DatabaseMode int mode, CursorFactory factory,
            @Nullable DatabaseErrorHandler errorHandler);

    /**
     * Move an existing database file from the given source storage context to
     * this context. This is typically used to migrate data between storage
     * locations after an upgrade, such as migrating to device protected
     * storage.
     * <p>
     * The database must be closed before being moved.
     *
     * @param sourceContext The source context which contains the existing
     *            database to move.
     * @param name The name of the database file.
     * @return {@code true} if the move was successful or if the database didn't
     *         exist in the source context, otherwise {@code false}.
     * @see #createDeviceProtectedStorageContext()
     */
    public abstract boolean moveDatabaseFrom(Context sourceContext, String name);

    /**
     * Delete an existing private SQLiteDatabase associated with this Context's
     * application package.
     *
     * @param name The name (unique in the application package) of the
     *             database.
     *
     * @return {@code true} if the database was successfully deleted; else {@code false}.
     *
     * @see #openOrCreateDatabase
     */
    public abstract boolean deleteDatabase(String name);

    /**
     * Returns the absolute path on the filesystem where a database created with
     * {@link #openOrCreateDatabase} is stored.
     * <p>
     * The returned path may change over time if the calling app is moved to an
     * adopted storage device, so only relative paths should be persisted.
     *
     * @param name The name of the database for which you would like to get
     *          its path.
     *
     * @return An absolute path to the given database.
     *
     * @see #openOrCreateDatabase
     */
    public abstract File getDatabasePath(String name);

    /**
     * Returns an array of strings naming the private databases associated with
     * this Context's application package.
     *
     * @return Array of strings naming the private databases.
     *
     * @see #openOrCreateDatabase
     * @see #deleteDatabase
     */
    public abstract String[] databaseList();

    /**
     * @deprecated Use {@link android.app.WallpaperManager#getDrawable
     * WallpaperManager.get()} instead.
     */
    @Deprecated
    public abstract Drawable getWallpaper();

    /**
     * @deprecated Use {@link android.app.WallpaperManager#peekDrawable
     * WallpaperManager.peek()} instead.
     */
    @Deprecated
    public abstract Drawable peekWallpaper();

    /**
     * @deprecated Use {@link android.app.WallpaperManager#getDesiredMinimumWidth()
     * WallpaperManager.getDesiredMinimumWidth()} instead.
     */
    @Deprecated
    public abstract int getWallpaperDesiredMinimumWidth();

    /**
     * @deprecated Use {@link android.app.WallpaperManager#getDesiredMinimumHeight()
     * WallpaperManager.getDesiredMinimumHeight()} instead.
     */
    @Deprecated
    public abstract int getWallpaperDesiredMinimumHeight();

    /**
     * @deprecated Use {@link android.app.WallpaperManager#setBitmap(Bitmap)
     * WallpaperManager.set()} instead.
     * <p>This method requires the caller to hold the permission
     * {@link android.Manifest.permission#SET_WALLPAPER}.
     */
    @Deprecated
    public abstract void setWallpaper(Bitmap bitmap) throws IOException;

    /**
     * @deprecated Use {@link android.app.WallpaperManager#setStream(InputStream)
     * WallpaperManager.set()} instead.
     * <p>This method requires the caller to hold the permission
     * {@link android.Manifest.permission#SET_WALLPAPER}.
     */
    @Deprecated
    public abstract void setWallpaper(InputStream data) throws IOException;

    /**
     * @deprecated Use {@link android.app.WallpaperManager#clear
     * WallpaperManager.clear()} instead.
     * <p>This method requires the caller to hold the permission
     * {@link android.Manifest.permission#SET_WALLPAPER}.
     */
    @Deprecated
    public abstract void clearWallpaper() throws IOException;

    /**
     * Same as {@link #startActivity(Intent, Bundle)} with no options
     * specified.
     *
     * @param intent The description of the activity to start.
     *
     * @throws ActivityNotFoundException &nbsp;
     *`
     * @see #startActivity(Intent, Bundle)
     * @see PackageManager#resolveActivity
     */
    public abstract void startActivity(@RequiresPermission Intent intent);

    /**
     * Version of {@link #startActivity(Intent)} that allows you to specify the
     * user the activity will be started for.  This is not available to applications
     * that are not pre-installed on the system image.
     * @param intent The description of the activity to start.
     * @param user The UserHandle of the user to start this activity for.
     * @throws ActivityNotFoundException &nbsp;
     * @hide
     */
    @RequiresPermission(android.Manifest.permission.INTERACT_ACROSS_USERS_FULL)
    public void startActivityAsUser(@RequiresPermission Intent intent, UserHandle user) {
        throw new RuntimeException("Not implemented. Must override in a subclass.");
    }

    /**
     * Launch a new activity.  You will not receive any information about when
     * the activity exits.
     *
     * <p>Note that if this method is being called from outside of an
     * {@link android.app.Activity} Context, then the Intent must include
     * the {@link Intent#FLAG_ACTIVITY_NEW_TASK} launch flag.  This is because,
     * without being started from an existing Activity, there is no existing
     * task in which to place the new activity and thus it needs to be placed
     * in its own separate task.
     *
     * <p>This method throws {@link ActivityNotFoundException}
     * if there was no Activity found to run the given Intent.
     *
     * @param intent The description of the activity to start.
     * @param options Additional options for how the Activity should be started.
     * May be null if there are no options.  See {@link android.app.ActivityOptions}
     * for how to build the Bundle supplied here; there are no supported definitions
     * for building it manually.
     *
     * @throws ActivityNotFoundException &nbsp;
     *
     * @see #startActivity(Intent)
     * @see PackageManager#resolveActivity
     */
    public abstract void startActivity(@RequiresPermission Intent intent,
            @Nullable Bundle options);

    /**
     * Version of {@link #startActivity(Intent, Bundle)} that allows you to specify the
     * user the activity will be started for.  This is not available to applications
     * that are not pre-installed on the system image.
     * @param intent The description of the activity to start.
     * @param options Additional options for how the Activity should be started.
     * May be null if there are no options.  See {@link android.app.ActivityOptions}
     * for how to build the Bundle supplied here; there are no supported definitions
     * for building it manually.
     * @param userId The UserHandle of the user to start this activity for.
     * @throws ActivityNotFoundException &nbsp;
     * @hide
     */
    @RequiresPermission(android.Manifest.permission.INTERACT_ACROSS_USERS_FULL)
    public void startActivityAsUser(@RequiresPermission Intent intent, @Nullable Bundle options,
            UserHandle userId) {
        throw new RuntimeException("Not implemented. Must override in a subclass.");
    }

    /**
     * Version of {@link #startActivity(Intent, Bundle)} that returns a result to the caller. This
     * is only supported for Views and Fragments.
     * @param who The identifier for the calling element that will receive the result.
     * @param intent The intent to start.
     * @param requestCode The code that will be returned with onActivityResult() identifying this
     *          request.
     * @param options Additional options for how the Activity should be started.
     *          May be null if there are no options.  See {@link android.app.ActivityOptions}
     *          for how to build the Bundle supplied here; there are no supported definitions
     *          for building it manually.
     * @hide
     */
    public void startActivityForResult(
            @NonNull String who, Intent intent, int requestCode, @Nullable Bundle options) {
        throw new RuntimeException("This method is only implemented for Activity-based Contexts. "
                + "Check canStartActivityForResult() before calling.");
    }

    /**
     * Identifies whether this Context instance will be able to process calls to
     * {@link #startActivityForResult(String, Intent, int, Bundle)}.
     * @hide
     */
    public boolean canStartActivityForResult() {
        return false;
    }

    /**
     * Same as {@link #startActivities(Intent[], Bundle)} with no options
     * specified.
     *
     * @param intents An array of Intents to be started.
     *
     * @throws ActivityNotFoundException &nbsp;
     *
     * @see #startActivities(Intent[], Bundle)
     * @see PackageManager#resolveActivity
     */
    public abstract void startActivities(@RequiresPermission Intent[] intents);

    /**
     * Launch multiple new activities.  This is generally the same as calling
     * {@link #startActivity(Intent)} for the first Intent in the array,
     * that activity during its creation calling {@link #startActivity(Intent)}
     * for the second entry, etc.  Note that unlike that approach, generally
     * none of the activities except the last in the array will be created
     * at this point, but rather will be created when the user first visits
     * them (due to pressing back from the activity on top).
     *
     * <p>This method throws {@link ActivityNotFoundException}
     * if there was no Activity found for <em>any</em> given Intent.  In this
     * case the state of the activity stack is undefined (some Intents in the
     * list may be on it, some not), so you probably want to avoid such situations.
     *
     * @param intents An array of Intents to be started.
     * @param options Additional options for how the Activity should be started.
     * See {@link android.content.Context#startActivity(Intent, Bundle)}
     * Context.startActivity(Intent, Bundle)} for more details.
     *
     * @throws ActivityNotFoundException &nbsp;
     *
     * @see #startActivities(Intent[])
     * @see PackageManager#resolveActivity
     */
    public abstract void startActivities(@RequiresPermission Intent[] intents, Bundle options);

    /**
     * @hide
     * Launch multiple new activities.  This is generally the same as calling
     * {@link #startActivity(Intent)} for the first Intent in the array,
     * that activity during its creation calling {@link #startActivity(Intent)}
     * for the second entry, etc.  Note that unlike that approach, generally
     * none of the activities except the last in the array will be created
     * at this point, but rather will be created when the user first visits
     * them (due to pressing back from the activity on top).
     *
     * <p>This method throws {@link ActivityNotFoundException}
     * if there was no Activity found for <em>any</em> given Intent.  In this
     * case the state of the activity stack is undefined (some Intents in the
     * list may be on it, some not), so you probably want to avoid such situations.
     *
     * @param intents An array of Intents to be started.
     * @param options Additional options for how the Activity should be started.
     * @param userHandle The user for whom to launch the activities
     * See {@link android.content.Context#startActivity(Intent, Bundle)}
     * Context.startActivity(Intent, Bundle)} for more details.
     *
     * @return The corresponding flag {@link ActivityManager#START_CANCELED},
     *         {@link ActivityManager#START_SUCCESS} etc. indicating whether the launch was
     *         successful.
     *
     * @throws ActivityNotFoundException &nbsp;
     *
     * @see #startActivities(Intent[])
     * @see PackageManager#resolveActivity
     */
    @RequiresPermission(android.Manifest.permission.INTERACT_ACROSS_USERS_FULL)
    public int startActivitiesAsUser(Intent[] intents, Bundle options, UserHandle userHandle) {
        throw new RuntimeException("Not implemented. Must override in a subclass.");
    }

    /**
     * Same as {@link #startIntentSender(IntentSender, Intent, int, int, int, Bundle)}
     * with no options specified.
     *
     * @param intent The IntentSender to launch.
     * @param fillInIntent If non-null, this will be provided as the
     * intent parameter to {@link IntentSender#sendIntent}.
     * @param flagsMask Intent flags in the original IntentSender that you
     * would like to change.
     * @param flagsValues Desired values for any bits set in
     * <var>flagsMask</var>
     * @param extraFlags Always set to 0.
     *
     * @see #startActivity(Intent)
     * @see #startIntentSender(IntentSender, Intent, int, int, int, Bundle)
     */
    public abstract void startIntentSender(IntentSender intent, @Nullable Intent fillInIntent,
            @Intent.MutableFlags int flagsMask, @Intent.MutableFlags int flagsValues,
            int extraFlags) throws IntentSender.SendIntentException;

    /**
     * Like {@link #startActivity(Intent, Bundle)}, but taking a IntentSender
     * to start.  If the IntentSender is for an activity, that activity will be started
     * as if you had called the regular {@link #startActivity(Intent)}
     * here; otherwise, its associated action will be executed (such as
     * sending a broadcast) as if you had called
     * {@link IntentSender#sendIntent IntentSender.sendIntent} on it.
     *
     * @param intent The IntentSender to launch.
     * @param fillInIntent If non-null, this will be provided as the
     * intent parameter to {@link IntentSender#sendIntent}.
     * @param flagsMask Intent flags in the original IntentSender that you
     * would like to change.
     * @param flagsValues Desired values for any bits set in
     * <var>flagsMask</var>
     * @param extraFlags Always set to 0.
     * @param options Additional options for how the Activity should be started.
     * See {@link android.content.Context#startActivity(Intent, Bundle)}
     * Context.startActivity(Intent, Bundle)} for more details.  If options
     * have also been supplied by the IntentSender, options given here will
     * override any that conflict with those given by the IntentSender.
     *
     * @see #startActivity(Intent, Bundle)
     * @see #startIntentSender(IntentSender, Intent, int, int, int)
     */
    public abstract void startIntentSender(IntentSender intent, @Nullable Intent fillInIntent,
            @Intent.MutableFlags int flagsMask, @Intent.MutableFlags int flagsValues,
            int extraFlags, @Nullable Bundle options) throws IntentSender.SendIntentException;

    /**
     * Broadcast the given intent to all interested BroadcastReceivers.  This
     * call is asynchronous; it returns immediately, and you will continue
     * executing while the receivers are run.  No results are propagated from
     * receivers and receivers can not abort the broadcast. If you want
     * to allow receivers to propagate results or abort the broadcast, you must
     * send an ordered broadcast using
     * {@link #sendOrderedBroadcast(Intent, String)}.
     *
     * <p>See {@link BroadcastReceiver} for more information on Intent broadcasts.
     *
     * @param intent The Intent to broadcast; all receivers matching this
     *               Intent will receive the broadcast.
     *
     * @see android.content.BroadcastReceiver
     * @see #registerReceiver
     * @see #sendBroadcast(Intent, String)
     * @see #sendOrderedBroadcast(Intent, String)
     * @see #sendOrderedBroadcast(Intent, String, BroadcastReceiver, Handler, int, String, Bundle)
     */
    public abstract void sendBroadcast(@RequiresPermission Intent intent);

    /**
     * Broadcast the given intent to all interested BroadcastReceivers, allowing
     * an optional required permission to be enforced.  This
     * call is asynchronous; it returns immediately, and you will continue
     * executing while the receivers are run.  No results are propagated from
     * receivers and receivers can not abort the broadcast. If you want
     * to allow receivers to propagate results or abort the broadcast, you must
     * send an ordered broadcast using
     * {@link #sendOrderedBroadcast(Intent, String)}.
     *
     * <p>See {@link BroadcastReceiver} for more information on Intent broadcasts.
     *
     * @param intent The Intent to broadcast; all receivers matching this
     *               Intent will receive the broadcast.
     * @param receiverPermission (optional) String naming a permission that
     *               a receiver must hold in order to receive your broadcast.
     *               If null, no permission is required.
     *
     * @see android.content.BroadcastReceiver
     * @see #registerReceiver
     * @see #sendBroadcast(Intent)
     * @see #sendOrderedBroadcast(Intent, String)
     * @see #sendOrderedBroadcast(Intent, String, BroadcastReceiver, Handler, int, String, Bundle)
     */
    public abstract void sendBroadcast(@RequiresPermission Intent intent,
            @Nullable String receiverPermission);


    /**
     * Broadcast the given intent to all interested BroadcastReceivers, allowing
     * an array of required permissions to be enforced.  This call is asynchronous; it returns
     * immediately, and you will continue executing while the receivers are run.  No results are
     * propagated from receivers and receivers can not abort the broadcast. If you want to allow
     * receivers to propagate results or abort the broadcast, you must send an ordered broadcast
     * using {@link #sendOrderedBroadcast(Intent, String)}.
     *
     * <p>See {@link BroadcastReceiver} for more information on Intent broadcasts.
     *
     * @param intent The Intent to broadcast; all receivers matching this
     *               Intent will receive the broadcast.
     * @param receiverPermissions Array of names of permissions that a receiver must hold
     *                            in order to receive your broadcast.
     *                            If null or empty, no permissions are required.
     *
     * @see android.content.BroadcastReceiver
     * @see #registerReceiver
     * @see #sendBroadcast(Intent)
     * @see #sendOrderedBroadcast(Intent, String)
     * @see #sendOrderedBroadcast(Intent, String, BroadcastReceiver, Handler, int, String, Bundle)
     * @hide
     */
    public abstract void sendBroadcastMultiplePermissions(Intent intent,
            String[] receiverPermissions);

    /**
     * Broadcast the given intent to all interested BroadcastReceivers, allowing
     * an array of required permissions to be enforced.  This call is asynchronous; it returns
     * immediately, and you will continue executing while the receivers are run.  No results are
     * propagated from receivers and receivers can not abort the broadcast. If you want to allow
     * receivers to propagate results or abort the broadcast, you must send an ordered broadcast
     * using {@link #sendOrderedBroadcast(Intent, String)}.
     *
     * <p>See {@link BroadcastReceiver} for more information on Intent broadcasts.
     *
     * @param intent The Intent to broadcast; all receivers matching this
     *               Intent will receive the broadcast.
     * @param user The user to send the broadcast to.
     * @param receiverPermissions Array of names of permissions that a receiver must hold
     *                            in order to receive your broadcast.
     *                            If null or empty, no permissions are required.
     *
     * @see android.content.BroadcastReceiver
     * @see #registerReceiver
     * @see #sendBroadcast(Intent)
     * @see #sendOrderedBroadcast(Intent, String)
     * @see #sendOrderedBroadcast(Intent, String, BroadcastReceiver, Handler, int, String, Bundle)
     * @hide
     */
    public abstract void sendBroadcastAsUserMultiplePermissions(Intent intent, UserHandle user,
            String[] receiverPermissions);

    /**
     * Broadcast the given intent to all interested BroadcastReceivers, allowing
     * an optional required permission to be enforced.  This
     * call is asynchronous; it returns immediately, and you will continue
     * executing while the receivers are run.  No results are propagated from
     * receivers and receivers can not abort the broadcast. If you want
     * to allow receivers to propagate results or abort the broadcast, you must
     * send an ordered broadcast using
     * {@link #sendOrderedBroadcast(Intent, String)}.
     *
     * <p>See {@link BroadcastReceiver} for more information on Intent broadcasts.
     *
     * @param intent The Intent to broadcast; all receivers matching this
     *               Intent will receive the broadcast.
     * @param receiverPermission (optional) String naming a permission that
     *               a receiver must hold in order to receive your broadcast.
     *               If null, no permission is required.
     * @param options (optional) Additional sending options, generated from a
     * {@link android.app.BroadcastOptions}.
     *
     * @see android.content.BroadcastReceiver
     * @see #registerReceiver
     * @see #sendBroadcast(Intent)
     * @see #sendOrderedBroadcast(Intent, String)
     * @see #sendOrderedBroadcast(Intent, String, BroadcastReceiver, Handler, int, String, Bundle)
     * @hide
     */
    @SystemApi
    public abstract void sendBroadcast(Intent intent,
            @Nullable String receiverPermission,
            @Nullable Bundle options);

    /**
     * Like {@link #sendBroadcast(Intent, String)}, but also allows specification
     * of an associated app op as per {@link android.app.AppOpsManager}.
     * @hide
     */
    public abstract void sendBroadcast(Intent intent,
            String receiverPermission, int appOp);

    /**
     * Broadcast the given intent to all interested BroadcastReceivers, delivering
     * them one at a time to allow more preferred receivers to consume the
     * broadcast before it is delivered to less preferred receivers.  This
     * call is asynchronous; it returns immediately, and you will continue
     * executing while the receivers are run.
     *
     * <p>See {@link BroadcastReceiver} for more information on Intent broadcasts.
     *
     * @param intent The Intent to broadcast; all receivers matching this
     *               Intent will receive the broadcast.
     * @param receiverPermission (optional) String naming a permissions that
     *               a receiver must hold in order to receive your broadcast.
     *               If null, no permission is required.
     *
     * @see android.content.BroadcastReceiver
     * @see #registerReceiver
     * @see #sendBroadcast(Intent)
     * @see #sendOrderedBroadcast(Intent, String, BroadcastReceiver, Handler, int, String, Bundle)
     */
    public abstract void sendOrderedBroadcast(@RequiresPermission Intent intent,
            @Nullable String receiverPermission);

    /**
     * Version of {@link #sendBroadcast(Intent)} that allows you to
     * receive data back from the broadcast.  This is accomplished by
     * supplying your own BroadcastReceiver when calling, which will be
     * treated as a final receiver at the end of the broadcast -- its
     * {@link BroadcastReceiver#onReceive} method will be called with
     * the result values collected from the other receivers.  The broadcast will
     * be serialized in the same way as calling
     * {@link #sendOrderedBroadcast(Intent, String)}.
     *
     * <p>Like {@link #sendBroadcast(Intent)}, this method is
     * asynchronous; it will return before
     * resultReceiver.onReceive() is called.
     *
     * <p>See {@link BroadcastReceiver} for more information on Intent broadcasts.
     *
     * @param intent The Intent to broadcast; all receivers matching this
     *               Intent will receive the broadcast.
     * @param receiverPermission String naming a permissions that
     *               a receiver must hold in order to receive your broadcast.
     *               If null, no permission is required.
     * @param resultReceiver Your own BroadcastReceiver to treat as the final
     *                       receiver of the broadcast.
     * @param scheduler A custom Handler with which to schedule the
     *                  resultReceiver callback; if null it will be
     *                  scheduled in the Context's main thread.
     * @param initialCode An initial value for the result code.  Often
     *                    Activity.RESULT_OK.
     * @param initialData An initial value for the result data.  Often
     *                    null.
     * @param initialExtras An initial value for the result extras.  Often
     *                      null.
     *
     * @see #sendBroadcast(Intent)
     * @see #sendBroadcast(Intent, String)
     * @see #sendOrderedBroadcast(Intent, String)
     * @see android.content.BroadcastReceiver
     * @see #registerReceiver
     * @see android.app.Activity#RESULT_OK
     */
    public abstract void sendOrderedBroadcast(@RequiresPermission @NonNull Intent intent,
            @Nullable String receiverPermission, @Nullable BroadcastReceiver resultReceiver,
            @Nullable Handler scheduler, int initialCode, @Nullable String initialData,
            @Nullable Bundle initialExtras);

    /**
     * Version of {@link #sendBroadcast(Intent)} that allows you to
     * receive data back from the broadcast.  This is accomplished by
     * supplying your own BroadcastReceiver when calling, which will be
     * treated as a final receiver at the end of the broadcast -- its
     * {@link BroadcastReceiver#onReceive} method will be called with
     * the result values collected from the other receivers.  The broadcast will
     * be serialized in the same way as calling
     * {@link #sendOrderedBroadcast(Intent, String)}.
     *
     * <p>Like {@link #sendBroadcast(Intent)}, this method is
     * asynchronous; it will return before
     * resultReceiver.onReceive() is called.
     *
     * <p>See {@link BroadcastReceiver} for more information on Intent broadcasts.
     *
     *
     * @param intent The Intent to broadcast; all receivers matching this
     *               Intent will receive the broadcast.
     * @param receiverPermission String naming a permissions that
     *               a receiver must hold in order to receive your broadcast.
     *               If null, no permission is required.
     * @param options (optional) Additional sending options, generated from a
     * {@link android.app.BroadcastOptions}.
     * @param resultReceiver Your own BroadcastReceiver to treat as the final
     *                       receiver of the broadcast.
     * @param scheduler A custom Handler with which to schedule the
     *                  resultReceiver callback; if null it will be
     *                  scheduled in the Context's main thread.
     * @param initialCode An initial value for the result code.  Often
     *                    Activity.RESULT_OK.
     * @param initialData An initial value for the result data.  Often
     *                    null.
     * @param initialExtras An initial value for the result extras.  Often
     *                      null.
     * @see #sendBroadcast(Intent)
     * @see #sendBroadcast(Intent, String)
     * @see #sendOrderedBroadcast(Intent, String)
     * @see android.content.BroadcastReceiver
     * @see #registerReceiver
     * @see android.app.Activity#RESULT_OK
     * @hide
     */
    @SystemApi
    public abstract void sendOrderedBroadcast(@NonNull Intent intent,
            @Nullable String receiverPermission, @Nullable Bundle options,
            @Nullable BroadcastReceiver resultReceiver, @Nullable Handler scheduler,
            int initialCode, @Nullable String initialData, @Nullable Bundle initialExtras);

    /**
     * Like {@link #sendOrderedBroadcast(Intent, String, BroadcastReceiver, android.os.Handler,
     * int, String, android.os.Bundle)}, but also allows specification
     * of an associated app op as per {@link android.app.AppOpsManager}.
     * @hide
     */
    public abstract void sendOrderedBroadcast(Intent intent,
            String receiverPermission, int appOp, BroadcastReceiver resultReceiver,
            Handler scheduler, int initialCode, String initialData,
            Bundle initialExtras);

    /**
     * Version of {@link #sendBroadcast(Intent)} that allows you to specify the
     * user the broadcast will be sent to.  This is not available to applications
     * that are not pre-installed on the system image.
     * @param intent The intent to broadcast
     * @param user UserHandle to send the intent to.
     * @see #sendBroadcast(Intent)
     */
    @RequiresPermission(android.Manifest.permission.INTERACT_ACROSS_USERS)
    public abstract void sendBroadcastAsUser(@RequiresPermission Intent intent,
            UserHandle user);

    /**
     * Version of {@link #sendBroadcast(Intent, String)} that allows you to specify the
     * user the broadcast will be sent to.  This is not available to applications
     * that are not pre-installed on the system image.
     *
     * @param intent The Intent to broadcast; all receivers matching this
     *               Intent will receive the broadcast.
     * @param user UserHandle to send the intent to.
     * @param receiverPermission (optional) String naming a permission that
     *               a receiver must hold in order to receive your broadcast.
     *               If null, no permission is required.
     *
     * @see #sendBroadcast(Intent, String)
     */
    @RequiresPermission(android.Manifest.permission.INTERACT_ACROSS_USERS)
    public abstract void sendBroadcastAsUser(@RequiresPermission Intent intent,
            UserHandle user, @Nullable String receiverPermission);

    /**
     * Version of {@link #sendBroadcast(Intent, String, Bundle)} that allows you to specify the
     * user the broadcast will be sent to.  This is not available to applications
     * that are not pre-installed on the system image.
     *
     * @param intent The Intent to broadcast; all receivers matching this
     *               Intent will receive the broadcast.
     * @param user UserHandle to send the intent to.
     * @param receiverPermission (optional) String naming a permission that
     *               a receiver must hold in order to receive your broadcast.
     *               If null, no permission is required.
     * @param options (optional) Additional sending options, generated from a
     * {@link android.app.BroadcastOptions}.
     *
     * @see #sendBroadcast(Intent, String, Bundle)
     * @hide
     */
    @SystemApi
    @RequiresPermission(android.Manifest.permission.INTERACT_ACROSS_USERS)
    public abstract void sendBroadcastAsUser(@RequiresPermission Intent intent,
            UserHandle user, @Nullable String receiverPermission, @Nullable Bundle options);

    /**
     * Version of {@link #sendBroadcast(Intent, String)} that allows you to specify the
     * user the broadcast will be sent to.  This is not available to applications
     * that are not pre-installed on the system image.
     *
     * @param intent The Intent to broadcast; all receivers matching this
     *               Intent will receive the broadcast.
     * @param user UserHandle to send the intent to.
     * @param receiverPermission (optional) String naming a permission that
     *               a receiver must hold in order to receive your broadcast.
     *               If null, no permission is required.
     * @param appOp The app op associated with the broadcast.
     *
     * @see #sendBroadcast(Intent, String)
     *
     * @hide
     */
    @RequiresPermission(android.Manifest.permission.INTERACT_ACROSS_USERS)
    public abstract void sendBroadcastAsUser(@RequiresPermission Intent intent,
            UserHandle user, @Nullable String receiverPermission, int appOp);

    /**
     * Version of
     * {@link #sendOrderedBroadcast(Intent, String, BroadcastReceiver, Handler, int, String, Bundle)}
     * that allows you to specify the
     * user the broadcast will be sent to.  This is not available to applications
     * that are not pre-installed on the system image.
     *
     * <p>See {@link BroadcastReceiver} for more information on Intent broadcasts.
     *
     * @param intent The Intent to broadcast; all receivers matching this
     *               Intent will receive the broadcast.
     * @param user UserHandle to send the intent to.
     * @param receiverPermission String naming a permissions that
     *               a receiver must hold in order to receive your broadcast.
     *               If null, no permission is required.
     * @param resultReceiver Your own BroadcastReceiver to treat as the final
     *                       receiver of the broadcast.
     * @param scheduler A custom Handler with which to schedule the
     *                  resultReceiver callback; if null it will be
     *                  scheduled in the Context's main thread.
     * @param initialCode An initial value for the result code.  Often
     *                    Activity.RESULT_OK.
     * @param initialData An initial value for the result data.  Often
     *                    null.
     * @param initialExtras An initial value for the result extras.  Often
     *                      null.
     *
     * @see #sendOrderedBroadcast(Intent, String, BroadcastReceiver, Handler, int, String, Bundle)
     */
    @RequiresPermission(android.Manifest.permission.INTERACT_ACROSS_USERS)
    public abstract void sendOrderedBroadcastAsUser(@RequiresPermission Intent intent,
            UserHandle user, @Nullable String receiverPermission, BroadcastReceiver resultReceiver,
            @Nullable Handler scheduler, int initialCode, @Nullable String initialData,
            @Nullable  Bundle initialExtras);

    /**
     * Similar to above but takes an appOp as well, to enforce restrictions.
     * @see #sendOrderedBroadcastAsUser(Intent, UserHandle, String,
     *       BroadcastReceiver, Handler, int, String, Bundle)
     * @hide
     */
    @RequiresPermission(android.Manifest.permission.INTERACT_ACROSS_USERS)
    public abstract void sendOrderedBroadcastAsUser(Intent intent, UserHandle user,
            @Nullable String receiverPermission, int appOp, BroadcastReceiver resultReceiver,
            @Nullable Handler scheduler, int initialCode, @Nullable String initialData,
            @Nullable  Bundle initialExtras);

    /**
     * Similar to above but takes an appOp as well, to enforce restrictions, and an options Bundle.
     * @see #sendOrderedBroadcastAsUser(Intent, UserHandle, String,
     *       BroadcastReceiver, Handler, int, String, Bundle)
     * @hide
     */
    @RequiresPermission(android.Manifest.permission.INTERACT_ACROSS_USERS)
    public abstract void sendOrderedBroadcastAsUser(Intent intent, UserHandle user,
            @Nullable String receiverPermission, int appOp, @Nullable Bundle options,
            BroadcastReceiver resultReceiver, @Nullable Handler scheduler, int initialCode,
            @Nullable String initialData, @Nullable  Bundle initialExtras);

    /**
     * <p>Perform a {@link #sendBroadcast(Intent)} that is "sticky," meaning the
     * Intent you are sending stays around after the broadcast is complete,
     * so that others can quickly retrieve that data through the return
     * value of {@link #registerReceiver(BroadcastReceiver, IntentFilter)}.  In
     * all other ways, this behaves the same as
     * {@link #sendBroadcast(Intent)}.
     *
     * @deprecated Sticky broadcasts should not be used.  They provide no security (anyone
     * can access them), no protection (anyone can modify them), and many other problems.
     * The recommended pattern is to use a non-sticky broadcast to report that <em>something</em>
     * has changed, with another mechanism for apps to retrieve the current value whenever
     * desired.
     *
     * @param intent The Intent to broadcast; all receivers matching this
     * Intent will receive the broadcast, and the Intent will be held to
     * be re-broadcast to future receivers.
     *
     * @see #sendBroadcast(Intent)
     * @see #sendStickyOrderedBroadcast(Intent, BroadcastReceiver, Handler, int, String, Bundle)
     */
    @Deprecated
    @RequiresPermission(android.Manifest.permission.BROADCAST_STICKY)
    public abstract void sendStickyBroadcast(@RequiresPermission Intent intent);

    /**
     * <p>Version of {@link #sendStickyBroadcast} that allows you to
     * receive data back from the broadcast.  This is accomplished by
     * supplying your own BroadcastReceiver when calling, which will be
     * treated as a final receiver at the end of the broadcast -- its
     * {@link BroadcastReceiver#onReceive} method will be called with
     * the result values collected from the other receivers.  The broadcast will
     * be serialized in the same way as calling
     * {@link #sendOrderedBroadcast(Intent, String)}.
     *
     * <p>Like {@link #sendBroadcast(Intent)}, this method is
     * asynchronous; it will return before
     * resultReceiver.onReceive() is called.  Note that the sticky data
     * stored is only the data you initially supply to the broadcast, not
     * the result of any changes made by the receivers.
     *
     * <p>See {@link BroadcastReceiver} for more information on Intent broadcasts.
     *
     * @deprecated Sticky broadcasts should not be used.  They provide no security (anyone
     * can access them), no protection (anyone can modify them), and many other problems.
     * The recommended pattern is to use a non-sticky broadcast to report that <em>something</em>
     * has changed, with another mechanism for apps to retrieve the current value whenever
     * desired.
     *
     * @param intent The Intent to broadcast; all receivers matching this
     *               Intent will receive the broadcast.
     * @param resultReceiver Your own BroadcastReceiver to treat as the final
     *                       receiver of the broadcast.
     * @param scheduler A custom Handler with which to schedule the
     *                  resultReceiver callback; if null it will be
     *                  scheduled in the Context's main thread.
     * @param initialCode An initial value for the result code.  Often
     *                    Activity.RESULT_OK.
     * @param initialData An initial value for the result data.  Often
     *                    null.
     * @param initialExtras An initial value for the result extras.  Often
     *                      null.
     *
     * @see #sendBroadcast(Intent)
     * @see #sendBroadcast(Intent, String)
     * @see #sendOrderedBroadcast(Intent, String)
     * @see #sendStickyBroadcast(Intent)
     * @see android.content.BroadcastReceiver
     * @see #registerReceiver
     * @see android.app.Activity#RESULT_OK
     */
    @Deprecated
    @RequiresPermission(android.Manifest.permission.BROADCAST_STICKY)
    public abstract void sendStickyOrderedBroadcast(@RequiresPermission Intent intent,
            BroadcastReceiver resultReceiver,
            @Nullable Handler scheduler, int initialCode, @Nullable String initialData,
            @Nullable Bundle initialExtras);

    /**
     * <p>Remove the data previously sent with {@link #sendStickyBroadcast},
     * so that it is as if the sticky broadcast had never happened.
     *
     * @deprecated Sticky broadcasts should not be used.  They provide no security (anyone
     * can access them), no protection (anyone can modify them), and many other problems.
     * The recommended pattern is to use a non-sticky broadcast to report that <em>something</em>
     * has changed, with another mechanism for apps to retrieve the current value whenever
     * desired.
     *
     * @param intent The Intent that was previously broadcast.
     *
     * @see #sendStickyBroadcast
     */
    @Deprecated
    @RequiresPermission(android.Manifest.permission.BROADCAST_STICKY)
    public abstract void removeStickyBroadcast(@RequiresPermission Intent intent);

    /**
     * <p>Version of {@link #sendStickyBroadcast(Intent)} that allows you to specify the
     * user the broadcast will be sent to.  This is not available to applications
     * that are not pre-installed on the system image.
     *
     * @deprecated Sticky broadcasts should not be used.  They provide no security (anyone
     * can access them), no protection (anyone can modify them), and many other problems.
     * The recommended pattern is to use a non-sticky broadcast to report that <em>something</em>
     * has changed, with another mechanism for apps to retrieve the current value whenever
     * desired.
     *
     * @param intent The Intent to broadcast; all receivers matching this
     * Intent will receive the broadcast, and the Intent will be held to
     * be re-broadcast to future receivers.
     * @param user UserHandle to send the intent to.
     *
     * @see #sendBroadcast(Intent)
     */
    @Deprecated
    @RequiresPermission(allOf = {
            android.Manifest.permission.INTERACT_ACROSS_USERS,
            android.Manifest.permission.BROADCAST_STICKY
    })
    public abstract void sendStickyBroadcastAsUser(@RequiresPermission Intent intent,
            UserHandle user);

    /**
     * @hide
     * This is just here for sending CONNECTIVITY_ACTION.
     */
    @Deprecated
    @RequiresPermission(allOf = {
            android.Manifest.permission.INTERACT_ACROSS_USERS,
            android.Manifest.permission.BROADCAST_STICKY
    })
    public abstract void sendStickyBroadcastAsUser(@RequiresPermission Intent intent,
            UserHandle user, Bundle options);

    /**
     * <p>Version of
     * {@link #sendStickyOrderedBroadcast(Intent, BroadcastReceiver, Handler, int, String, Bundle)}
     * that allows you to specify the
     * user the broadcast will be sent to.  This is not available to applications
     * that are not pre-installed on the system image.
     *
     * <p>See {@link BroadcastReceiver} for more information on Intent broadcasts.
     *
     * @deprecated Sticky broadcasts should not be used.  They provide no security (anyone
     * can access them), no protection (anyone can modify them), and many other problems.
     * The recommended pattern is to use a non-sticky broadcast to report that <em>something</em>
     * has changed, with another mechanism for apps to retrieve the current value whenever
     * desired.
     *
     * @param intent The Intent to broadcast; all receivers matching this
     *               Intent will receive the broadcast.
     * @param user UserHandle to send the intent to.
     * @param resultReceiver Your own BroadcastReceiver to treat as the final
     *                       receiver of the broadcast.
     * @param scheduler A custom Handler with which to schedule the
     *                  resultReceiver callback; if null it will be
     *                  scheduled in the Context's main thread.
     * @param initialCode An initial value for the result code.  Often
     *                    Activity.RESULT_OK.
     * @param initialData An initial value for the result data.  Often
     *                    null.
     * @param initialExtras An initial value for the result extras.  Often
     *                      null.
     *
     * @see #sendStickyOrderedBroadcast(Intent, BroadcastReceiver, Handler, int, String, Bundle)
     */
    @Deprecated
    @RequiresPermission(allOf = {
            android.Manifest.permission.INTERACT_ACROSS_USERS,
            android.Manifest.permission.BROADCAST_STICKY
    })
    public abstract void sendStickyOrderedBroadcastAsUser(@RequiresPermission Intent intent,
            UserHandle user, BroadcastReceiver resultReceiver,
            @Nullable Handler scheduler, int initialCode, @Nullable String initialData,
            @Nullable Bundle initialExtras);

    /**
     * <p>Version of {@link #removeStickyBroadcast(Intent)} that allows you to specify the
     * user the broadcast will be sent to.  This is not available to applications
     * that are not pre-installed on the system image.
     *
     * <p>You must hold the {@link android.Manifest.permission#BROADCAST_STICKY}
     * permission in order to use this API.  If you do not hold that
     * permission, {@link SecurityException} will be thrown.
     *
     * @deprecated Sticky broadcasts should not be used.  They provide no security (anyone
     * can access them), no protection (anyone can modify them), and many other problems.
     * The recommended pattern is to use a non-sticky broadcast to report that <em>something</em>
     * has changed, with another mechanism for apps to retrieve the current value whenever
     * desired.
     *
     * @param intent The Intent that was previously broadcast.
     * @param user UserHandle to remove the sticky broadcast from.
     *
     * @see #sendStickyBroadcastAsUser
     */
    @Deprecated
    @RequiresPermission(allOf = {
            android.Manifest.permission.INTERACT_ACROSS_USERS,
            android.Manifest.permission.BROADCAST_STICKY
    })
    public abstract void removeStickyBroadcastAsUser(@RequiresPermission Intent intent,
            UserHandle user);

    /**
     * Register a BroadcastReceiver to be run in the main activity thread.  The
     * <var>receiver</var> will be called with any broadcast Intent that
     * matches <var>filter</var>, in the main application thread.
     *
     * <p>The system may broadcast Intents that are "sticky" -- these stay
     * around after the broadcast has finished, to be sent to any later
     * registrations. If your IntentFilter matches one of these sticky
     * Intents, that Intent will be returned by this function
     * <strong>and</strong> sent to your <var>receiver</var> as if it had just
     * been broadcast.
     *
     * <p>There may be multiple sticky Intents that match <var>filter</var>,
     * in which case each of these will be sent to <var>receiver</var>.  In
     * this case, only one of these can be returned directly by the function;
     * which of these that is returned is arbitrarily decided by the system.
     *
     * <p>If you know the Intent your are registering for is sticky, you can
     * supply null for your <var>receiver</var>.  In this case, no receiver is
     * registered -- the function simply returns the sticky Intent that
     * matches <var>filter</var>.  In the case of multiple matches, the same
     * rules as described above apply.
     *
     * <p>See {@link BroadcastReceiver} for more information on Intent broadcasts.
     *
     * <p>As of {@link android.os.Build.VERSION_CODES#ICE_CREAM_SANDWICH}, receivers
     * registered with this method will correctly respect the
     * {@link Intent#setPackage(String)} specified for an Intent being broadcast.
     * Prior to that, it would be ignored and delivered to all matching registered
     * receivers.  Be careful if using this for security.</p>
     *
     * <p class="note">Note: this method <em>cannot be called from a
     * {@link BroadcastReceiver} component;</em> that is, from a BroadcastReceiver
     * that is declared in an application's manifest.  It is okay, however, to call
     * this method from another BroadcastReceiver that has itself been registered
     * at run time with {@link #registerReceiver}, since the lifetime of such a
     * registered BroadcastReceiver is tied to the object that registered it.</p>
     *
     * @param receiver The BroadcastReceiver to handle the broadcast.
     * @param filter Selects the Intent broadcasts to be received.
     *
     * @return The first sticky intent found that matches <var>filter</var>,
     *         or null if there are none.
     *
     * @see #registerReceiver(BroadcastReceiver, IntentFilter, String, Handler)
     * @see #sendBroadcast
     * @see #unregisterReceiver
     */
    @Nullable
    public abstract Intent registerReceiver(@Nullable BroadcastReceiver receiver,
                                            IntentFilter filter);

    /**
     * Register to receive intent broadcasts, with the receiver optionally being
     * exposed to Instant Apps. See
     * {@link #registerReceiver(BroadcastReceiver, IntentFilter)} for more
     * information. By default Instant Apps cannot interact with receivers in other
     * applications, this allows you to expose a receiver that Instant Apps can
     * interact with.
     *
     * <p>See {@link BroadcastReceiver} for more information on Intent broadcasts.
     *
     * <p>As of {@link android.os.Build.VERSION_CODES#ICE_CREAM_SANDWICH}, receivers
     * registered with this method will correctly respect the
     * {@link Intent#setPackage(String)} specified for an Intent being broadcast.
     * Prior to that, it would be ignored and delivered to all matching registered
     * receivers.  Be careful if using this for security.</p>
     *
     * @param receiver The BroadcastReceiver to handle the broadcast.
     * @param filter Selects the Intent broadcasts to be received.
     * @param flags Additional options for the receiver. May be 0 or
     *      {@link #RECEIVER_VISIBLE_TO_INSTANT_APPS}.
     *
     * @return The first sticky intent found that matches <var>filter</var>,
     *         or null if there are none.
     *
     * @see #registerReceiver(BroadcastReceiver, IntentFilter)
     * @see #sendBroadcast
     * @see #unregisterReceiver
     */
    @Nullable
    public abstract Intent registerReceiver(@Nullable BroadcastReceiver receiver,
                                            IntentFilter filter,
                                            @RegisterReceiverFlags int flags);

    /**
     * Register to receive intent broadcasts, to run in the context of
     * <var>scheduler</var>.  See
     * {@link #registerReceiver(BroadcastReceiver, IntentFilter)} for more
     * information.  This allows you to enforce permissions on who can
     * broadcast intents to your receiver, or have the receiver run in
     * a different thread than the main application thread.
     *
     * <p>See {@link BroadcastReceiver} for more information on Intent broadcasts.
     *
     * <p>As of {@link android.os.Build.VERSION_CODES#ICE_CREAM_SANDWICH}, receivers
     * registered with this method will correctly respect the
     * {@link Intent#setPackage(String)} specified for an Intent being broadcast.
     * Prior to that, it would be ignored and delivered to all matching registered
     * receivers.  Be careful if using this for security.</p>
     *
     * @param receiver The BroadcastReceiver to handle the broadcast.
     * @param filter Selects the Intent broadcasts to be received.
     * @param broadcastPermission String naming a permissions that a
     *      broadcaster must hold in order to send an Intent to you.  If null,
     *      no permission is required.
     * @param scheduler Handler identifying the thread that will receive
     *      the Intent.  If null, the main thread of the process will be used.
     *
     * @return The first sticky intent found that matches <var>filter</var>,
     *         or null if there are none.
     *
     * @see #registerReceiver(BroadcastReceiver, IntentFilter)
     * @see #sendBroadcast
     * @see #unregisterReceiver
     */
    @Nullable
    public abstract Intent registerReceiver(BroadcastReceiver receiver,
            IntentFilter filter, @Nullable String broadcastPermission,
            @Nullable Handler scheduler);

    /**
     * Register to receive intent broadcasts, to run in the context of
     * <var>scheduler</var>. See
     * {@link #registerReceiver(BroadcastReceiver, IntentFilter, int)} and
     * {@link #registerReceiver(BroadcastReceiver, IntentFilter, String, Handler)}
     * for more information.
     *
     * <p>See {@link BroadcastReceiver} for more information on Intent broadcasts.
     *
     * <p>As of {@link android.os.Build.VERSION_CODES#ICE_CREAM_SANDWICH}, receivers
     * registered with this method will correctly respect the
     * {@link Intent#setPackage(String)} specified for an Intent being broadcast.
     * Prior to that, it would be ignored and delivered to all matching registered
     * receivers.  Be careful if using this for security.</p>
     *
     * @param receiver The BroadcastReceiver to handle the broadcast.
     * @param filter Selects the Intent broadcasts to be received.
     * @param broadcastPermission String naming a permissions that a
     *      broadcaster must hold in order to send an Intent to you.  If null,
     *      no permission is required.
     * @param scheduler Handler identifying the thread that will receive
     *      the Intent.  If null, the main thread of the process will be used.
     * @param flags Additional options for the receiver. May be 0 or
     *      {@link #RECEIVER_VISIBLE_TO_INSTANT_APPS}.
     *
     * @return The first sticky intent found that matches <var>filter</var>,
     *         or null if there are none.
     *
     * @see #registerReceiver(BroadcastReceiver, IntentFilter, int)
     * @see #registerReceiver(BroadcastReceiver, IntentFilter, String, Handler)
     * @see #sendBroadcast
     * @see #unregisterReceiver
     */
    @Nullable
    public abstract Intent registerReceiver(BroadcastReceiver receiver,
            IntentFilter filter, @Nullable String broadcastPermission,
            @Nullable Handler scheduler, @RegisterReceiverFlags int flags);

    /**
     * @hide
     * Same as {@link #registerReceiver(BroadcastReceiver, IntentFilter, String, Handler)
     * but for a specific user.  This receiver will receiver broadcasts that
     * are sent to the requested user.
     *
     * @param receiver The BroadcastReceiver to handle the broadcast.
     * @param user UserHandle to send the intent to.
     * @param filter Selects the Intent broadcasts to be received.
     * @param broadcastPermission String naming a permissions that a
     *      broadcaster must hold in order to send an Intent to you.  If null,
     *      no permission is required.
     * @param scheduler Handler identifying the thread that will receive
     *      the Intent.  If null, the main thread of the process will be used.
     *
     * @return The first sticky intent found that matches <var>filter</var>,
     *         or null if there are none.
     *
     * @see #registerReceiver(BroadcastReceiver, IntentFilter, String, Handler)
     * @see #sendBroadcast
     * @see #unregisterReceiver
     */
    @Nullable
    @RequiresPermission(android.Manifest.permission.INTERACT_ACROSS_USERS_FULL)
    public abstract Intent registerReceiverAsUser(BroadcastReceiver receiver,
            UserHandle user, IntentFilter filter, @Nullable String broadcastPermission,
            @Nullable Handler scheduler);

    /**
     * Unregister a previously registered BroadcastReceiver.  <em>All</em>
     * filters that have been registered for this BroadcastReceiver will be
     * removed.
     *
     * @param receiver The BroadcastReceiver to unregister.
     *
     * @see #registerReceiver
     */
    public abstract void unregisterReceiver(BroadcastReceiver receiver);

    /**
     * Request that a given application service be started.  The Intent
     * should either contain the complete class name of a specific service
     * implementation to start, or a specific package name to target.  If the
     * Intent is less specified, it logs a warning about this.  In this case any of the
     * multiple matching services may be used.  If this service
     * is not already running, it will be instantiated and started (creating a
     * process for it if needed); if it is running then it remains running.
     *
     * <p>Every call to this method will result in a corresponding call to
     * the target service's {@link android.app.Service#onStartCommand} method,
     * with the <var>intent</var> given here.  This provides a convenient way
     * to submit jobs to a service without having to bind and call on to its
     * interface.
     *
     * <p>Using startService() overrides the default service lifetime that is
     * managed by {@link #bindService}: it requires the service to remain
     * running until {@link #stopService} is called, regardless of whether
     * any clients are connected to it.  Note that calls to startService()
     * do not nest: no matter how many times you call startService(),
     * a single call to {@link #stopService} will stop it.
     *
     * <p>The system attempts to keep running services around as much as
     * possible.  The only time they should be stopped is if the current
     * foreground application is using so many resources that the service needs
     * to be killed.  If any errors happen in the service's process, it will
     * automatically be restarted.
     *
     * <p>This function will throw {@link SecurityException} if you do not
     * have permission to start the given service.
     *
     * <p class="note"><strong>Note:</strong> Each call to startService()
     * results in significant work done by the system to manage service
     * lifecycle surrounding the processing of the intent, which can take
     * multiple milliseconds of CPU time. Due to this cost, startService()
     * should not be used for frequent intent delivery to a service, and only
     * for scheduling significant work. Use {@link #bindService bound services}
     * for high frequency calls.
     * </p>
     *
     * @param service Identifies the service to be started.  The Intent must be
     *      fully explicit (supplying a component name).  Additional values
     *      may be included in the Intent extras to supply arguments along with
     *      this specific start call.
     *
     * @return If the service is being started or is already running, the
     * {@link ComponentName} of the actual service that was started is
     * returned; else if the service does not exist null is returned.
     *
     * @throws SecurityException If the caller does not have permission to access the service
     * or the service can not be found.
     * @throws IllegalStateException If the application is in a state where the service
     * can not be started (such as not in the foreground in a state when services are allowed).
     *
     * @see #stopService
     * @see #bindService
     */
    @Nullable
    public abstract ComponentName startService(Intent service);

    /**
     * Similar to {@link #startService(Intent)}, but with an implicit promise that the
     * Service will call {@link android.app.Service#startForeground(int, android.app.Notification)
     * startForeground(int, android.app.Notification)} once it begins running.  The service is given
     * an amount of time comparable to the ANR interval to do this, otherwise the system
     * will automatically stop the service and declare the app ANR.
     *
     * <p>Unlike the ordinary {@link #startService(Intent)}, this method can be used
     * at any time, regardless of whether the app hosting the service is in a foreground
     * state.
     *
     * @param service Identifies the service to be started.  The Intent must be
     *      fully explicit (supplying a component name).  Additional values
     *      may be included in the Intent extras to supply arguments along with
     *      this specific start call.
     *
     * @return If the service is being started or is already running, the
     * {@link ComponentName} of the actual service that was started is
     * returned; else if the service does not exist null is returned.
     *
     * @throws SecurityException If the caller does not have permission to access the service
     * or the service can not be found.
     *
     * @see #stopService
     * @see android.app.Service#startForeground(int, android.app.Notification)
     */
    @Nullable
    public abstract ComponentName startForegroundService(Intent service);

    /**
     * @hide like {@link #startForegroundService(Intent)} but for a specific user.
     */
    @Nullable
    @RequiresPermission(android.Manifest.permission.INTERACT_ACROSS_USERS)
    public abstract ComponentName startForegroundServiceAsUser(Intent service, UserHandle user);

    /**
     * Request that a given application service be stopped.  If the service is
     * not running, nothing happens.  Otherwise it is stopped.  Note that calls
     * to startService() are not counted -- this stops the service no matter
     * how many times it was started.
     *
     * <p>Note that if a stopped service still has {@link ServiceConnection}
     * objects bound to it with the {@link #BIND_AUTO_CREATE} set, it will
     * not be destroyed until all of these bindings are removed.  See
     * the {@link android.app.Service} documentation for more details on a
     * service's lifecycle.
     *
     * <p>This function will throw {@link SecurityException} if you do not
     * have permission to stop the given service.
     *
     * @param service Description of the service to be stopped.  The Intent must be either
     *      fully explicit (supplying a component name) or specify a specific package
     *      name it is targetted to.
     *
     * @return If there is a service matching the given Intent that is already
     * running, then it is stopped and {@code true} is returned; else {@code false} is returned.
     *
     * @throws SecurityException If the caller does not have permission to access the service
     * or the service can not be found.
     * @throws IllegalStateException If the application is in a state where the service
     * can not be started (such as not in the foreground in a state when services are allowed).
     *
     * @see #startService
     */
    public abstract boolean stopService(Intent service);

    /**
     * @hide like {@link #startService(Intent)} but for a specific user.
     */
    @Nullable
    @RequiresPermission(android.Manifest.permission.INTERACT_ACROSS_USERS)
    public abstract ComponentName startServiceAsUser(Intent service, UserHandle user);

    /**
     * @hide like {@link #stopService(Intent)} but for a specific user.
     */
    @RequiresPermission(android.Manifest.permission.INTERACT_ACROSS_USERS)
    public abstract boolean stopServiceAsUser(Intent service, UserHandle user);

    /**
     * Connect to an application service, creating it if needed.  This defines
     * a dependency between your application and the service.  The given
     * <var>conn</var> will receive the service object when it is created and be
     * told if it dies and restarts.  The service will be considered required
     * by the system only for as long as the calling context exists.  For
     * example, if this Context is an Activity that is stopped, the service will
     * not be required to continue running until the Activity is resumed.
     *
     * <p>If the service does not support binding, it may return {@code null} from
     * its {@link android.app.Service#onBind(Intent) onBind()} method.  If it does, then
     * the ServiceConnection's
     * {@link ServiceConnection#onNullBinding(ComponentName) onNullBinding()} method
     * will be invoked instead of
     * {@link ServiceConnection#onServiceConnected(ComponentName, IBinder) onServiceConnected()}.
     *
     * <p>This method will throw {@link SecurityException} if the calling app does not
     * have permission to bind to the given service.
     *
     * <p class="note">Note: this method <em>cannot be called from a
     * {@link BroadcastReceiver} component</em>.  A pattern you can use to
     * communicate from a BroadcastReceiver to a Service is to call
     * {@link #startService} with the arguments containing the command to be
     * sent, with the service calling its
     * {@link android.app.Service#stopSelf(int)} method when done executing
     * that command.  See the API demo App/Service/Service Start Arguments
     * Controller for an illustration of this.  It is okay, however, to use
     * this method from a BroadcastReceiver that has been registered with
     * {@link #registerReceiver}, since the lifetime of this BroadcastReceiver
     * is tied to another object (the one that registered it).</p>
     *
     * @param service Identifies the service to connect to.  The Intent must
     *      specify an explicit component name.
     * @param conn Receives information as the service is started and stopped.
     *      This must be a valid ServiceConnection object; it must not be null.
     * @param flags Operation options for the binding.  May be 0,
     *          {@link #BIND_AUTO_CREATE}, {@link #BIND_DEBUG_UNBIND},
     *          {@link #BIND_NOT_FOREGROUND}, {@link #BIND_ABOVE_CLIENT},
     *          {@link #BIND_ALLOW_OOM_MANAGEMENT}, or
     *          {@link #BIND_WAIVE_PRIORITY}.
     * @return {@code true} if the system is in the process of bringing up a
     *         service that your client has permission to bind to; {@code false}
     *         if the system couldn't find the service or if your client doesn't
     *         have permission to bind to it. If this value is {@code true}, you
     *         should later call {@link #unbindService} to release the
     *         connection.
     *
     * @throws SecurityException If the caller does not have permission to access the service
     * or the service can not be found.
     *
     * @see #unbindService
     * @see #startService
     * @see #BIND_AUTO_CREATE
     * @see #BIND_DEBUG_UNBIND
     * @see #BIND_NOT_FOREGROUND
     */
    public abstract boolean bindService(@RequiresPermission Intent service,
            @NonNull ServiceConnection conn, @BindServiceFlags int flags);

    /**
     * Same as {@link #bindService(Intent, ServiceConnection, int)}, but with an explicit userHandle
     * argument for use by system server and other multi-user aware code.
     * @hide
     */
    @SystemApi
    @SuppressWarnings("unused")
    @RequiresPermission(android.Manifest.permission.INTERACT_ACROSS_USERS)
    public boolean bindServiceAsUser(@RequiresPermission Intent service, ServiceConnection conn,
            int flags, UserHandle user) {
        throw new RuntimeException("Not implemented. Must override in a subclass.");
    }

    /**
     * Same as {@link #bindService(Intent, ServiceConnection, int, UserHandle)}, but with an
     * explicit non-null Handler to run the ServiceConnection callbacks on.
     *
     * @hide
     */
    @RequiresPermission(android.Manifest.permission.INTERACT_ACROSS_USERS)
    public boolean bindServiceAsUser(Intent service, ServiceConnection conn, int flags,
            Handler handler, UserHandle user) {
        throw new RuntimeException("Not implemented. Must override in a subclass.");
    }

    /**
     * Disconnect from an application service.  You will no longer receive
     * calls as the service is restarted, and the service is now allowed to
     * stop at any time.
     *
     * @param conn The connection interface previously supplied to
     *             bindService().  This parameter must not be null.
     *
     * @see #bindService
     */
    public abstract void unbindService(@NonNull ServiceConnection conn);

    /**
     * Start executing an {@link android.app.Instrumentation} class.  The given
     * Instrumentation component will be run by killing its target application
     * (if currently running), starting the target process, instantiating the
     * instrumentation component, and then letting it drive the application.
     *
     * <p>This function is not synchronous -- it returns as soon as the
     * instrumentation has started and while it is running.
     *
     * <p>Instrumentation is normally only allowed to run against a package
     * that is either unsigned or signed with a signature that the
     * the instrumentation package is also signed with (ensuring the target
     * trusts the instrumentation).
     *
     * @param className Name of the Instrumentation component to be run.
     * @param profileFile Optional path to write profiling data as the
     * instrumentation runs, or null for no profiling.
     * @param arguments Additional optional arguments to pass to the
     * instrumentation, or null.
     *
     * @return {@code true} if the instrumentation was successfully started,
     * else {@code false} if it could not be found.
     */
    public abstract boolean startInstrumentation(@NonNull ComponentName className,
            @Nullable String profileFile, @Nullable Bundle arguments);

    /** @hide */
    @StringDef(suffix = { "_SERVICE" }, value = {
            POWER_SERVICE,
            WINDOW_SERVICE,
            LAYOUT_INFLATER_SERVICE,
            ACCOUNT_SERVICE,
            ACTIVITY_SERVICE,
            ALARM_SERVICE,
            NOTIFICATION_SERVICE,
            ACCESSIBILITY_SERVICE,
            CAPTIONING_SERVICE,
            KEYGUARD_SERVICE,
            LOCATION_SERVICE,
            //@hide: COUNTRY_DETECTOR,
            SEARCH_SERVICE,
            SENSOR_SERVICE,
            STORAGE_SERVICE,
            STORAGE_STATS_SERVICE,
            WALLPAPER_SERVICE,
            TIME_ZONE_RULES_MANAGER_SERVICE,
            VIBRATOR_SERVICE,
            //@hide: STATUS_BAR_SERVICE,
            CONNECTIVITY_SERVICE,
            IPSEC_SERVICE,
            //@hide: UPDATE_LOCK_SERVICE,
            //@hide: NETWORKMANAGEMENT_SERVICE,
            NETWORK_STATS_SERVICE,
            //@hide: NETWORK_POLICY_SERVICE,
            WIFI_SERVICE,
            WIFI_AWARE_SERVICE,
            WIFI_P2P_SERVICE,
            WIFI_SCANNING_SERVICE,
            //@hide: LOWPAN_SERVICE,
            //@hide: WIFI_RTT_SERVICE,
            //@hide: ETHERNET_SERVICE,
            WIFI_RTT_RANGING_SERVICE,
            NSD_SERVICE,
            AUDIO_SERVICE,
            FINGERPRINT_SERVICE,
            MEDIA_ROUTER_SERVICE,
            TELEPHONY_SERVICE,
            TELEPHONY_SUBSCRIPTION_SERVICE,
            CARRIER_CONFIG_SERVICE,
            TELECOM_SERVICE,
            CLIPBOARD_SERVICE,
            INPUT_METHOD_SERVICE,
            TEXT_SERVICES_MANAGER_SERVICE,
            TEXT_CLASSIFICATION_SERVICE,
            APPWIDGET_SERVICE,
            //@hide: VOICE_INTERACTION_MANAGER_SERVICE,
            //@hide: BACKUP_SERVICE,
            DROPBOX_SERVICE,
            //@hide: DEVICE_IDLE_CONTROLLER,
            DEVICE_POLICY_SERVICE,
            UI_MODE_SERVICE,
            DOWNLOAD_SERVICE,
            NFC_SERVICE,
            BLUETOOTH_SERVICE,
            //@hide: SIP_SERVICE,
            USB_SERVICE,
            LAUNCHER_APPS_SERVICE,
            //@hide: SERIAL_SERVICE,
            //@hide: HDMI_CONTROL_SERVICE,
            INPUT_SERVICE,
            DISPLAY_SERVICE,
            USER_SERVICE,
            RESTRICTIONS_SERVICE,
            APP_OPS_SERVICE,
            CAMERA_SERVICE,
            PRINT_SERVICE,
            CONSUMER_IR_SERVICE,
            //@hide: TRUST_SERVICE,
            TV_INPUT_SERVICE,
            //@hide: NETWORK_SCORE_SERVICE,
            USAGE_STATS_SERVICE,
            MEDIA_SESSION_SERVICE,
            BATTERY_SERVICE,
            JOB_SCHEDULER_SERVICE,
            //@hide: PERSISTENT_DATA_BLOCK_SERVICE,
            //@hide: OEM_LOCK_SERVICE,
            MEDIA_PROJECTION_SERVICE,
            MIDI_SERVICE,
            RADIO_SERVICE,
            HARDWARE_PROPERTIES_SERVICE,
            //@hide: SOUND_TRIGGER_SERVICE,
            SHORTCUT_SERVICE,
            //@hide: CONTEXTHUB_SERVICE,
            SYSTEM_HEALTH_SERVICE,
            //@hide: INCIDENT_SERVICE,
<<<<<<< HEAD
            //@hide: STATS_COMPANION_SERVICE,
            COMPANION_DEVICE_SERVICE,
            CROSS_PROFILE_APPS_SERVICE,
            //@hide: SYSTEM_UPDATE_SERVICE,
=======
            COMPANION_DEVICE_SERVICE,
            //@hide: TIME_DETECTOR_SERVICE,
>>>>>>> 5e1d95b0
    })
    @Retention(RetentionPolicy.SOURCE)
    public @interface ServiceName {}

    /**
     * Return the handle to a system-level service by name. The class of the
     * returned object varies by the requested name. Currently available names
     * are:
     *
     * <dl>
     *  <dt> {@link #WINDOW_SERVICE} ("window")
     *  <dd> The top-level window manager in which you can place custom
     *  windows.  The returned object is a {@link android.view.WindowManager}.
     *  <dt> {@link #LAYOUT_INFLATER_SERVICE} ("layout_inflater")
     *  <dd> A {@link android.view.LayoutInflater} for inflating layout resources
     *  in this context.
     *  <dt> {@link #ACTIVITY_SERVICE} ("activity")
     *  <dd> A {@link android.app.ActivityManager} for interacting with the
     *  global activity state of the system.
     *  <dt> {@link #POWER_SERVICE} ("power")
     *  <dd> A {@link android.os.PowerManager} for controlling power
     *  management.
     *  <dt> {@link #ALARM_SERVICE} ("alarm")
     *  <dd> A {@link android.app.AlarmManager} for receiving intents at the
     *  time of your choosing.
     *  <dt> {@link #NOTIFICATION_SERVICE} ("notification")
     *  <dd> A {@link android.app.NotificationManager} for informing the user
     *   of background events.
     *  <dt> {@link #KEYGUARD_SERVICE} ("keyguard")
     *  <dd> A {@link android.app.KeyguardManager} for controlling keyguard.
     *  <dt> {@link #LOCATION_SERVICE} ("location")
     *  <dd> A {@link android.location.LocationManager} for controlling location
     *   (e.g., GPS) updates.
     *  <dt> {@link #SEARCH_SERVICE} ("search")
     *  <dd> A {@link android.app.SearchManager} for handling search.
     *  <dt> {@link #VIBRATOR_SERVICE} ("vibrator")
     *  <dd> A {@link android.os.Vibrator} for interacting with the vibrator
     *  hardware.
     *  <dt> {@link #CONNECTIVITY_SERVICE} ("connection")
     *  <dd> A {@link android.net.ConnectivityManager ConnectivityManager} for
     *  handling management of network connections.
     *  <dt> {@link #IPSEC_SERVICE} ("ipsec")
     *  <dd> A {@link android.net.IpSecManager IpSecManager} for managing IPSec on
     *  sockets and networks.
     *  <dt> {@link #WIFI_SERVICE} ("wifi")
     *  <dd> A {@link android.net.wifi.WifiManager WifiManager} for management of Wi-Fi
     *  connectivity.  On releases before NYC, it should only be obtained from an application
     *  context, and not from any other derived context to avoid memory leaks within the calling
     *  process.
     *  <dt> {@link #WIFI_AWARE_SERVICE} ("wifiaware")
     *  <dd> A {@link android.net.wifi.aware.WifiAwareManager WifiAwareManager} for management of
     * Wi-Fi Aware discovery and connectivity.
     *  <dt> {@link #WIFI_P2P_SERVICE} ("wifip2p")
     *  <dd> A {@link android.net.wifi.p2p.WifiP2pManager WifiP2pManager} for management of
     * Wi-Fi Direct connectivity.
     * <dt> {@link #INPUT_METHOD_SERVICE} ("input_method")
     * <dd> An {@link android.view.inputmethod.InputMethodManager InputMethodManager}
     * for management of input methods.
     * <dt> {@link #UI_MODE_SERVICE} ("uimode")
     * <dd> An {@link android.app.UiModeManager} for controlling UI modes.
     * <dt> {@link #DOWNLOAD_SERVICE} ("download")
     * <dd> A {@link android.app.DownloadManager} for requesting HTTP downloads
     * <dt> {@link #BATTERY_SERVICE} ("batterymanager")
     * <dd> A {@link android.os.BatteryManager} for managing battery state
     * <dt> {@link #JOB_SCHEDULER_SERVICE} ("taskmanager")
     * <dd>  A {@link android.app.job.JobScheduler} for managing scheduled tasks
     * <dt> {@link #NETWORK_STATS_SERVICE} ("netstats")
     * <dd> A {@link android.app.usage.NetworkStatsManager NetworkStatsManager} for querying network
     * usage statistics.
     * <dt> {@link #HARDWARE_PROPERTIES_SERVICE} ("hardware_properties")
     * <dd> A {@link android.os.HardwarePropertiesManager} for accessing hardware properties.
     * </dl>
     *
     * <p>Note:  System services obtained via this API may be closely associated with
     * the Context in which they are obtained from.  In general, do not share the
     * service objects between various different contexts (Activities, Applications,
     * Services, Providers, etc.)
     *
     * <p>Note: Instant apps, for which {@link PackageManager#isInstantApp()} returns true,
     * don't have access to the following system services: {@link #DEVICE_POLICY_SERVICE},
     * {@link #FINGERPRINT_SERVICE}, {@link #SHORTCUT_SERVICE}, {@link #USB_SERVICE},
     * {@link #WALLPAPER_SERVICE}, {@link #WIFI_P2P_SERVICE}, {@link #WIFI_SERVICE},
     * {@link #WIFI_AWARE_SERVICE}. For these services this method will return <code>null</code>.
     * Generally, if you are running as an instant app you should always check whether the result
     * of this method is null.
     *
     * @param name The name of the desired service.
     *
     * @return The service or null if the name does not exist.
     *
     * @see #WINDOW_SERVICE
     * @see android.view.WindowManager
     * @see #LAYOUT_INFLATER_SERVICE
     * @see android.view.LayoutInflater
     * @see #ACTIVITY_SERVICE
     * @see android.app.ActivityManager
     * @see #POWER_SERVICE
     * @see android.os.PowerManager
     * @see #ALARM_SERVICE
     * @see android.app.AlarmManager
     * @see #NOTIFICATION_SERVICE
     * @see android.app.NotificationManager
     * @see #KEYGUARD_SERVICE
     * @see android.app.KeyguardManager
     * @see #LOCATION_SERVICE
     * @see android.location.LocationManager
     * @see #SEARCH_SERVICE
     * @see android.app.SearchManager
     * @see #SENSOR_SERVICE
     * @see android.hardware.SensorManager
     * @see #STORAGE_SERVICE
     * @see android.os.storage.StorageManager
     * @see #VIBRATOR_SERVICE
     * @see android.os.Vibrator
     * @see #CONNECTIVITY_SERVICE
     * @see android.net.ConnectivityManager
     * @see #WIFI_SERVICE
     * @see android.net.wifi.WifiManager
     * @see #AUDIO_SERVICE
     * @see android.media.AudioManager
     * @see #MEDIA_ROUTER_SERVICE
     * @see android.media.MediaRouter
     * @see #TELEPHONY_SERVICE
     * @see android.telephony.TelephonyManager
     * @see #TELEPHONY_SUBSCRIPTION_SERVICE
     * @see android.telephony.SubscriptionManager
     * @see #CARRIER_CONFIG_SERVICE
     * @see android.telephony.CarrierConfigManager
     * @see #INPUT_METHOD_SERVICE
     * @see android.view.inputmethod.InputMethodManager
     * @see #UI_MODE_SERVICE
     * @see android.app.UiModeManager
     * @see #DOWNLOAD_SERVICE
     * @see android.app.DownloadManager
     * @see #BATTERY_SERVICE
     * @see android.os.BatteryManager
     * @see #JOB_SCHEDULER_SERVICE
     * @see android.app.job.JobScheduler
     * @see #NETWORK_STATS_SERVICE
     * @see android.app.usage.NetworkStatsManager
     * @see android.os.HardwarePropertiesManager
     * @see #HARDWARE_PROPERTIES_SERVICE
     */
    public abstract @Nullable Object getSystemService(@ServiceName @NonNull String name);

    /**
     * Return the handle to a system-level service by class.
     * <p>
     * Currently available classes are:
     * {@link android.view.WindowManager}, {@link android.view.LayoutInflater},
     * {@link android.app.ActivityManager}, {@link android.os.PowerManager},
     * {@link android.app.AlarmManager}, {@link android.app.NotificationManager},
     * {@link android.app.KeyguardManager}, {@link android.location.LocationManager},
     * {@link android.app.SearchManager}, {@link android.os.Vibrator},
     * {@link android.net.ConnectivityManager},
     * {@link android.net.wifi.WifiManager},
     * {@link android.media.AudioManager}, {@link android.media.MediaRouter},
     * {@link android.telephony.TelephonyManager}, {@link android.telephony.SubscriptionManager},
     * {@link android.view.inputmethod.InputMethodManager},
     * {@link android.app.UiModeManager}, {@link android.app.DownloadManager},
     * {@link android.os.BatteryManager}, {@link android.app.job.JobScheduler},
     * {@link android.app.usage.NetworkStatsManager}.
     * </p><p>
     * Note: System services obtained via this API may be closely associated with
     * the Context in which they are obtained from.  In general, do not share the
     * service objects between various different contexts (Activities, Applications,
     * Services, Providers, etc.)
     * </p>
     *
     * <p>Note: Instant apps, for which {@link PackageManager#isInstantApp()} returns true,
     * don't have access to the following system services: {@link #DEVICE_POLICY_SERVICE},
     * {@link #FINGERPRINT_SERVICE}, {@link #SHORTCUT_SERVICE}, {@link #USB_SERVICE},
     * {@link #WALLPAPER_SERVICE}, {@link #WIFI_P2P_SERVICE}, {@link #WIFI_SERVICE},
     * {@link #WIFI_AWARE_SERVICE}. For these services this method will return <code>null</code>.
     * Generally, if you are running as an instant app you should always check whether the result
     * of this method is null.
     *
     * @param serviceClass The class of the desired service.
     * @return The service or null if the class is not a supported system service.
     */
    @SuppressWarnings("unchecked")
    public final @Nullable <T> T getSystemService(@NonNull Class<T> serviceClass) {
        // Because subclasses may override getSystemService(String) we cannot
        // perform a lookup by class alone.  We must first map the class to its
        // service name then invoke the string-based method.
        String serviceName = getSystemServiceName(serviceClass);
        return serviceName != null ? (T)getSystemService(serviceName) : null;
    }

    /**
     * Gets the name of the system-level service that is represented by the specified class.
     *
     * @param serviceClass The class of the desired service.
     * @return The service name or null if the class is not a supported system service.
     */
    public abstract @Nullable String getSystemServiceName(@NonNull Class<?> serviceClass);

    /**
     * Use with {@link #getSystemService(String)} to retrieve a
     * {@link android.os.PowerManager} for controlling power management,
     * including "wake locks," which let you keep the device on while
     * you're running long tasks.
     */
    public static final String POWER_SERVICE = "power";

    /**
     * Use with {@link #getSystemService(String)} to retrieve a
     * {@link android.os.RecoverySystem} for accessing the recovery system
     * service.
     *
     * @see #getSystemService(String)
     * @hide
     */
    public static final String RECOVERY_SERVICE = "recovery";

    /**
     * Use with {@link #getSystemService(String)} to retrieve a
     * {@link android.os.SystemUpdateManager} for accessing the system update
     * manager service.
     *
     * @see #getSystemService(String)
     * @hide
     */
    @SystemApi
    public static final String SYSTEM_UPDATE_SERVICE = "system_update";

    /**
     * Use with {@link #getSystemService(String)} to retrieve a
     * {@link android.view.WindowManager} for accessing the system's window
     * manager.
     *
     * @see #getSystemService(String)
     * @see android.view.WindowManager
     */
    public static final String WINDOW_SERVICE = "window";

    /**
     * Use with {@link #getSystemService(String)} to retrieve a
     * {@link android.view.LayoutInflater} for inflating layout resources in this
     * context.
     *
     * @see #getSystemService(String)
     * @see android.view.LayoutInflater
     */
    public static final String LAYOUT_INFLATER_SERVICE = "layout_inflater";

    /**
     * Use with {@link #getSystemService(String)} to retrieve a
     * {@link android.accounts.AccountManager} for receiving intents at a
     * time of your choosing.
     *
     * @see #getSystemService(String)
     * @see android.accounts.AccountManager
     */
    public static final String ACCOUNT_SERVICE = "account";

    /**
     * Use with {@link #getSystemService(String)} to retrieve a
     * {@link android.app.ActivityManager} for interacting with the global
     * system state.
     *
     * @see #getSystemService(String)
     * @see android.app.ActivityManager
     */
    public static final String ACTIVITY_SERVICE = "activity";

    /**
     * Use with {@link #getSystemService(String)} to retrieve a
     * {@link android.app.AlarmManager} for receiving intents at a
     * time of your choosing.
     *
     * @see #getSystemService(String)
     * @see android.app.AlarmManager
     */
    public static final String ALARM_SERVICE = "alarm";

    /**
     * Use with {@link #getSystemService(String)} to retrieve a
     * {@link android.app.NotificationManager} for informing the user of
     * background events.
     *
     * @see #getSystemService(String)
     * @see android.app.NotificationManager
     */
    public static final String NOTIFICATION_SERVICE = "notification";

    /**
     * Use with {@link #getSystemService(String)} to retrieve a
     * {@link android.view.accessibility.AccessibilityManager} for giving the user
     * feedback for UI events through the registered event listeners.
     *
     * @see #getSystemService(String)
     * @see android.view.accessibility.AccessibilityManager
     */
    public static final String ACCESSIBILITY_SERVICE = "accessibility";

    /**
     * Use with {@link #getSystemService(String)} to retrieve a
     * {@link android.view.accessibility.CaptioningManager} for obtaining
     * captioning properties and listening for changes in captioning
     * preferences.
     *
     * @see #getSystemService(String)
     * @see android.view.accessibility.CaptioningManager
     */
    public static final String CAPTIONING_SERVICE = "captioning";

    /**
     * Use with {@link #getSystemService(String)} to retrieve a
     * {@link android.app.NotificationManager} for controlling keyguard.
     *
     * @see #getSystemService(String)
     * @see android.app.KeyguardManager
     */
    public static final String KEYGUARD_SERVICE = "keyguard";

    /**
     * Use with {@link #getSystemService(String)} to retrieve a {@link
     * android.location.LocationManager} for controlling location
     * updates.
     *
     * @see #getSystemService(String)
     * @see android.location.LocationManager
     */
    public static final String LOCATION_SERVICE = "location";

    /**
     * Use with {@link #getSystemService(String)} to retrieve a
     * {@link android.location.CountryDetector} for detecting the country that
     * the user is in.
     *
     * @hide
     */
    public static final String COUNTRY_DETECTOR = "country_detector";

    /**
     * Use with {@link #getSystemService(String)} to retrieve a {@link
     * android.app.SearchManager} for handling searches.
     *
     * <p>
     * {@link Configuration#UI_MODE_TYPE_WATCH} does not support
     * {@link android.app.SearchManager}.
     *
     * @see #getSystemService
     * @see android.app.SearchManager
     */
    public static final String SEARCH_SERVICE = "search";

    /**
     * Use with {@link #getSystemService(String)} to retrieve a {@link
     * android.hardware.SensorManager} for accessing sensors.
     *
     * @see #getSystemService(String)
     * @see android.hardware.SensorManager
     */
    public static final String SENSOR_SERVICE = "sensor";

    /**
     * Use with {@link #getSystemService(String)} to retrieve a {@link
     * android.os.storage.StorageManager} for accessing system storage
     * functions.
     *
     * @see #getSystemService(String)
     * @see android.os.storage.StorageManager
     */
    public static final String STORAGE_SERVICE = "storage";

    /**
     * Use with {@link #getSystemService(String)} to retrieve a {@link
     * android.app.usage.StorageStatsManager} for accessing system storage
     * statistics.
     *
     * @see #getSystemService(String)
     * @see android.app.usage.StorageStatsManager
     */
    public static final String STORAGE_STATS_SERVICE = "storagestats";

    /**
     * Use with {@link #getSystemService(String)} to retrieve a
     * com.android.server.WallpaperService for accessing wallpapers.
     *
     * @see #getSystemService(String)
     */
    public static final String WALLPAPER_SERVICE = "wallpaper";

    /**
     * Use with {@link #getSystemService(String)} to retrieve a {@link
     * android.os.Vibrator} for interacting with the vibration hardware.
     *
     * @see #getSystemService(String)
     * @see android.os.Vibrator
     */
    public static final String VIBRATOR_SERVICE = "vibrator";

    /**
     * Use with {@link #getSystemService(String)} to retrieve a {@link
     * android.app.StatusBarManager} for interacting with the status bar.
     *
     * @see #getSystemService(String)
     * @see android.app.StatusBarManager
     * @hide
     */
    public static final String STATUS_BAR_SERVICE = "statusbar";

    /**
     * Use with {@link #getSystemService(String)} to retrieve a {@link
     * android.net.ConnectivityManager} for handling management of
     * network connections.
     *
     * @see #getSystemService(String)
     * @see android.net.ConnectivityManager
     */
    public static final String CONNECTIVITY_SERVICE = "connectivity";

    /**
     * Use with {@link #getSystemService(String)} to retrieve a
     * {@link android.net.IpSecManager} for encrypting Sockets or Networks with
     * IPSec.
     *
     * @see #getSystemService(String)
     */
    public static final String IPSEC_SERVICE = "ipsec";

    /**
     * Use with {@link #getSystemService(String)} to retrieve a {@link
     * android.os.IUpdateLock} for managing runtime sequences that
     * must not be interrupted by headless OTA application or similar.
     *
     * @hide
     * @see #getSystemService(String)
     * @see android.os.UpdateLock
     */
    public static final String UPDATE_LOCK_SERVICE = "updatelock";

    /**
     * Constant for the internal network management service, not really a Context service.
     * @hide
     */
    public static final String NETWORKMANAGEMENT_SERVICE = "network_management";

    /**
     * Use with {@link #getSystemService(String)} to retrieve a
     * {@link com.android.server.slice.SliceManagerService} for managing slices.
     * @hide
     * @see #getSystemService(String)
     */
    public static final String SLICE_SERVICE = "slice";

    /**
     * Use with {@link #getSystemService(String)} to retrieve a {@link
     * android.app.usage.NetworkStatsManager} for querying network usage stats.
     *
     * @see #getSystemService(String)
     * @see android.app.usage.NetworkStatsManager
     */
    public static final String NETWORK_STATS_SERVICE = "netstats";
    /** {@hide} */
    public static final String NETWORK_POLICY_SERVICE = "netpolicy";
    /** {@hide} */
    public static final String NETWORK_WATCHLIST_SERVICE = "network_watchlist";

    /**
     * Use with {@link #getSystemService(String)} to retrieve a {@link
     * android.net.wifi.WifiManager} for handling management of
     * Wi-Fi access.
     *
     * @see #getSystemService(String)
     * @see android.net.wifi.WifiManager
     */
    public static final String WIFI_SERVICE = "wifi";

    /**
     * Use with {@link #getSystemService(String)} to retrieve a {@link
     * android.net.wifi.p2p.WifiP2pManager} for handling management of
     * Wi-Fi peer-to-peer connections.
     *
     * @see #getSystemService(String)
     * @see android.net.wifi.p2p.WifiP2pManager
     */
    public static final String WIFI_P2P_SERVICE = "wifip2p";

    /**
     * Use with {@link #getSystemService(String)} to retrieve a
     * {@link android.net.wifi.aware.WifiAwareManager} for handling management of
     * Wi-Fi Aware.
     *
     * @see #getSystemService(String)
     * @see android.net.wifi.aware.WifiAwareManager
     */
    public static final String WIFI_AWARE_SERVICE = "wifiaware";

    /**
     * Use with {@link #getSystemService(String)} to retrieve a {@link
     * android.net.wifi.WifiScanner} for scanning the wifi universe
     *
     * @see #getSystemService(String)
     * @see android.net.wifi.WifiScanner
     * @hide
     */
    @SystemApi
    public static final String WIFI_SCANNING_SERVICE = "wifiscanner";

    /**
     * Use with {@link #getSystemService(String)} to retrieve a {@link
     * android.net.wifi.RttManager} for ranging devices with wifi
     *
     * @see #getSystemService(String)
     * @see android.net.wifi.RttManager
     * @hide
     */
    @SystemApi
    @Deprecated
    public static final String WIFI_RTT_SERVICE = "rttmanager";

    /**
     * Use with {@link #getSystemService(String)} to retrieve a {@link
     * android.net.wifi.rtt.WifiRttManager} for ranging devices with wifi
     *
     * Note: this is a replacement for WIFI_RTT_SERVICE above. It will
     * be renamed once final implementation in place.
     *
     * @see #getSystemService(String)
     * @see android.net.wifi.rtt.WifiRttManager
     */
    public static final String WIFI_RTT_RANGING_SERVICE = "wifirtt";

    /**
     * Use with {@link #getSystemService(String)} to retrieve a {@link
     * android.net.lowpan.LowpanManager} for handling management of
     * LoWPAN access.
     *
     * @see #getSystemService(String)
     * @see android.net.lowpan.LowpanManager
     *
     * @hide
     */
    public static final String LOWPAN_SERVICE = "lowpan";

    /**
     * Use with {@link #getSystemService(String)} to retrieve a {@link
     * android.net.EthernetManager} for handling management of
     * Ethernet access.
     *
     * @see #getSystemService(String)
     * @see android.net.EthernetManager
     *
     * @hide
     */
    public static final String ETHERNET_SERVICE = "ethernet";

    /**
     * Use with {@link #getSystemService(String)} to retrieve a {@link
     * android.net.nsd.NsdManager} for handling management of network service
     * discovery
     *
     * @see #getSystemService(String)
     * @see android.net.nsd.NsdManager
     */
    public static final String NSD_SERVICE = "servicediscovery";

    /**
     * Use with {@link #getSystemService(String)} to retrieve a
     * {@link android.media.AudioManager} for handling management of volume,
     * ringer modes and audio routing.
     *
     * @see #getSystemService(String)
     * @see android.media.AudioManager
     */
    public static final String AUDIO_SERVICE = "audio";

    /**
     * Use with {@link #getSystemService(String)} to retrieve a
     * {@link android.hardware.fingerprint.FingerprintManager} for handling management
     * of fingerprints.
     *
     * @see #getSystemService(String)
     * @see android.hardware.fingerprint.FingerprintManager
     */
    public static final String FINGERPRINT_SERVICE = "fingerprint";

    /**
     * Use with {@link #getSystemService(String)} to retrieve a
     * {@link android.media.MediaRouter} for controlling and managing
     * routing of media.
     *
     * @see #getSystemService(String)
     * @see android.media.MediaRouter
     */
    public static final String MEDIA_ROUTER_SERVICE = "media_router";

    /**
     * Use with {@link #getSystemService(String)} to retrieve a
     * {@link android.media.session.MediaSessionManager} for managing media Sessions.
     *
     * @see #getSystemService(String)
     * @see android.media.session.MediaSessionManager
     */
    public static final String MEDIA_SESSION_SERVICE = "media_session";

    /**
     * Use with {@link #getSystemService(String)} to retrieve a
     * {@link android.telephony.TelephonyManager} for handling management the
     * telephony features of the device.
     *
     * @see #getSystemService(String)
     * @see android.telephony.TelephonyManager
     */
    public static final String TELEPHONY_SERVICE = "phone";

    /**
     * Use with {@link #getSystemService(String)} to retrieve a
     * {@link android.telephony.SubscriptionManager} for handling management the
     * telephony subscriptions of the device.
     *
     * @see #getSystemService(String)
     * @see android.telephony.SubscriptionManager
     */
    public static final String TELEPHONY_SUBSCRIPTION_SERVICE = "telephony_subscription_service";

    /**
     * Use with {@link #getSystemService(String)} to retrieve a
     * {@link android.telecom.TelecomManager} to manage telecom-related features
     * of the device.
     *
     * @see #getSystemService(String)
     * @see android.telecom.TelecomManager
     */
    public static final String TELECOM_SERVICE = "telecom";

    /**
     * Use with {@link #getSystemService(String)} to retrieve a
     * {@link android.telephony.CarrierConfigManager} for reading carrier configuration values.
     *
     * @see #getSystemService(String)
     * @see android.telephony.CarrierConfigManager
     */
    public static final String CARRIER_CONFIG_SERVICE = "carrier_config";

    /**
     * Use with {@link #getSystemService(String)} to retrieve a
     * {@link android.telephony.euicc.EuiccManager} to manage the device eUICC (embedded SIM).
     *
     * @see #getSystemService(String)
     * @see android.telephony.euicc.EuiccManager
     */
    public static final String EUICC_SERVICE = "euicc";

    /**
     * Use with {@link #getSystemService(String)} to retrieve a
     * {@link android.telephony.euicc.EuiccCardManager} to access the device eUICC (embedded SIM).
     *
     * @see #getSystemService(String)
     * @see android.telephony.euicc.EuiccCardManager
     * @hide
     */
    @SystemApi
    public static final String EUICC_CARD_SERVICE = "euicc_card";

    /**
     * Use with {@link #getSystemService(String)} to retrieve a
     * {@link android.content.ClipboardManager} for accessing and modifying
     * the contents of the global clipboard.
     *
     * @see #getSystemService(String)
     * @see android.content.ClipboardManager
     */
    public static final String CLIPBOARD_SERVICE = "clipboard";

    /**
     * Use with {@link #getSystemService(String)} to retrieve a
     * {@link TextClassificationManager} for text classification services.
     *
     * @see #getSystemService(String)
     * @see TextClassificationManager
     */
    public static final String TEXT_CLASSIFICATION_SERVICE = "textclassification";

    /**
     * Use with {@link #getSystemService(String)} to retrieve a
     * {@link android.view.inputmethod.InputMethodManager} for accessing input
     * methods.
     *
     * @see #getSystemService(String)
     */
    public static final String INPUT_METHOD_SERVICE = "input_method";

    /**
     * Use with {@link #getSystemService(String)} to retrieve a
     * {@link android.view.textservice.TextServicesManager} for accessing
     * text services.
     *
     * @see #getSystemService(String)
     */
    public static final String TEXT_SERVICES_MANAGER_SERVICE = "textservices";

    /**
     * Use with {@link #getSystemService(String)} to retrieve a
     * {@link android.appwidget.AppWidgetManager} for accessing AppWidgets.
     *
     * @see #getSystemService(String)
     */
    public static final String APPWIDGET_SERVICE = "appwidget";

    /**
     * Official published name of the (internal) voice interaction manager service.
     *
     * @hide
     * @see #getSystemService(String)
     */
    public static final String VOICE_INTERACTION_MANAGER_SERVICE = "voiceinteraction";

    /**
     * Official published name of the (internal) autofill service.
     *
     * @hide
     * @see #getSystemService(String)
     */
    public static final String AUTOFILL_MANAGER_SERVICE = "autofill";

    /**
     * Use with {@link #getSystemService(String)} to access the
     * {@link com.android.server.voiceinteraction.SoundTriggerService}.
     *
     * @hide
     * @see #getSystemService(String)
     */
    public static final String SOUND_TRIGGER_SERVICE = "soundtrigger";


    /**
     * Use with {@link #getSystemService(String)} to retrieve an
     * {@link android.app.backup.IBackupManager IBackupManager} for communicating
     * with the backup mechanism.
     * @hide
     *
     * @see #getSystemService(String)
     */
    @SystemApi
    public static final String BACKUP_SERVICE = "backup";

    /**
     * Use with {@link #getSystemService(String)} to retrieve a
     * {@link android.os.DropBoxManager} instance for recording
     * diagnostic logs.
     * @see #getSystemService(String)
     */
    public static final String DROPBOX_SERVICE = "dropbox";

    /**
     * System service name for the DeviceIdleManager.
     * @see #getSystemService(String)
     * @hide
     */
    public static final String DEVICE_IDLE_CONTROLLER = "deviceidle";

    /**
     * Use with {@link #getSystemService(String)} to retrieve a
     * {@link android.app.admin.DevicePolicyManager} for working with global
     * device policy management.
     *
     * @see #getSystemService(String)
     */
    public static final String DEVICE_POLICY_SERVICE = "device_policy";

    /**
     * Use with {@link #getSystemService(String)} to retrieve a
     * {@link android.app.UiModeManager} for controlling UI modes.
     *
     * @see #getSystemService(String)
     */
    public static final String UI_MODE_SERVICE = "uimode";

    /**
     * Use with {@link #getSystemService(String)} to retrieve a
     * {@link android.app.DownloadManager} for requesting HTTP downloads.
     *
     * @see #getSystemService(String)
     */
    public static final String DOWNLOAD_SERVICE = "download";

    /**
     * Use with {@link #getSystemService(String)} to retrieve a
     * {@link android.os.BatteryManager} for managing battery state.
     *
     * @see #getSystemService(String)
     */
    public static final String BATTERY_SERVICE = "batterymanager";

    /**
     * Use with {@link #getSystemService(String)} to retrieve a
     * {@link android.nfc.NfcManager} for using NFC.
     *
     * @see #getSystemService(String)
     */
    public static final String NFC_SERVICE = "nfc";

    /**
     * Use with {@link #getSystemService(String)} to retrieve a
     * {@link android.bluetooth.BluetoothManager} for using Bluetooth.
     *
     * @see #getSystemService(String)
     */
    public static final String BLUETOOTH_SERVICE = "bluetooth";

    /**
     * Use with {@link #getSystemService(String)} to retrieve a
     * {@link android.net.sip.SipManager} for accessing the SIP related service.
     *
     * @see #getSystemService(String)
     */
    /** @hide */
    public static final String SIP_SERVICE = "sip";

    /**
     * Use with {@link #getSystemService(String)} to retrieve a {@link
     * android.hardware.usb.UsbManager} for access to USB devices (as a USB host)
     * and for controlling this device's behavior as a USB device.
     *
     * @see #getSystemService(String)
     * @see android.hardware.usb.UsbManager
     */
    public static final String USB_SERVICE = "usb";

    /**
     * Use with {@link #getSystemService(String)} to retrieve a {@link
     * android.hardware.SerialManager} for access to serial ports.
     *
     * @see #getSystemService(String)
     * @see android.hardware.SerialManager
     *
     * @hide
     */
    public static final String SERIAL_SERVICE = "serial";

    /**
     * Use with {@link #getSystemService(String)} to retrieve a
     * {@link android.hardware.hdmi.HdmiControlManager} for controlling and managing
     * HDMI-CEC protocol.
     *
     * @see #getSystemService(String)
     * @see android.hardware.hdmi.HdmiControlManager
     * @hide
     */
    @SystemApi
    public static final String HDMI_CONTROL_SERVICE = "hdmi_control";

    /**
     * Use with {@link #getSystemService(String)} to retrieve a
     * {@link android.hardware.input.InputManager} for interacting with input devices.
     *
     * @see #getSystemService(String)
     * @see android.hardware.input.InputManager
     */
    public static final String INPUT_SERVICE = "input";

    /**
     * Use with {@link #getSystemService(String)} to retrieve a
     * {@link android.hardware.display.DisplayManager} for interacting with display devices.
     *
     * @see #getSystemService(String)
     * @see android.hardware.display.DisplayManager
     */
    public static final String DISPLAY_SERVICE = "display";

    /**
     * Use with {@link #getSystemService(String)} to retrieve a
     * {@link android.os.UserManager} for managing users on devices that support multiple users.
     *
     * @see #getSystemService(String)
     * @see android.os.UserManager
     */
    public static final String USER_SERVICE = "user";

    /**
     * Use with {@link #getSystemService(String)} to retrieve a
     * {@link android.content.pm.LauncherApps} for querying and monitoring launchable apps across
     * profiles of a user.
     *
     * @see #getSystemService(String)
     * @see android.content.pm.LauncherApps
     */
    public static final String LAUNCHER_APPS_SERVICE = "launcherapps";

    /**
     * Use with {@link #getSystemService(String)} to retrieve a
     * {@link android.content.RestrictionsManager} for retrieving application restrictions
     * and requesting permissions for restricted operations.
     * @see #getSystemService(String)
     * @see android.content.RestrictionsManager
     */
    public static final String RESTRICTIONS_SERVICE = "restrictions";

    /**
     * Use with {@link #getSystemService(String)} to retrieve a
     * {@link android.app.AppOpsManager} for tracking application operations
     * on the device.
     *
     * @see #getSystemService(String)
     * @see android.app.AppOpsManager
     */
    public static final String APP_OPS_SERVICE = "appops";

    /**
     * Use with {@link #getSystemService(String)} to retrieve a
     * {@link android.hardware.camera2.CameraManager} for interacting with
     * camera devices.
     *
     * @see #getSystemService(String)
     * @see android.hardware.camera2.CameraManager
     */
    public static final String CAMERA_SERVICE = "camera";

    /**
     * {@link android.print.PrintManager} for printing and managing
     * printers and print tasks.
     *
     * @see #getSystemService(String)
     * @see android.print.PrintManager
     */
    public static final String PRINT_SERVICE = "print";

    /**
     * Use with {@link #getSystemService(String)} to retrieve a
     * {@link android.companion.CompanionDeviceManager} for managing companion devices
     *
     * @see #getSystemService(String)
     * @see android.companion.CompanionDeviceManager
     */
    public static final String COMPANION_DEVICE_SERVICE = "companiondevice";

    /**
     * Use with {@link #getSystemService(String)} to retrieve a
     * {@link android.hardware.ConsumerIrManager} for transmitting infrared
     * signals from the device.
     *
     * @see #getSystemService(String)
     * @see android.hardware.ConsumerIrManager
     */
    public static final String CONSUMER_IR_SERVICE = "consumer_ir";

    /**
     * {@link android.app.trust.TrustManager} for managing trust agents.
     * @see #getSystemService(String)
     * @see android.app.trust.TrustManager
     * @hide
     */
    public static final String TRUST_SERVICE = "trust";

    /**
     * Use with {@link #getSystemService(String)} to retrieve a
     * {@link android.media.tv.TvInputManager} for interacting with TV inputs
     * on the device.
     *
     * @see #getSystemService(String)
     * @see android.media.tv.TvInputManager
     */
    public static final String TV_INPUT_SERVICE = "tv_input";

    /**
     * {@link android.net.NetworkScoreManager} for managing network scoring.
     * @see #getSystemService(String)
     * @see android.net.NetworkScoreManager
     * @hide
     */
    @SystemApi
    public static final String NETWORK_SCORE_SERVICE = "network_score";

    /**
     * Use with {@link #getSystemService(String)} to retrieve a {@link
     * android.app.usage.UsageStatsManager} for querying device usage stats.
     *
     * @see #getSystemService(String)
     * @see android.app.usage.UsageStatsManager
     */
    public static final String USAGE_STATS_SERVICE = "usagestats";

    /**
     * Use with {@link #getSystemService(String)} to retrieve a {@link
     * android.app.job.JobScheduler} instance for managing occasional
     * background tasks.
     * @see #getSystemService(String)
     * @see android.app.job.JobScheduler
     */
    public static final String JOB_SCHEDULER_SERVICE = "jobscheduler";

    /**
     * Use with {@link #getSystemService(String)} to retrieve a {@link
     * android.service.persistentdata.PersistentDataBlockManager} instance
     * for interacting with a storage device that lives across factory resets.
     *
     * @see #getSystemService(String)
     * @see android.service.persistentdata.PersistentDataBlockManager
     * @hide
     */
    @SystemApi
    public static final String PERSISTENT_DATA_BLOCK_SERVICE = "persistent_data_block";

    /**
     * Use with {@link #getSystemService(String)} to retrieve a {@link
     * android.service.oemlock.OemLockManager} instance for managing the OEM lock.
     *
     * @see #getSystemService(String)
     * @see android.service.oemlock.OemLockManager
     * @hide
     */
    @SystemApi
    public static final String OEM_LOCK_SERVICE = "oem_lock";

    /**
     * Use with {@link #getSystemService(String)} to retrieve a {@link
     * android.media.projection.MediaProjectionManager} instance for managing
     * media projection sessions.
     * @see #getSystemService(String)
     * @see android.media.projection.MediaProjectionManager
     */
    public static final String MEDIA_PROJECTION_SERVICE = "media_projection";

    /**
     * Use with {@link #getSystemService(String)} to retrieve a
     * {@link android.media.midi.MidiManager} for accessing the MIDI service.
     *
     * @see #getSystemService(String)
     */
    public static final String MIDI_SERVICE = "midi";


    /**
     * Use with {@link #getSystemService(String)} to retrieve a
     * {@link android.hardware.radio.RadioManager} for accessing the broadcast radio service.
     *
     * @see #getSystemService(String)
     * @hide
     */
    public static final String RADIO_SERVICE = "broadcastradio";

    /**
     * Use with {@link #getSystemService(String)} to retrieve a
     * {@link android.os.HardwarePropertiesManager} for accessing the hardware properties service.
     *
     * @see #getSystemService(String)
     */
    public static final String HARDWARE_PROPERTIES_SERVICE = "hardware_properties";

    /**
     * Use with {@link #getSystemService(String)} to retrieve a
     * {@link android.content.pm.ShortcutManager} for accessing the launcher shortcut service.
     *
     * @see #getSystemService(String)
     * @see android.content.pm.ShortcutManager
     */
    public static final String SHORTCUT_SERVICE = "shortcut";

    /**
     * Use with {@link #getSystemService(String)} to retrieve a {@link
     * android.hardware.location.ContextHubManager} for accessing context hubs.
     *
     * @see #getSystemService(String)
     * @see android.hardware.location.ContextHubManager
     *
     * @hide
     */
    @SystemApi
    public static final String CONTEXTHUB_SERVICE = "contexthub";

    /**
     * Use with {@link #getSystemService(String)} to retrieve a
     * {@link android.os.health.SystemHealthManager} for accessing system health (battery, power,
     * memory, etc) metrics.
     *
     * @see #getSystemService(String)
     */
    public static final String SYSTEM_HEALTH_SERVICE = "systemhealth";

    /**
     * Gatekeeper Service.
     * @hide
     */
    public static final String GATEKEEPER_SERVICE = "android.service.gatekeeper.IGateKeeperService";

    /**
     * Service defining the policy for access to device identifiers.
     * @hide
     */
    public static final String DEVICE_IDENTIFIERS_SERVICE = "device_identifiers";

    /**
     * Service to report a system health "incident"
     * @hide
     */
    public static final String INCIDENT_SERVICE = "incident";

    /**
     * Service to assist statsd in obtaining general stats.
     * @hide
     */
    public static final String STATS_COMPANION_SERVICE = "statscompanion";

    /**
     * Use with {@link #getSystemService(String)} to retrieve an {@link android.app.StatsManager}.
     * @hide
     */
    @SystemApi
    public static final String STATS_MANAGER = "stats";

    /**
     * Use with {@link #getSystemService(String)} to retrieve a {@link
     * android.content.om.OverlayManager} for managing overlay packages.
     *
     * @see #getSystemService(String)
     * @see android.content.om.OverlayManager
     * @hide
     */
    public static final String OVERLAY_SERVICE = "overlay";

    /**
     * Use with {@link #getSystemService(String)} to retrieve a
     * {@link VrManager} for accessing the VR service.
     *
     * @see #getSystemService(String)
     * @hide
     */
    @SystemApi
    public static final String VR_SERVICE = "vrmanager";

    /**
     * Use with {@link #getSystemService(String)} to retrieve an
     * {@link android.app.timezone.ITimeZoneRulesManager}.
     * @hide
     *
     * @see #getSystemService(String)
     */
    public static final String TIME_ZONE_RULES_MANAGER_SERVICE = "timezone";

    /**
     * Use with {@link #getSystemService(String)} to retrieve a
     * {@link android.content.pm.CrossProfileApps} for cross profile operations.
     *
     * @see #getSystemService(String)
     */
    public static final String CROSS_PROFILE_APPS_SERVICE = "crossprofileapps";

    /**
     * Use with {@link #getSystemService} to retrieve a
     * {@link android.se.omapi.ISecureElementService}
     * for accessing the SecureElementService.
     *
     * @hide
     */
    @SystemApi
    public static final String SECURE_ELEMENT_SERVICE = "secure_element";

    /**
     * Use with {@link #getSystemService(String)} to retrieve an
     * {@link android.app.timedetector.ITimeDetectorService}.
     * @hide
     *
     * @see #getSystemService(String)
     */
    public static final String TIME_DETECTOR_SERVICE = "time_detector";

    /**
     * Determine whether the given permission is allowed for a particular
     * process and user ID running in the system.
     *
     * @param permission The name of the permission being checked.
     * @param pid The process ID being checked against.  Must be > 0.
     * @param uid The user ID being checked against.  A uid of 0 is the root
     * user, which will pass every permission check.
     *
     * @return {@link PackageManager#PERMISSION_GRANTED} if the given
     * pid/uid is allowed that permission, or
     * {@link PackageManager#PERMISSION_DENIED} if it is not.
     *
     * @see PackageManager#checkPermission(String, String)
     * @see #checkCallingPermission
     */
    @CheckResult(suggest="#enforcePermission(String,int,int,String)")
    @PackageManager.PermissionResult
    public abstract int checkPermission(@NonNull String permission, int pid, int uid);

    /** @hide */
    @PackageManager.PermissionResult
    public abstract int checkPermission(@NonNull String permission, int pid, int uid,
            IBinder callerToken);

    /**
     * Determine whether the calling process of an IPC you are handling has been
     * granted a particular permission.  This is basically the same as calling
     * {@link #checkPermission(String, int, int)} with the pid and uid returned
     * by {@link android.os.Binder#getCallingPid} and
     * {@link android.os.Binder#getCallingUid}.  One important difference
     * is that if you are not currently processing an IPC, this function
     * will always fail.  This is done to protect against accidentally
     * leaking permissions; you can use {@link #checkCallingOrSelfPermission}
     * to avoid this protection.
     *
     * @param permission The name of the permission being checked.
     *
     * @return {@link PackageManager#PERMISSION_GRANTED} if the calling
     * pid/uid is allowed that permission, or
     * {@link PackageManager#PERMISSION_DENIED} if it is not.
     *
     * @see PackageManager#checkPermission(String, String)
     * @see #checkPermission
     * @see #checkCallingOrSelfPermission
     */
    @CheckResult(suggest="#enforceCallingPermission(String,String)")
    @PackageManager.PermissionResult
    public abstract int checkCallingPermission(@NonNull String permission);

    /**
     * Determine whether the calling process of an IPC <em>or you</em> have been
     * granted a particular permission.  This is the same as
     * {@link #checkCallingPermission}, except it grants your own permissions
     * if you are not currently processing an IPC.  Use with care!
     *
     * @param permission The name of the permission being checked.
     *
     * @return {@link PackageManager#PERMISSION_GRANTED} if the calling
     * pid/uid is allowed that permission, or
     * {@link PackageManager#PERMISSION_DENIED} if it is not.
     *
     * @see PackageManager#checkPermission(String, String)
     * @see #checkPermission
     * @see #checkCallingPermission
     */
    @CheckResult(suggest="#enforceCallingOrSelfPermission(String,String)")
    @PackageManager.PermissionResult
    public abstract int checkCallingOrSelfPermission(@NonNull String permission);

    /**
     * Determine whether <em>you</em> have been granted a particular permission.
     *
     * @param permission The name of the permission being checked.
     *
     * @return {@link PackageManager#PERMISSION_GRANTED} if you have the
     * permission, or {@link PackageManager#PERMISSION_DENIED} if not.
     *
     * @see PackageManager#checkPermission(String, String)
     * @see #checkCallingPermission(String)
     */
    @PackageManager.PermissionResult
    public abstract int checkSelfPermission(@NonNull String permission);

    /**
     * If the given permission is not allowed for a particular process
     * and user ID running in the system, throw a {@link SecurityException}.
     *
     * @param permission The name of the permission being checked.
     * @param pid The process ID being checked against.  Must be &gt; 0.
     * @param uid The user ID being checked against.  A uid of 0 is the root
     * user, which will pass every permission check.
     * @param message A message to include in the exception if it is thrown.
     *
     * @see #checkPermission(String, int, int)
     */
    public abstract void enforcePermission(
            @NonNull String permission, int pid, int uid, @Nullable String message);

    /**
     * If the calling process of an IPC you are handling has not been
     * granted a particular permission, throw a {@link
     * SecurityException}.  This is basically the same as calling
     * {@link #enforcePermission(String, int, int, String)} with the
     * pid and uid returned by {@link android.os.Binder#getCallingPid}
     * and {@link android.os.Binder#getCallingUid}.  One important
     * difference is that if you are not currently processing an IPC,
     * this function will always throw the SecurityException.  This is
     * done to protect against accidentally leaking permissions; you
     * can use {@link #enforceCallingOrSelfPermission} to avoid this
     * protection.
     *
     * @param permission The name of the permission being checked.
     * @param message A message to include in the exception if it is thrown.
     *
     * @see #checkCallingPermission(String)
     */
    public abstract void enforceCallingPermission(
            @NonNull String permission, @Nullable String message);

    /**
     * If neither you nor the calling process of an IPC you are
     * handling has been granted a particular permission, throw a
     * {@link SecurityException}.  This is the same as {@link
     * #enforceCallingPermission}, except it grants your own
     * permissions if you are not currently processing an IPC.  Use
     * with care!
     *
     * @param permission The name of the permission being checked.
     * @param message A message to include in the exception if it is thrown.
     *
     * @see #checkCallingOrSelfPermission(String)
     */
    public abstract void enforceCallingOrSelfPermission(
            @NonNull String permission, @Nullable String message);

    /**
     * Grant permission to access a specific Uri to another package, regardless
     * of whether that package has general permission to access the Uri's
     * content provider.  This can be used to grant specific, temporary
     * permissions, typically in response to user interaction (such as the
     * user opening an attachment that you would like someone else to
     * display).
     *
     * <p>Normally you should use {@link Intent#FLAG_GRANT_READ_URI_PERMISSION
     * Intent.FLAG_GRANT_READ_URI_PERMISSION} or
     * {@link Intent#FLAG_GRANT_WRITE_URI_PERMISSION
     * Intent.FLAG_GRANT_WRITE_URI_PERMISSION} with the Intent being used to
     * start an activity instead of this function directly.  If you use this
     * function directly, you should be sure to call
     * {@link #revokeUriPermission} when the target should no longer be allowed
     * to access it.
     *
     * <p>To succeed, the content provider owning the Uri must have set the
     * {@link android.R.styleable#AndroidManifestProvider_grantUriPermissions
     * grantUriPermissions} attribute in its manifest or included the
     * {@link android.R.styleable#AndroidManifestGrantUriPermission
     * &lt;grant-uri-permissions&gt;} tag.
     *
     * @param toPackage The package you would like to allow to access the Uri.
     * @param uri The Uri you would like to grant access to.
     * @param modeFlags The desired access modes.
     *
     * @see #revokeUriPermission
     */
    public abstract void grantUriPermission(String toPackage, Uri uri,
            @Intent.GrantUriMode int modeFlags);

    /**
     * Remove all permissions to access a particular content provider Uri
     * that were previously added with {@link #grantUriPermission} or <em>any other</em> mechanism.
     * The given Uri will match all previously granted Uris that are the same or a
     * sub-path of the given Uri.  That is, revoking "content://foo/target" will
     * revoke both "content://foo/target" and "content://foo/target/sub", but not
     * "content://foo".  It will not remove any prefix grants that exist at a
     * higher level.
     *
     * <p>Prior to {@link android.os.Build.VERSION_CODES#LOLLIPOP}, if you did not have
     * regular permission access to a Uri, but had received access to it through
     * a specific Uri permission grant, you could not revoke that grant with this
     * function and a {@link SecurityException} would be thrown.  As of
     * {@link android.os.Build.VERSION_CODES#LOLLIPOP}, this function will not throw a security
     * exception, but will remove whatever permission grants to the Uri had been given to the app
     * (or none).</p>
     *
     * <p>Unlike {@link #revokeUriPermission(String, Uri, int)}, this method impacts all permission
     * grants matching the given Uri, for any package they had been granted to, through any
     * mechanism this had happened (such as indirectly through the clipboard, activity launch,
     * service start, etc).  That means this can be potentially dangerous to use, as it can
     * revoke grants that another app could be strongly expecting to stick around.</p>
     *
     * @param uri The Uri you would like to revoke access to.
     * @param modeFlags The access modes to revoke.
     *
     * @see #grantUriPermission
     */
    public abstract void revokeUriPermission(Uri uri, @Intent.AccessUriMode int modeFlags);

    /**
     * Remove permissions to access a particular content provider Uri
     * that were previously added with {@link #grantUriPermission} for a specific target
     * package.  The given Uri will match all previously granted Uris that are the same or a
     * sub-path of the given Uri.  That is, revoking "content://foo/target" will
     * revoke both "content://foo/target" and "content://foo/target/sub", but not
     * "content://foo".  It will not remove any prefix grants that exist at a
     * higher level.
     *
     * <p>Unlike {@link #revokeUriPermission(Uri, int)}, this method will <em>only</em>
     * revoke permissions that had been explicitly granted through {@link #grantUriPermission}
     * and only for the package specified.  Any matching grants that have happened through
     * other mechanisms (clipboard, activity launching, service starting, etc) will not be
     * removed.</p>
     *
     * @param toPackage The package you had previously granted access to.
     * @param uri The Uri you would like to revoke access to.
     * @param modeFlags The access modes to revoke.
     *
     * @see #grantUriPermission
     */
    public abstract void revokeUriPermission(String toPackage, Uri uri,
            @Intent.AccessUriMode int modeFlags);

    /**
     * Determine whether a particular process and user ID has been granted
     * permission to access a specific URI.  This only checks for permissions
     * that have been explicitly granted -- if the given process/uid has
     * more general access to the URI's content provider then this check will
     * always fail.
     *
     * @param uri The uri that is being checked.
     * @param pid The process ID being checked against.  Must be &gt; 0.
     * @param uid The user ID being checked against.  A uid of 0 is the root
     * user, which will pass every permission check.
     * @param modeFlags The access modes to check.
     *
     * @return {@link PackageManager#PERMISSION_GRANTED} if the given
     * pid/uid is allowed to access that uri, or
     * {@link PackageManager#PERMISSION_DENIED} if it is not.
     *
     * @see #checkCallingUriPermission
     */
    @CheckResult(suggest="#enforceUriPermission(Uri,int,int,String)")
    @PackageManager.PermissionResult
    public abstract int checkUriPermission(Uri uri, int pid, int uid,
            @Intent.AccessUriMode int modeFlags);

    /** @hide */
    @PackageManager.PermissionResult
    public abstract int checkUriPermission(Uri uri, int pid, int uid,
            @Intent.AccessUriMode int modeFlags, IBinder callerToken);

    /**
     * Determine whether the calling process and user ID has been
     * granted permission to access a specific URI.  This is basically
     * the same as calling {@link #checkUriPermission(Uri, int, int,
     * int)} with the pid and uid returned by {@link
     * android.os.Binder#getCallingPid} and {@link
     * android.os.Binder#getCallingUid}.  One important difference is
     * that if you are not currently processing an IPC, this function
     * will always fail.
     *
     * @param uri The uri that is being checked.
     * @param modeFlags The access modes to check.
     *
     * @return {@link PackageManager#PERMISSION_GRANTED} if the caller
     * is allowed to access that uri, or
     * {@link PackageManager#PERMISSION_DENIED} if it is not.
     *
     * @see #checkUriPermission(Uri, int, int, int)
     */
    @CheckResult(suggest="#enforceCallingUriPermission(Uri,int,String)")
    @PackageManager.PermissionResult
    public abstract int checkCallingUriPermission(Uri uri, @Intent.AccessUriMode int modeFlags);

    /**
     * Determine whether the calling process of an IPC <em>or you</em> has been granted
     * permission to access a specific URI.  This is the same as
     * {@link #checkCallingUriPermission}, except it grants your own permissions
     * if you are not currently processing an IPC.  Use with care!
     *
     * @param uri The uri that is being checked.
     * @param modeFlags The access modes to check.
     *
     * @return {@link PackageManager#PERMISSION_GRANTED} if the caller
     * is allowed to access that uri, or
     * {@link PackageManager#PERMISSION_DENIED} if it is not.
     *
     * @see #checkCallingUriPermission
     */
    @CheckResult(suggest="#enforceCallingOrSelfUriPermission(Uri,int,String)")
    @PackageManager.PermissionResult
    public abstract int checkCallingOrSelfUriPermission(Uri uri,
            @Intent.AccessUriMode int modeFlags);

    /**
     * Check both a Uri and normal permission.  This allows you to perform
     * both {@link #checkPermission} and {@link #checkUriPermission} in one
     * call.
     *
     * @param uri The Uri whose permission is to be checked, or null to not
     * do this check.
     * @param readPermission The permission that provides overall read access,
     * or null to not do this check.
     * @param writePermission The permission that provides overall write
     * access, or null to not do this check.
     * @param pid The process ID being checked against.  Must be &gt; 0.
     * @param uid The user ID being checked against.  A uid of 0 is the root
     * user, which will pass every permission check.
     * @param modeFlags The access modes to check.
     *
     * @return {@link PackageManager#PERMISSION_GRANTED} if the caller
     * is allowed to access that uri or holds one of the given permissions, or
     * {@link PackageManager#PERMISSION_DENIED} if it is not.
     */
    @CheckResult(suggest="#enforceUriPermission(Uri,String,String,int,int,int,String)")
    @PackageManager.PermissionResult
    public abstract int checkUriPermission(@Nullable Uri uri, @Nullable String readPermission,
            @Nullable String writePermission, int pid, int uid,
            @Intent.AccessUriMode int modeFlags);

    /**
     * If a particular process and user ID has not been granted
     * permission to access a specific URI, throw {@link
     * SecurityException}.  This only checks for permissions that have
     * been explicitly granted -- if the given process/uid has more
     * general access to the URI's content provider then this check
     * will always fail.
     *
     * @param uri The uri that is being checked.
     * @param pid The process ID being checked against.  Must be &gt; 0.
     * @param uid The user ID being checked against.  A uid of 0 is the root
     * user, which will pass every permission check.
     * @param modeFlags The access modes to enforce.
     * @param message A message to include in the exception if it is thrown.
     *
     * @see #checkUriPermission(Uri, int, int, int)
     */
    public abstract void enforceUriPermission(
            Uri uri, int pid, int uid, @Intent.AccessUriMode int modeFlags, String message);

    /**
     * If the calling process and user ID has not been granted
     * permission to access a specific URI, throw {@link
     * SecurityException}.  This is basically the same as calling
     * {@link #enforceUriPermission(Uri, int, int, int, String)} with
     * the pid and uid returned by {@link
     * android.os.Binder#getCallingPid} and {@link
     * android.os.Binder#getCallingUid}.  One important difference is
     * that if you are not currently processing an IPC, this function
     * will always throw a SecurityException.
     *
     * @param uri The uri that is being checked.
     * @param modeFlags The access modes to enforce.
     * @param message A message to include in the exception if it is thrown.
     *
     * @see #checkCallingUriPermission(Uri, int)
     */
    public abstract void enforceCallingUriPermission(
            Uri uri, @Intent.AccessUriMode int modeFlags, String message);

    /**
     * If the calling process of an IPC <em>or you</em> has not been
     * granted permission to access a specific URI, throw {@link
     * SecurityException}.  This is the same as {@link
     * #enforceCallingUriPermission}, except it grants your own
     * permissions if you are not currently processing an IPC.  Use
     * with care!
     *
     * @param uri The uri that is being checked.
     * @param modeFlags The access modes to enforce.
     * @param message A message to include in the exception if it is thrown.
     *
     * @see #checkCallingOrSelfUriPermission(Uri, int)
     */
    public abstract void enforceCallingOrSelfUriPermission(
            Uri uri, @Intent.AccessUriMode int modeFlags, String message);

    /**
     * Enforce both a Uri and normal permission.  This allows you to perform
     * both {@link #enforcePermission} and {@link #enforceUriPermission} in one
     * call.
     *
     * @param uri The Uri whose permission is to be checked, or null to not
     * do this check.
     * @param readPermission The permission that provides overall read access,
     * or null to not do this check.
     * @param writePermission The permission that provides overall write
     * access, or null to not do this check.
     * @param pid The process ID being checked against.  Must be &gt; 0.
     * @param uid The user ID being checked against.  A uid of 0 is the root
     * user, which will pass every permission check.
     * @param modeFlags The access modes to enforce.
     * @param message A message to include in the exception if it is thrown.
     *
     * @see #checkUriPermission(Uri, String, String, int, int, int)
     */
    public abstract void enforceUriPermission(
            @Nullable Uri uri, @Nullable String readPermission,
            @Nullable String writePermission, int pid, int uid, @Intent.AccessUriMode int modeFlags,
            @Nullable String message);

    /** @hide */
    @IntDef(flag = true, prefix = { "CONTEXT_" }, value = {
            CONTEXT_INCLUDE_CODE,
            CONTEXT_IGNORE_SECURITY,
            CONTEXT_RESTRICTED,
            CONTEXT_DEVICE_PROTECTED_STORAGE,
            CONTEXT_CREDENTIAL_PROTECTED_STORAGE,
            CONTEXT_REGISTER_PACKAGE,
    })
    @Retention(RetentionPolicy.SOURCE)
    public @interface CreatePackageOptions {}

    /**
     * Flag for use with {@link #createPackageContext}: include the application
     * code with the context.  This means loading code into the caller's
     * process, so that {@link #getClassLoader()} can be used to instantiate
     * the application's classes.  Setting this flags imposes security
     * restrictions on what application context you can access; if the
     * requested application can not be safely loaded into your process,
     * java.lang.SecurityException will be thrown.  If this flag is not set,
     * there will be no restrictions on the packages that can be loaded,
     * but {@link #getClassLoader} will always return the default system
     * class loader.
     */
    public static final int CONTEXT_INCLUDE_CODE = 0x00000001;

    /**
     * Flag for use with {@link #createPackageContext}: ignore any security
     * restrictions on the Context being requested, allowing it to always
     * be loaded.  For use with {@link #CONTEXT_INCLUDE_CODE} to allow code
     * to be loaded into a process even when it isn't safe to do so.  Use
     * with extreme care!
     */
    public static final int CONTEXT_IGNORE_SECURITY = 0x00000002;

    /**
     * Flag for use with {@link #createPackageContext}: a restricted context may
     * disable specific features. For instance, a View associated with a restricted
     * context would ignore particular XML attributes.
     */
    public static final int CONTEXT_RESTRICTED = 0x00000004;

    /**
     * Flag for use with {@link #createPackageContext}: point all file APIs at
     * device-protected storage.
     *
     * @hide
     */
    public static final int CONTEXT_DEVICE_PROTECTED_STORAGE = 0x00000008;

    /**
     * Flag for use with {@link #createPackageContext}: point all file APIs at
     * credential-protected storage.
     *
     * @hide
     */
    public static final int CONTEXT_CREDENTIAL_PROTECTED_STORAGE = 0x00000010;

    /**
     * @hide Used to indicate we should tell the activity manager about the process
     * loading this code.
     */
    public static final int CONTEXT_REGISTER_PACKAGE = 0x40000000;

    /**
     * Return a new Context object for the given application name.  This
     * Context is the same as what the named application gets when it is
     * launched, containing the same resources and class loader.  Each call to
     * this method returns a new instance of a Context object; Context objects
     * are not shared, however they share common state (Resources, ClassLoader,
     * etc) so the Context instance itself is fairly lightweight.
     *
     * <p>Throws {@link android.content.pm.PackageManager.NameNotFoundException} if there is no
     * application with the given package name.
     *
     * <p>Throws {@link java.lang.SecurityException} if the Context requested
     * can not be loaded into the caller's process for security reasons (see
     * {@link #CONTEXT_INCLUDE_CODE} for more information}.
     *
     * @param packageName Name of the application's package.
     * @param flags Option flags.
     *
     * @return A {@link Context} for the application.
     *
     * @throws SecurityException &nbsp;
     * @throws PackageManager.NameNotFoundException if there is no application with
     * the given package name.
     */
    public abstract Context createPackageContext(String packageName,
            @CreatePackageOptions int flags) throws PackageManager.NameNotFoundException;

    /**
     * Similar to {@link #createPackageContext(String, int)}, but with a
     * different {@link UserHandle}. For example, {@link #getContentResolver()}
     * will open any {@link Uri} as the given user.
     *
     * @hide
     */
    @SystemApi
    public Context createPackageContextAsUser(
            String packageName, @CreatePackageOptions int flags, UserHandle user)
            throws PackageManager.NameNotFoundException {
        if (Build.IS_ENG) {
            throw new IllegalStateException("createPackageContextAsUser not overridden!");
        }
        return this;
    }

    /**
     * Creates a context given an {@link android.content.pm.ApplicationInfo}.
     *
     * @hide
     */
    public abstract Context createApplicationContext(ApplicationInfo application,
            @CreatePackageOptions int flags) throws PackageManager.NameNotFoundException;

    /**
     * Return a new Context object for the given split name. The new Context has a ClassLoader and
     * Resources object that can access the split's and all of its dependencies' code/resources.
     * Each call to this method returns a new instance of a Context object;
     * Context objects are not shared, however common state (ClassLoader, other Resources for
     * the same split) may be so the Context itself can be fairly lightweight.
     *
     * @param splitName The name of the split to include, as declared in the split's
     *                  <code>AndroidManifest.xml</code>.
     * @return A {@link Context} with the given split's code and/or resources loaded.
     */
    public abstract Context createContextForSplit(String splitName)
            throws PackageManager.NameNotFoundException;

    /**
     * Get the user associated with this context
     * @hide
     */
    @TestApi
    public UserHandle getUser() {
        return android.os.Process.myUserHandle();
    }

    /**
     * Get the user associated with this context
     * @hide
     */
    @TestApi
    public @UserIdInt int getUserId() {
        return android.os.UserHandle.myUserId();
    }

    /**
     * Return a new Context object for the current Context but whose resources
     * are adjusted to match the given Configuration.  Each call to this method
     * returns a new instance of a Context object; Context objects are not
     * shared, however common state (ClassLoader, other Resources for the
     * same configuration) may be so the Context itself can be fairly lightweight.
     *
     * @param overrideConfiguration A {@link Configuration} specifying what
     * values to modify in the base Configuration of the original Context's
     * resources.  If the base configuration changes (such as due to an
     * orientation change), the resources of this context will also change except
     * for those that have been explicitly overridden with a value here.
     *
     * @return A {@link Context} with the given configuration override.
     */
    public abstract Context createConfigurationContext(
            @NonNull Configuration overrideConfiguration);

    /**
     * Return a new Context object for the current Context but whose resources
     * are adjusted to match the metrics of the given Display.  Each call to this method
     * returns a new instance of a Context object; Context objects are not
     * shared, however common state (ClassLoader, other Resources for the
     * same configuration) may be so the Context itself can be fairly lightweight.
     *
     * The returned display Context provides a {@link WindowManager}
     * (see {@link #getSystemService(String)}) that is configured to show windows
     * on the given display.  The WindowManager's {@link WindowManager#getDefaultDisplay}
     * method can be used to retrieve the Display from the returned Context.
     *
     * @param display A {@link Display} object specifying the display
     * for whose metrics the Context's resources should be tailored and upon which
     * new windows should be shown.
     *
     * @return A {@link Context} for the display.
     */
    public abstract Context createDisplayContext(@NonNull Display display);

    /**
     * Return a new Context object for the current Context but whose storage
     * APIs are backed by device-protected storage.
     * <p>
     * On devices with direct boot, data stored in this location is encrypted
     * with a key tied to the physical device, and it can be accessed
     * immediately after the device has booted successfully, both
     * <em>before and after</em> the user has authenticated with their
     * credentials (such as a lock pattern or PIN).
     * <p>
     * Because device-protected data is available without user authentication,
     * you should carefully limit the data you store using this Context. For
     * example, storing sensitive authentication tokens or passwords in the
     * device-protected area is strongly discouraged.
     * <p>
     * If the underlying device does not have the ability to store
     * device-protected and credential-protected data using different keys, then
     * both storage areas will become available at the same time. They remain as
     * two distinct storage locations on disk, and only the window of
     * availability changes.
     * <p>
     * Each call to this method returns a new instance of a Context object;
     * Context objects are not shared, however common state (ClassLoader, other
     * Resources for the same configuration) may be so the Context itself can be
     * fairly lightweight.
     *
     * @see #isDeviceProtectedStorage()
     */
    public abstract Context createDeviceProtectedStorageContext();

    /**
     * Return a new Context object for the current Context but whose storage
     * APIs are backed by credential-protected storage. This is the default
     * storage area for apps unless
     * {@link android.R.attr#defaultToDeviceProtectedStorage} was requested.
     * <p>
     * On devices with direct boot, data stored in this location is encrypted
     * with a key tied to user credentials, which can be accessed
     * <em>only after</em> the user has entered their credentials (such as a
     * lock pattern or PIN).
     * <p>
     * If the underlying device does not have the ability to store
     * device-protected and credential-protected data using different keys, then
     * both storage areas will become available at the same time. They remain as
     * two distinct storage locations on disk, and only the window of
     * availability changes.
     * <p>
     * Each call to this method returns a new instance of a Context object;
     * Context objects are not shared, however common state (ClassLoader, other
     * Resources for the same configuration) may be so the Context itself can be
     * fairly lightweight.
     *
     * @see #isCredentialProtectedStorage()
     * @hide
     */
    @SystemApi
    public abstract Context createCredentialProtectedStorageContext();

    /**
     * Gets the display adjustments holder for this context.  This information
     * is provided on a per-application or activity basis and is used to simulate lower density
     * display metrics for legacy applications and restricted screen sizes.
     *
     * @param displayId The display id for which to get compatibility info.
     * @return The compatibility info holder, or null if not required by the application.
     * @hide
     */
    public abstract DisplayAdjustments getDisplayAdjustments(int displayId);

    /**
     * @hide
     */
    public abstract Display getDisplay();

    /**
     * @hide
     */
    public abstract void updateDisplay(int displayId);

    /**
     * Indicates whether this Context is restricted.
     *
     * @return {@code true} if this Context is restricted, {@code false} otherwise.
     *
     * @see #CONTEXT_RESTRICTED
     */
    public boolean isRestricted() {
        return false;
    }

    /**
     * Indicates if the storage APIs of this Context are backed by
     * device-protected storage.
     *
     * @see #createDeviceProtectedStorageContext()
     */
    public abstract boolean isDeviceProtectedStorage();

    /**
     * Indicates if the storage APIs of this Context are backed by
     * credential-protected storage.
     *
     * @see #createCredentialProtectedStorageContext()
     * @hide
     */
    @SystemApi
    public abstract boolean isCredentialProtectedStorage();

    /**
     * Returns true if the context can load unsafe resources, e.g. fonts.
     * @hide
     */
    public abstract boolean canLoadUnsafeResources();

    /**
     * @hide
     */
    public IBinder getActivityToken() {
        throw new RuntimeException("Not implemented. Must override in a subclass.");
    }

    /**
     * @hide
     */
    @Nullable
    public IServiceConnection getServiceDispatcher(ServiceConnection conn, Handler handler,
            int flags) {
        throw new RuntimeException("Not implemented. Must override in a subclass.");
    }

    /**
     * @hide
     */
    public IApplicationThread getIApplicationThread() {
        throw new RuntimeException("Not implemented. Must override in a subclass.");
    }

    /**
     * @hide
     */
    public Handler getMainThreadHandler() {
        throw new RuntimeException("Not implemented. Must override in a subclass.");
    }

    /**
     * @hide
     */
    public AutofillClient getAutofillClient() {
        return null;
    }

    /**
     * @hide
     */
    public void setAutofillClient(@SuppressWarnings("unused") AutofillClient client) {
    }

    /**
     * @hide
     */
    public boolean isAutofillCompatibilityEnabled() {
        return false;
    }

    /**
     * @hide
     */
    @TestApi
    public void setAutofillCompatibilityEnabled(
            @SuppressWarnings("unused") boolean autofillCompatEnabled) {
    }

    /**
     * Throws an exception if the Context is using system resources,
     * which are non-runtime-overlay-themable and may show inconsistent UI.
     * @hide
     */
    public void assertRuntimeOverlayThemable() {
        // Resources.getSystem() is a singleton and the only Resources not managed by
        // ResourcesManager; therefore Resources.getSystem() is not themable.
        if (getResources() == Resources.getSystem()) {
            throw new IllegalArgumentException("Non-UI context used to display UI; "
                    + "get a UI context from ActivityThread#getSystemUiContext()");
        }
    }
}<|MERGE_RESOLUTION|>--- conflicted
+++ resolved
@@ -3054,15 +3054,11 @@
             //@hide: CONTEXTHUB_SERVICE,
             SYSTEM_HEALTH_SERVICE,
             //@hide: INCIDENT_SERVICE,
-<<<<<<< HEAD
             //@hide: STATS_COMPANION_SERVICE,
             COMPANION_DEVICE_SERVICE,
             CROSS_PROFILE_APPS_SERVICE,
             //@hide: SYSTEM_UPDATE_SERVICE,
-=======
-            COMPANION_DEVICE_SERVICE,
             //@hide: TIME_DETECTOR_SERVICE,
->>>>>>> 5e1d95b0
     })
     @Retention(RetentionPolicy.SOURCE)
     public @interface ServiceName {}
