/*
 * Copyright (C) 2015 The Android Open Source Project
 *
 * Licensed under the Apache License, Version 2.0 (the "License");
 * you may not use this file except in compliance with the License.
 * You may obtain a copy of the License at
 *
 *      http://www.apache.org/licenses/LICENSE-2.0
 *
 * Unless required by applicable law or agreed to in writing, software
 * distributed under the License is distributed on an "AS IS" BASIS,
 * WITHOUT WARRANTIES OR CONDITIONS OF ANY KIND, either express or implied.
 * See the License for the specific language governing permissions and
 * limitations under the License.
 */
package android.hardware.camera2.impl;

import android.hardware.camera2.CameraAccessException;
import android.hardware.camera2.CameraCaptureSession;
import android.hardware.camera2.CameraCharacteristics;
import android.hardware.camera2.CameraConstrainedHighSpeedCaptureSession;
import android.hardware.camera2.CameraDevice;
import android.hardware.camera2.CaptureRequest;
import android.hardware.camera2.params.OutputConfiguration;
import android.hardware.camera2.params.StreamConfigurationMap;
import android.hardware.camera2.utils.SurfaceUtils;
import android.os.Handler;
import android.util.Range;
import android.view.Surface;

import java.util.ArrayList;
import java.util.Collection;
import java.util.Collections;
import java.util.Iterator;
import java.util.List;
import java.util.concurrent.Executor;

import static com.android.internal.util.Preconditions.*;

/**
 * Standard implementation of CameraConstrainedHighSpeedCaptureSession.
 *
 * <p>
 * Mostly just forwards calls to an instance of CameraCaptureSessionImpl,
 * but implements the few necessary behavior changes and additional methods required
 * for the constrained high speed speed mode.
 * </p>
 */

public class CameraConstrainedHighSpeedCaptureSessionImpl
        extends CameraConstrainedHighSpeedCaptureSession implements CameraCaptureSessionCore {
    private final CameraCharacteristics mCharacteristics;
    private final CameraCaptureSessionImpl mSessionImpl;

    /**
     * Create a new CameraCaptureSession.
     *
     * <p>The camera device must already be in the {@code IDLE} state when this is invoked.
     * There must be no pending actions
     * (e.g. no pending captures, no repeating requests, no flush).</p>
     */
    CameraConstrainedHighSpeedCaptureSessionImpl(int id,
            CameraCaptureSession.StateCallback callback, Executor stateExecutor,
            android.hardware.camera2.impl.CameraDeviceImpl deviceImpl,
            Executor deviceStateExecutor, boolean configureSuccess,
            CameraCharacteristics characteristics) {
        mCharacteristics = characteristics;
        CameraCaptureSession.StateCallback wrapperCallback = new WrapperCallback(callback);
        mSessionImpl = new CameraCaptureSessionImpl(id, /*input*/null, wrapperCallback,
<<<<<<< HEAD
                stateExecutor, deviceImpl, deviceStateHandler, configureSuccess);
=======
                stateExecutor, deviceImpl, deviceStateExecutor, configureSuccess);
>>>>>>> 7ed5fb3e
    }

    @Override
    public List<CaptureRequest> createHighSpeedRequestList(CaptureRequest request)
            throws CameraAccessException {
        if (request == null) {
            throw new IllegalArgumentException("Input capture request must not be null");
        }
        Collection<Surface> outputSurfaces = request.getTargets();
        Range<Integer> fpsRange = request.get(CaptureRequest.CONTROL_AE_TARGET_FPS_RANGE);

        StreamConfigurationMap config =
                mCharacteristics.get(CameraCharacteristics.SCALER_STREAM_CONFIGURATION_MAP);
        SurfaceUtils.checkConstrainedHighSpeedSurfaces(outputSurfaces, fpsRange, config);

        // Request list size: to limit the preview to 30fps, need use maxFps/30; to maximize
        // the preview frame rate, should use maxBatch size for that high speed stream
        // configuration. We choose the former for now.
        int requestListSize = fpsRange.getUpper() / 30;
        List<CaptureRequest> requestList = new ArrayList<CaptureRequest>();

        // Prepare the Request builders: need carry over the request controls.
        // First, create a request builder that will only include preview or recording target.
        CameraMetadataNative requestMetadata = new CameraMetadataNative(request.getNativeCopy());
        // Note that after this step, the requestMetadata is mutated (swapped) and can not be used
        // for next request builder creation.
        CaptureRequest.Builder singleTargetRequestBuilder = new CaptureRequest.Builder(
                requestMetadata, /*reprocess*/false, CameraCaptureSession.SESSION_ID_NONE,
                request.getLogicalCameraId(), /*physicalCameraIdSet*/ null);
        // Carry over userTag, as native metadata doesn't have this field.
        singleTargetRequestBuilder.setTag(request.getTag());

        // Overwrite the capture intent to make sure a good value is set.
        Iterator<Surface> iterator = outputSurfaces.iterator();
        Surface firstSurface = iterator.next();
        Surface secondSurface = null;
        if (outputSurfaces.size() == 1 && SurfaceUtils.isSurfaceForHwVideoEncoder(firstSurface)) {
            singleTargetRequestBuilder.set(CaptureRequest.CONTROL_CAPTURE_INTENT,
                    CaptureRequest.CONTROL_CAPTURE_INTENT_PREVIEW);
        } else {
            // Video only, or preview + video
            singleTargetRequestBuilder.set(CaptureRequest.CONTROL_CAPTURE_INTENT,
                    CaptureRequest.CONTROL_CAPTURE_INTENT_VIDEO_RECORD);
        }
        singleTargetRequestBuilder.setPartOfCHSRequestList(/*partOfCHSList*/true);

        // Second, Create a request builder that will include both preview and recording targets.
        CaptureRequest.Builder doubleTargetRequestBuilder = null;
        if (outputSurfaces.size() == 2) {
            // Have to create a new copy, the original one was mutated after a new
            // CaptureRequest.Builder creation.
            requestMetadata = new CameraMetadataNative(request.getNativeCopy());
            doubleTargetRequestBuilder = new CaptureRequest.Builder(
                    requestMetadata, /*reprocess*/false, CameraCaptureSession.SESSION_ID_NONE,
                    request.getLogicalCameraId(), /*physicalCameraIdSet*/null);
            doubleTargetRequestBuilder.setTag(request.getTag());
            doubleTargetRequestBuilder.set(CaptureRequest.CONTROL_CAPTURE_INTENT,
                    CaptureRequest.CONTROL_CAPTURE_INTENT_VIDEO_RECORD);
            doubleTargetRequestBuilder.addTarget(firstSurface);
            secondSurface = iterator.next();
            doubleTargetRequestBuilder.addTarget(secondSurface);
            doubleTargetRequestBuilder.setPartOfCHSRequestList(/*partOfCHSList*/true);
            // Make sure singleTargetRequestBuilder contains only recording surface for
            // preview + recording case.
            Surface recordingSurface = firstSurface;
            if (!SurfaceUtils.isSurfaceForHwVideoEncoder(recordingSurface)) {
                recordingSurface = secondSurface;
            }
            singleTargetRequestBuilder.addTarget(recordingSurface);
        } else {
            // Single output case: either recording or preview.
            singleTargetRequestBuilder.addTarget(firstSurface);
        }

        // Generate the final request list.
        for (int i = 0; i < requestListSize; i++) {
            if (i == 0 && doubleTargetRequestBuilder != null) {
                // First request should be recording + preview request
                requestList.add(doubleTargetRequestBuilder.build());
            } else {
                requestList.add(singleTargetRequestBuilder.build());
            }
        }

        return Collections.unmodifiableList(requestList);
    }

    private boolean isConstrainedHighSpeedRequestList(List<CaptureRequest> requestList) {
        checkCollectionNotEmpty(requestList, "High speed request list");
        for (CaptureRequest request : requestList) {
            if (!request.isPartOfCRequestList()) {
                return false;
            }
        }
        return true;
    }

    @Override
    public CameraDevice getDevice() {
        return mSessionImpl.getDevice();
    }

    @Override
    public void prepare(Surface surface) throws CameraAccessException {
        mSessionImpl.prepare(surface);
    }

    @Override
    public void prepare(int maxCount, Surface surface) throws CameraAccessException {
        mSessionImpl.prepare(maxCount, surface);
    }

    @Override
    public void tearDown(Surface surface) throws CameraAccessException {
        mSessionImpl.tearDown(surface);
    }

    @Override
    public int capture(CaptureRequest request, CaptureCallback listener, Handler handler)
            throws CameraAccessException {
        throw new UnsupportedOperationException("Constrained high speed session doesn't support"
                + " this method");
    }

    @Override
    public int captureBurst(List<CaptureRequest> requests, CaptureCallback listener,
            Handler handler) throws CameraAccessException {
        if (!isConstrainedHighSpeedRequestList(requests)) {
            throw new IllegalArgumentException(
                "Only request lists created by createHighSpeedRequestList() can be submitted to " +
                "a constrained high speed capture session");
        }
        return mSessionImpl.captureBurst(requests, listener, handler);
    }

    @Override
    public int setRepeatingRequest(CaptureRequest request, CaptureCallback listener,
            Handler handler) throws CameraAccessException {
        throw new UnsupportedOperationException("Constrained high speed session doesn't support"
                + " this method");
    }

    @Override
    public int setRepeatingBurst(List<CaptureRequest> requests, CaptureCallback listener,
            Handler handler) throws CameraAccessException {
        if (!isConstrainedHighSpeedRequestList(requests)) {
            throw new IllegalArgumentException(
                "Only request lists created by createHighSpeedRequestList() can be submitted to " +
                "a constrained high speed capture session");
        }
        return mSessionImpl.setRepeatingBurst(requests, listener, handler);
    }

    @Override
    public void stopRepeating() throws CameraAccessException {
        mSessionImpl.stopRepeating();
    }

    @Override
    public void abortCaptures() throws CameraAccessException {
        mSessionImpl.abortCaptures();
    }

    @Override
    public Surface getInputSurface() {
        return null;
    }

    @Override
    public void updateOutputConfiguration(OutputConfiguration config)
            throws CameraAccessException {
        throw new UnsupportedOperationException("Constrained high speed session doesn't support"
                + " this method");
    }

    @Override
    public void close() {
        mSessionImpl.close();
    }

    @Override
    public boolean isReprocessable() {
        return false;
    }

    // Implementation of CameraCaptureSessionCore methods

    @Override
    public void replaceSessionClose() {
        mSessionImpl.replaceSessionClose();
    }

    @Override
    public CameraDeviceImpl.StateCallbackKK getDeviceStateCallback() {
        return mSessionImpl.getDeviceStateCallback();
    }

    @Override
    public boolean isAborting() {
        return mSessionImpl.isAborting();
    }

    @Override
    public void finalizeOutputConfigurations(List<OutputConfiguration> deferredOutputConfigs)
            throws CameraAccessException {
        mSessionImpl.finalizeOutputConfigurations(deferredOutputConfigs);
    }

    private class WrapperCallback extends StateCallback {
        private final StateCallback mCallback;

        public WrapperCallback(StateCallback callback) {
            mCallback = callback;
        }

        @Override
        public void onConfigured(CameraCaptureSession session) {
            mCallback.onConfigured(CameraConstrainedHighSpeedCaptureSessionImpl.this);
        }

        @Override
        public void onConfigureFailed(CameraCaptureSession session) {
            mCallback.onConfigureFailed(CameraConstrainedHighSpeedCaptureSessionImpl.this);
        }

        @Override
        public void onReady(CameraCaptureSession session) {
            mCallback.onReady(CameraConstrainedHighSpeedCaptureSessionImpl.this);
        }

        @Override
        public void onActive(CameraCaptureSession session) {
            mCallback.onActive(CameraConstrainedHighSpeedCaptureSessionImpl.this);
        }

        @Override
        public void onCaptureQueueEmpty(CameraCaptureSession session) {
            mCallback.onCaptureQueueEmpty(CameraConstrainedHighSpeedCaptureSessionImpl.this);
        }

        @Override
        public void onClosed(CameraCaptureSession session) {
            mCallback.onClosed(CameraConstrainedHighSpeedCaptureSessionImpl.this);
        }

        @Override
        public void onSurfacePrepared(CameraCaptureSession session, Surface surface) {
            mCallback.onSurfacePrepared(CameraConstrainedHighSpeedCaptureSessionImpl.this,
                    surface);
        }
    }
}<|MERGE_RESOLUTION|>--- conflicted
+++ resolved
@@ -67,11 +67,7 @@
         mCharacteristics = characteristics;
         CameraCaptureSession.StateCallback wrapperCallback = new WrapperCallback(callback);
         mSessionImpl = new CameraCaptureSessionImpl(id, /*input*/null, wrapperCallback,
-<<<<<<< HEAD
-                stateExecutor, deviceImpl, deviceStateHandler, configureSuccess);
-=======
                 stateExecutor, deviceImpl, deviceStateExecutor, configureSuccess);
->>>>>>> 7ed5fb3e
     }
 
     @Override
