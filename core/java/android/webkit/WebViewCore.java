/*
 * Copyright (C) 2007 The Android Open Source Project
 *
 * Licensed under the Apache License, Version 2.0 (the "License");
 * you may not use this file except in compliance with the License.
 * You may obtain a copy of the License at
 *
 *      http://www.apache.org/licenses/LICENSE-2.0
 *
 * Unless required by applicable law or agreed to in writing, software
 * distributed under the License is distributed on an "AS IS" BASIS,
 * WITHOUT WARRANTIES OR CONDITIONS OF ANY KIND, either express or implied.
 * See the License for the specific language governing permissions and
 * limitations under the License.
 */

package android.webkit;

import android.app.ActivityManager;
import android.content.Context;
import android.content.pm.PackageManager.NameNotFoundException;
import android.database.Cursor;
import android.graphics.Point;
import android.graphics.Rect;
import android.media.MediaFile;
import android.net.ProxyProperties;
import android.net.Uri;
import android.net.http.CertificateChainValidator;
import android.os.Bundle;
import android.os.Handler;
import android.os.Looper;
import android.os.Message;
import android.os.Process;
import android.provider.MediaStore;
import android.util.Log;
import android.util.SparseBooleanArray;
import android.view.KeyEvent;
import android.view.MotionEvent;
import android.view.SurfaceView;
import android.view.View;
import android.webkit.WebViewClassic.FocusNodeHref;
import android.webkit.WebViewInputDispatcher.WebKitCallbacks;

import junit.framework.Assert;

import java.io.OutputStream;
import java.util.ArrayList;
import java.util.Collection;
import java.util.Iterator;
import java.util.LinkedList;
import java.util.Map;
import java.util.Set;

/**
 * @hide
 */
public final class WebViewCore {

    private static final String LOGTAG = "webcore";

    static {
        // Load libwebcore and libchromium_net during static initialization.
        // This happens in the zygote process so they will be shared read-only
        // across all app processes.
        try {
            System.loadLibrary("webcore");
            System.loadLibrary("chromium_net");
        } catch (UnsatisfiedLinkError e) {
            Log.e(LOGTAG, "Unable to load native support libraries.");
        }
    }

    /*
     * WebViewCore always executes in the same thread as the native webkit.
     */

    // The WebViewClassic that corresponds to this WebViewCore.
    private WebViewClassic mWebViewClassic;
    // Proxy for handling callbacks from native code
    private final CallbackProxy mCallbackProxy;
    // Settings object for maintaining all settings
    private final WebSettingsClassic mSettings;
    // Context for initializing the BrowserFrame with the proper assets.
    private final Context mContext;
    // The pointer to a native view object.
    private int mNativeClass;
    // The BrowserFrame is an interface to the native Frame component.
    private BrowserFrame mBrowserFrame;
    // Custom JS interfaces to add during the initialization.
    private Map<String, Object> mJavascriptInterfaces;
    /*
     * range is from 200 to 10,000. 0 is a special value means device-width. -1
     * means undefined.
     */
    private int mViewportWidth = -1;

    /*
     * range is from 200 to 10,000. 0 is a special value means device-height. -1
     * means undefined.
     */
    private int mViewportHeight = -1;

    /*
     * scale in percent, range is from 1 to 1000. 0 means undefined.
     */
    private int mViewportInitialScale = 0;

    /*
     * scale in percent, range is from 1 to 1000. 0 means undefined.
     */
    private int mViewportMinimumScale = 0;

    /*
     * scale in percent, range is from 1 to 1000. 0 means undefined.
     */
    private int mViewportMaximumScale = 0;

    private boolean mViewportUserScalable = true;

    /*
     * range is from 70 to 400.
     * 0 is a special value means device-dpi. The default scale factor will be
     * always 100.
     * -1 means undefined. The default scale factor will be
     * WebView.DEFAULT_SCALE_PERCENT.
     */
    private int mViewportDensityDpi = -1;

    private boolean mIsRestored = false;
    private float mRestoredScale = 0;
    private float mRestoredTextWrapScale = 0;
    private int mRestoredX = 0;
    private int mRestoredY = 0;

    private MockGeolocation mMockGeolocation = new MockGeolocation(this);

    private DeviceMotionAndOrientationManager mDeviceMotionAndOrientationManager =
            new DeviceMotionAndOrientationManager(this);
    private DeviceMotionService mDeviceMotionService;
    private DeviceOrientationService mDeviceOrientationService;

    private int mLowMemoryUsageThresholdMb;
    private int mHighMemoryUsageThresholdMb;
    private int mHighUsageDeltaMb;

    private int mChromeCanFocusDirection;
    private int mTextSelectionChangeReason = TextSelectionData.REASON_UNKNOWN;

    // Used to determine if we should monitor the WebCore thread for responsiveness.
    // If it "hangs", for example a web page enters a while(true) loop, we will
    // prompt the user with a dialog allowing them to terminate the process.
    private static boolean sShouldMonitorWebCoreThread;

    // The thread name used to identify the WebCore thread and for use in
    // debugging other classes that require operation within the WebCore thread.
    /* package */ static final String THREAD_NAME = "WebViewCoreThread";

    public WebViewCore(Context context, WebViewClassic w, CallbackProxy proxy,
            Map<String, Object> javascriptInterfaces) {
        // No need to assign this in the WebCore thread.
        mCallbackProxy = proxy;
        mWebViewClassic = w;
        mJavascriptInterfaces = javascriptInterfaces;
        // This context object is used to initialize the WebViewCore during
        // subwindow creation.
        mContext = context;

        // We need to wait for the initial thread creation before sending
        // a message to the WebCore thread.
        // XXX: This is the only time the UI thread will wait for the WebCore
        // thread!
        synchronized (WebViewCore.class) {
            if (sWebCoreHandler == null) {
                // Create a global thread and start it.
                Thread t = new Thread(new WebCoreThread());
                t.setName(THREAD_NAME);
                t.start();
                try {
                    WebViewCore.class.wait();
                } catch (InterruptedException e) {
                    Log.e(LOGTAG, "Caught exception while waiting for thread " +
                           "creation.");
                    Log.e(LOGTAG, Log.getStackTraceString(e));
                }

                if (sShouldMonitorWebCoreThread) {
                    // Start the singleton watchdog which will monitor the WebCore thread
                    // to verify it's still processing messages. Note that this is the only
                    // time we need to check the value as all the other public methods on
                    // the WebCoreThreadWatchdog are no-ops if start() is not called.
                    WebCoreThreadWatchdog.start(sWebCoreHandler);
                }
            }
            // Make sure the Watchdog is aware of this new WebView.
            WebCoreThreadWatchdog.registerWebView(w);
        }
        // Create an EventHub to handle messages before and after the thread is
        // ready.
        mEventHub = new EventHub();
        // Create a WebSettings object for maintaining all settings
        mSettings = new WebSettingsClassic(mContext, mWebViewClassic);
        // The WebIconDatabase needs to be initialized within the UI thread so
        // just request the instance here.
        WebIconDatabase.getInstance();
        // Create the WebStorageClassic singleton and the UI handler
        WebStorageClassic.getInstance().createUIHandler();
        // Create the UI handler for GeolocationPermissions
        GeolocationPermissionsClassic.getInstance().createUIHandler();

        // Get the memory class of the current device. V8 will use these values
        // to GC more effectively.
        ActivityManager manager = (ActivityManager) mContext.getSystemService(
                Context.ACTIVITY_SERVICE);
        ActivityManager.MemoryInfo memInfo = new ActivityManager.MemoryInfo();
        manager.getMemoryInfo(memInfo);

        // Allow us to use up to our memory class value before V8's GC kicks in.
        // These values have been determined by experimentation.
        mLowMemoryUsageThresholdMb = manager.getLargeMemoryClass();
        mHighMemoryUsageThresholdMb = (int) (mLowMemoryUsageThresholdMb * 1.5);
        // Avoid constant V8 GC when memory usage equals to working set estimate.
        mHighUsageDeltaMb = mLowMemoryUsageThresholdMb / 32;

        // Send a message to initialize the WebViewCore.
        Message init = sWebCoreHandler.obtainMessage(
                WebCoreThread.INITIALIZE, this);
        sWebCoreHandler.sendMessage(init);
    }

    /* Initialize private data within the WebCore thread.
     */
    private void initialize() {
        /* Initialize our private BrowserFrame class to handle all
         * frame-related functions. We need to create a new view which
         * in turn creates a C level FrameView and attaches it to the frame.
         */
        mBrowserFrame = new BrowserFrame(mContext, this, mCallbackProxy,
                mSettings, mJavascriptInterfaces);
        mJavascriptInterfaces = null;
        // Sync the native settings and also create the WebCore thread handler.
        mSettings.syncSettingsAndCreateHandler(mBrowserFrame);
        // Create the handler and transfer messages for the IconDatabase
        WebIconDatabaseClassic.getInstance().createHandler();
        // Create the handler for WebStorageClassic
        WebStorageClassic.getInstance().createHandler();
        // Create the handler for GeolocationPermissions.
        GeolocationPermissionsClassic.getInstance().createHandler();
        // The transferMessages call will transfer all pending messages to the
        // WebCore thread handler.
        mEventHub.transferMessages();

        // Send a message back to WebView to tell it that we have set up the
        // WebCore thread.
        if (mWebViewClassic != null) {
            Message.obtain(mWebViewClassic.mPrivateHandler,
                    WebViewClassic.WEBCORE_INITIALIZED_MSG_ID,
                    mNativeClass, 0).sendToTarget();
        }

    }

    /* Handle the initialization of WebViewCore during subwindow creation. This
     * method is called from the WebCore thread but it is called before the
     * INITIALIZE message can be handled.
     */
    /* package */ void initializeSubwindow() {
        // Go ahead and initialize the core components.
        initialize();
        // Remove the INITIALIZE method so we don't try to initialize twice.
        sWebCoreHandler.removeMessages(WebCoreThread.INITIALIZE, this);
    }

    /* Get the BrowserFrame component. This is used for subwindow creation and
     * is called only from BrowserFrame in the WebCore thread. */
    /* package */ synchronized BrowserFrame getBrowserFrame() {
        return mBrowserFrame;
    }

    public WebKitCallbacks getInputDispatcherCallbacks() {
        return mEventHub;
    }

    //-------------------------------------------------------------------------
    // Common methods
    //-------------------------------------------------------------------------

    /**
     * Causes all timers to pause. This applies to all WebViews in the current
     * app process.
     */
    public static void pauseTimers() {
        if (BrowserFrame.sJavaBridge == null) {
            throw new IllegalStateException(
                    "No WebView has been created in this process!");
        }
        BrowserFrame.sJavaBridge.pause();
    }

    /**
     * Resume all timers. This applies to all WebViews in the current process.
     */
    public static void resumeTimers() {
        if (BrowserFrame.sJavaBridge == null) {
            throw new IllegalStateException(
                    "No WebView has been created in this process!");
        }
        BrowserFrame.sJavaBridge.resume();
    }

    public WebSettingsClassic getSettings() {
        return mSettings;
    }

    /*
     * Given mimeType, check whether it's supported in Android media framework.
     * mimeType could be such as "audio/ogg" and "video/mp4".
     */
    /* package */ static boolean isSupportedMediaMimeType(String mimeType) {
        int fileType = MediaFile.getFileTypeForMimeType(mimeType);
        return MediaFile.isAudioFileType(fileType)
            || MediaFile.isVideoFileType(fileType)
            || MediaFile.isPlayListFileType(fileType)
            // The following is not in Media framework, but it's supported.
            || (mimeType != null && mimeType.startsWith("video/m4v"));
    }

    /**
     * Add an error message to the client's console.
     * @param message The message to add
     * @param lineNumber the line on which the error occurred
     * @param sourceID the filename of the source that caused the error.
     * @param msgLevel the log level of this message. This is a value casted to int
     *     from WebCore::MessageLevel in WebCore/page/Console.h.
     */
    protected void addMessageToConsole(String message, int lineNumber, String sourceID,
            int msgLevel) {
        mCallbackProxy.addMessageToConsole(message, lineNumber, sourceID, msgLevel);
    }

    /**
     * Invoke a javascript alert.
     * @param message The message displayed in the alert.
     */
    protected void jsAlert(String url, String message) {
        mCallbackProxy.onJsAlert(url, message);
    }

    /**
     * Called by JNI when the focus node changed.
     */
    private void focusNodeChanged(int nodePointer, WebKitHitTest hitTest) {
        if (mWebViewClassic == null) return;
        mWebViewClassic.mPrivateHandler.obtainMessage(WebViewClassic.FOCUS_NODE_CHANGED,
                nodePointer, 0, hitTest).sendToTarget();
    }

    /**
     * Called by JNI to advance focus to the next view.
     */
    private void chromeTakeFocus(int webkitDirection) {
        if (mWebViewClassic == null) return;
        Message m = mWebViewClassic.mPrivateHandler.obtainMessage(
                WebViewClassic.TAKE_FOCUS);
        m.arg1 = mapDirection(webkitDirection);
        m.sendToTarget();
    }

    /**
     * Called by JNI to see if we can take focus in the given direction.
     */
    private boolean chromeCanTakeFocus(int webkitDirection) {
        int direction = mapDirection(webkitDirection);
        return direction == mChromeCanFocusDirection && direction != 0;
    }

    /**
     * Maps a Webkit focus direction to a framework one
     */
    private int mapDirection(int webkitDirection) {
        /*
         * This is WebKit's FocusDirection enum (from FocusDirection.h)
        enum FocusDirection {
            FocusDirectionNone = 0,
            FocusDirectionForward,
            FocusDirectionBackward,
            FocusDirectionUp,
            FocusDirectionDown,
            FocusDirectionLeft,
            FocusDirectionRight
        };
         */
        switch (webkitDirection) {
        case 1:
            return View.FOCUS_FORWARD;
        case 2:
            return View.FOCUS_BACKWARD;
        case 3:
            return View.FOCUS_UP;
        case 4:
            return View.FOCUS_DOWN;
        case 5:
            return View.FOCUS_LEFT;
        case 6:
            return View.FOCUS_RIGHT;
        }
        return 0;
    }

    /**
     * Called by JNI.  Open a file chooser to upload a file.
     * @param acceptType The value of the 'accept' attribute of the
     *         input tag associated with this file picker.
     * @param capture The value of the 'capture' attribute of the
     *         input tag associated with this file picker.
     * @return String version of the URI.
     */
    private String openFileChooser(String acceptType, String capture) {
        Uri uri = mCallbackProxy.openFileChooser(acceptType, capture);
        if (uri != null) {
            String filePath = "";
            // Note - querying for MediaStore.Images.Media.DATA
            // seems to work for all content URIs, not just images
            Cursor cursor = mContext.getContentResolver().query(
                    uri,
                    new String[] { MediaStore.Images.Media.DATA },
                    null, null, null);
            if (cursor != null) {
                try {
                    if (cursor.moveToNext()) {
                        filePath = cursor.getString(0);
                    }
                } finally {
                    cursor.close();
                }
            } else {
                filePath = uri.getLastPathSegment();
            }
            String uriString = uri.toString();
            BrowserFrame.sJavaBridge.storeFilePathForContentUri(filePath, uriString);
            return uriString;
        }
        return "";
    }

    /**
     * Notify the browser that the origin has exceeded it's database quota.
     * @param url The URL that caused the overflow.
     * @param databaseIdentifier The identifier of the database.
     * @param quota The current quota for the origin.
     * @param estimatedDatabaseSize The estimated size of the database.
     */
    protected void exceededDatabaseQuota(String url,
                                         String databaseIdentifier,
                                         long quota,
                                         long estimatedDatabaseSize) {
        // Inform the callback proxy of the quota overflow. Send an object
        // that encapsulates a call to the nativeSetDatabaseQuota method to
        // awaken the sleeping webcore thread when a decision from the
        // client to allow or deny quota is available.
        mCallbackProxy.onExceededDatabaseQuota(url, databaseIdentifier,
                quota, estimatedDatabaseSize, getUsedQuota(),
                new WebStorage.QuotaUpdater() {
                        @Override
                        public void updateQuota(long newQuota) {
                            nativeSetNewStorageLimit(mNativeClass, newQuota);
                        }
                });
    }

    /**
     * Notify the browser that the appcache has exceeded its max size.
     * @param requiredStorage is the amount of storage, in bytes, that would be
     * needed in order for the last appcache operation to succeed.
     */
    protected void reachedMaxAppCacheSize(long requiredStorage) {
        mCallbackProxy.onReachedMaxAppCacheSize(requiredStorage, getUsedQuota(),
                new WebStorage.QuotaUpdater() {
                    @Override
                    public void updateQuota(long newQuota) {
                        nativeSetNewStorageLimit(mNativeClass, newQuota);
                    }
                });
    }

    protected void populateVisitedLinks() {
        ValueCallback callback = new ValueCallback<String[]>() {
            @Override
            public void onReceiveValue(String[] value) {
                sendMessage(EventHub.POPULATE_VISITED_LINKS, (Object)value);
            }
        };
        mCallbackProxy.getVisitedHistory(callback);
    }

    /**
     * Shows a prompt to ask the user to set the Geolocation permission state
     * for the given origin.
     * @param origin The origin for which Geolocation permissions are
     *     requested.
     */
    protected void geolocationPermissionsShowPrompt(String origin) {
        mCallbackProxy.onGeolocationPermissionsShowPrompt(origin,
                new GeolocationPermissions.Callback() {
            @Override
            public void invoke(String origin, boolean allow, boolean remember) {
                GeolocationPermissionsData data = new GeolocationPermissionsData();
                data.mOrigin = origin;
                data.mAllow = allow;
                data.mRemember = remember;
                // Marshall to WebCore thread.
                sendMessage(EventHub.GEOLOCATION_PERMISSIONS_PROVIDE, data);
            }
        });
    }

    /**
     * Hides the Geolocation permissions prompt.
     */
    protected void geolocationPermissionsHidePrompt() {
        mCallbackProxy.onGeolocationPermissionsHidePrompt();
    }

    /**
     * Invoke a javascript confirm dialog.
     * @param message The message displayed in the dialog.
     * @return True if the user confirmed or false if the user cancelled.
     */
    protected boolean jsConfirm(String url, String message) {
        return mCallbackProxy.onJsConfirm(url, message);
    }

    /**
     * Invoke a javascript prompt dialog.
     * @param message The message to be displayed in the dialog.
     * @param defaultValue The default value in the prompt input.
     * @return The input from the user or null to indicate the user cancelled
     *         the dialog.
     */
    protected String jsPrompt(String url, String message, String defaultValue) {
        return mCallbackProxy.onJsPrompt(url, message, defaultValue);
    }

    /**
     * Invoke a javascript before unload dialog.
     * @param url The url that is requesting the dialog.
     * @param message The message displayed in the dialog.
     * @return True if the user confirmed or false if the user cancelled. False
     *         will cancel the navigation.
     */
    protected boolean jsUnload(String url, String message) {
        return mCallbackProxy.onJsBeforeUnload(url, message);
    }

    /**
     *
     * Callback to notify that a JavaScript execution timeout has occured.
     * @return True if the JavaScript execution should be interrupted. False
     *         will continue the execution.
     */
    protected boolean jsInterrupt() {
        return mCallbackProxy.onJsTimeout();
    }

    /**
     * Notify the webview that this is an installable web app.
     */
    protected void setInstallableWebApp() {
        mCallbackProxy.setInstallableWebApp();
    }

    /**
     * Notify the webview that we want to display the video layer fullscreen.
     */
    protected void enterFullscreenForVideoLayer(int layerId, String url) {
        if (mWebViewClassic == null) return;
        Message message = Message.obtain(mWebViewClassic.mPrivateHandler,
                       WebViewClassic.ENTER_FULLSCREEN_VIDEO, layerId, 0);
        message.obj = url;
        message.sendToTarget();
    }

    /**
     * Notify the webview that we want to exit the video fullscreen.
     * This is called through JNI by webcore.
     */
    protected void exitFullscreenVideo() {
        if (mWebViewClassic == null) return;
        Message message = Message.obtain(mWebViewClassic.mPrivateHandler,
                       WebViewClassic.EXIT_FULLSCREEN_VIDEO);
        message.sendToTarget();
    }

    /**
     * Clear the picture set. To be called only on the WebCore thread.
     */
    /* package */ void clearContent() {
        nativeClearContent(mNativeClass);
    }

    //-------------------------------------------------------------------------
    // JNI methods
    //-------------------------------------------------------------------------

    static native String nativeFindAddress(String addr, boolean caseInsensitive);

    /**
     * Empty the picture set.
     */
    private native void nativeClearContent(int nativeClass);

    private native void nativeContentInvalidateAll(int nativeClass);

    /**
     * Redraw a portion of the picture set. The Point wh returns the
     * width and height of the overall picture.
     */
    private native int nativeRecordContent(int nativeClass, Point wh);

    /**
     * Notify webkit that animations have begun (on the hardware accelerated content)
     */
    private native void nativeNotifyAnimationStarted(int nativeClass);

    private native boolean nativeFocusBoundsChanged(int nativeClass);

    private native boolean nativeKey(int nativeClass, int keyCode,
            int unichar, int repeatCount, boolean isShift, boolean isAlt,
            boolean isSym, boolean isDown);

    private native void nativeSendListBoxChoices(int nativeClass,
            boolean[] choices, int size);

    private native void nativeSendListBoxChoice(int nativeClass, int choice);

    private native void nativeCloseIdleConnections(int nativeClass);

    /*  Tell webkit what its width and height are, for the purposes
        of layout/line-breaking. These coordinates are in document space,
        which is the same as View coords unless we have zoomed the document
        (see nativeSetZoom).
        textWrapWidth is used by layout to wrap column around. If viewport uses
        fixed size, textWrapWidth can be different from width with zooming.
        should this be called nativeSetViewPortSize?
    */
    private native void nativeSetSize(int nativeClass, int width, int height,
            int textWrapWidth, float scale, int screenWidth, int screenHeight,
            int anchorX, int anchorY, boolean ignoreHeight);

    private native int nativeGetContentMinPrefWidth(int nativeClass);

    // Start: functions that deal with text editing
    private native void nativeReplaceTextfieldText(
            int nativeClass, int oldStart, int oldEnd, String replace,
            int newStart, int newEnd, int textGeneration);

    private native void passToJs(int nativeClass,
            int gen, String currentText, int keyCode, int keyValue,
            boolean down, boolean cap, boolean fn, boolean sym);

    private native void nativeSetFocusControllerActive(int nativeClass,
            boolean active);

    private native void nativeSaveDocumentState(int nativeClass);

    private native void nativeMoveMouse(int nativeClass, int x, int y);

    private native String nativeRetrieveHref(int nativeClass, int x, int y);
    private native String nativeRetrieveAnchorText(int nativeClass,
            int x, int y);
    private native String nativeRetrieveImageSource(int nativeClass,
            int x, int y);
    private native boolean nativeMouseClick(int nativeClass);

    private native boolean nativeHandleTouchEvent(int nativeClass, int action,
            int[] idArray, int[] xArray, int[] yArray, int count,
            int actionIndex, int metaState);

    private native void nativeSetBackgroundColor(int nativeClass, int color);

    private native void nativeDumpDomTree(int nativeClass, boolean useFile);

    private native void nativeDumpRenderTree(int nativeClass, boolean useFile);

    private native void nativeSetJsFlags(int nativeClass, String flags);

    /**
     *  Delete text from start to end in the focused textfield. If there is no
     *  focus, or if start == end, silently fail.  If start and end are out of
     *  order, swap them.
     * @param  nativeClass Pointer to the C++ WebViewCore object mNativeClass
     * @param  start   Beginning of selection to delete.
     * @param  end     End of selection to delete.
     * @param  textGeneration Text generation number when delete was pressed.
     */
    private native void nativeDeleteSelection(int nativeClass, int start,
            int end, int textGeneration);

    /**
     *  Set the selection to (start, end) in the focused textfield. If start and
     *  end are out of order, swap them.
     * @param  nativeClass Pointer to the C++ WebViewCore object mNativeClass
     * @param  start   Beginning of selection.
     * @param  end     End of selection.
     */
    private native void nativeSetSelection(int nativeClass, int start, int end);

    // Register a scheme to be treated as local scheme so that it can access
    // local asset files for resources
    private native void nativeRegisterURLSchemeAsLocal(int nativeClass,
            String scheme);

    /*
     * Inform webcore that the user has decided whether to allow or deny new
     * quota for the current origin or more space for the app cache, and that
     * the main thread should wake up now.
     * @param limit Is the new quota for an origin or new app cache max size.
     */
    private native void nativeSetNewStorageLimit(int nativeClass, long limit);

    /**
     * Provide WebCore with a Geolocation permission state for the specified
     * origin.
     * @param nativeClass Pointer to the C++ WebViewCore object mNativeClass
     * @param origin The origin for which Geolocation permissions are provided.
     * @param allow Whether Geolocation permissions are allowed.
     * @param remember Whether this decision should be remembered beyond the
     *     life of the current page.
     */
    private native void nativeGeolocationPermissionsProvide(int nativeClass,
            String origin, boolean allow, boolean remember);

    /**
     * Provide WebCore with the previously visted links from the history database
     * @param nativeClass TODO
     */
    private native void nativeProvideVisitedHistory(int nativeClass,
            String[] history);

    /**
     * Modifies the current selection.
     *
     * Note: Accessibility support.
     * @param nativeClass Pointer to the C++ WebViewCore object mNativeClass
     * @param direction The direction in which to alter the selection.
     * @param granularity The granularity of the selection modification.
     *
     * @return The selection string.
     */
    private native String nativeModifySelection(int nativeClass, int direction,
            int granularity);

    // EventHub for processing messages
    private final EventHub mEventHub;
    // WebCore thread handler
    private static Handler sWebCoreHandler;
    // Class for providing Handler creation inside the WebCore thread.
    private static class WebCoreThread implements Runnable {
        // Message id for initializing a new WebViewCore.
        private static final int INITIALIZE = 0;
        private static final int REDUCE_PRIORITY = 1;
        private static final int RESUME_PRIORITY = 2;

        @Override
        public void run() {
            Looper.prepare();
            Assert.assertNull(sWebCoreHandler);
            synchronized (WebViewCore.class) {
                sWebCoreHandler = new Handler() {
                    @Override
                    public void handleMessage(Message msg) {
                        switch (msg.what) {
                            case INITIALIZE:
                                WebViewCore core = (WebViewCore) msg.obj;
                                core.initialize();
                                break;

                            case REDUCE_PRIORITY:
                                // 3 is an adjustable number.
                                Process.setThreadPriority(
                                        Process.THREAD_PRIORITY_DEFAULT + 3 *
                                        Process.THREAD_PRIORITY_LESS_FAVORABLE);
                                break;

                            case RESUME_PRIORITY:
                                Process.setThreadPriority(
                                        Process.THREAD_PRIORITY_DEFAULT);
                                break;

                            case EventHub.ADD_PACKAGE_NAME:
                                if (BrowserFrame.sJavaBridge == null) {
                                    throw new IllegalStateException(
                                            "No WebView has been created in this process!");
                                }
                                BrowserFrame.sJavaBridge.addPackageName((String) msg.obj);
                                break;

                            case EventHub.REMOVE_PACKAGE_NAME:
                                if (BrowserFrame.sJavaBridge == null) {
                                    throw new IllegalStateException(
                                            "No WebView has been created in this process!");
                                }
                                BrowserFrame.sJavaBridge.removePackageName((String) msg.obj);
                                break;

                            case EventHub.PROXY_CHANGED:
                                if (BrowserFrame.sJavaBridge == null) {
                                    throw new IllegalStateException(
                                            "No WebView has been created in this process!");
                                }
                                BrowserFrame.sJavaBridge.updateProxy((ProxyProperties)msg.obj);
                                break;

                            case EventHub.HEARTBEAT:
                                // Ping back the watchdog to let it know we're still processing
                                // messages.
                                Message m = (Message)msg.obj;
                                m.sendToTarget();
                                break;
                            case EventHub.TRUST_STORAGE_UPDATED:
                                // post a task to network thread for updating trust manager
                                nativeCertTrustChanged();
                                CertificateChainValidator.handleTrustStorageUpdate();
                                break;
                        }
                    }
                };
                WebViewCore.class.notify();
            }
            Looper.loop();
        }
    }

    static class BaseUrlData {
        String mBaseUrl;
        String mData;
        String mMimeType;
        String mEncoding;
        String mHistoryUrl;
    }

    static class JSInterfaceData {
        Object mObject;
        String mInterfaceName;
    }

    static class JSKeyData {
        String mCurrentText;
        KeyEvent mEvent;
    }

    static class MotionUpData {
        int mFrame;
        int mNode;
        Rect mBounds;
        int mX;
        int mY;
    }

    static class GetUrlData {
        String mUrl;
        Map<String, String> mExtraHeaders;
    }

    static class PostUrlData {
        String mUrl;
        byte[] mPostData;
    }

    static class ReplaceTextData {
        String mReplace;
        int mNewStart;
        int mNewEnd;
        int mTextGeneration;
    }

    static class TextSelectionData {
        static final int REASON_UNKNOWN = 0;
        static final int REASON_ACCESSIBILITY_INJECTOR = 1;
        static final int REASON_SELECT_WORD = 2;
        public TextSelectionData(int start, int end, int selectTextPtr) {
            mStart = start;
            mEnd = end;
            mSelectTextPtr = selectTextPtr;
        }
        int mStart;
        int mEnd;
        int mSelectTextPtr;
        int mSelectionReason = TextSelectionData.REASON_UNKNOWN;
    }

    static class TouchUpData {
        int mMoveGeneration;
        int mFrame;
        int mNode;
        int mX;
        int mY;
        int mNativeLayer;
        Rect mNativeLayerRect = new Rect();
    }

    static class TouchHighlightData {
        int mX;
        int mY;
        int mSlop;
        int mNativeLayer;
        Rect mNativeLayerRect;
    }

    static class WebKitHitTest {
        String mLinkUrl;
        String mIntentUrl;
        String mAnchorText;
        String mImageUrl;
        String mAltDisplayString;
        String mTitle;
        Rect[] mTouchRects;
        boolean mEditable;
        int mTapHighlightColor = WebViewClassic.HIGHLIGHT_COLOR;
        Rect[] mEnclosingParentRects;
        boolean mHasFocus;

        // These are the input values that produced this hit test
        int mHitTestX;
        int mHitTestY;
        int mHitTestSlop;
        boolean mHitTestMovedMouse;
    }

    static class AutoFillData {
        public AutoFillData() {
            mQueryId = WebTextView.FORM_NOT_AUTOFILLABLE;
            mPreview = "";
        }

        public AutoFillData(int queryId, String preview) {
            mQueryId = queryId;
            mPreview = preview;
        }

        public int getQueryId() {
            return mQueryId;
        }

        public String getPreviewString() {
            return mPreview;
        }

        private int mQueryId;
        private String mPreview;
    }

    static class TextFieldInitData {
        public int mFieldPointer;
        public String mText;
        public int mType;
        public boolean mIsSpellCheckEnabled;
        public boolean mIsTextFieldNext;
        public boolean mIsTextFieldPrev;
        public boolean mIsAutoCompleteEnabled;
        public String mName;
        public String mLabel;
        public int mMaxLength;
        public Rect mContentBounds;
        public int mNodeLayerId;
        public Rect mContentRect;
    }

    // mAction of TouchEventData can be MotionEvent.getAction() which uses the
    // last two bytes or one of the following values
    static final int ACTION_LONGPRESS = 0x100;
    static final int ACTION_DOUBLETAP = 0x200;

    static class TouchEventData {
        int mAction;
        int[] mIds;  // Ids of the touch points
        Point[] mPoints;
        Point[] mPointsInView;  // the point coordinates in view axis.
        int mActionIndex;  // Associated pointer index for ACTION_POINTER_DOWN/UP
        int mMetaState;
        boolean mReprocess;
        MotionEvent mMotionEvent;
        int mNativeLayer;
        Rect mNativeLayerRect = new Rect();
        long mSequence;
        boolean mNativeResult;
    }

    static class GeolocationPermissionsData {
        String mOrigin;
        boolean mAllow;
        boolean mRemember;
    }

        static final String[] HandlerDebugString = {
            "REVEAL_SELECTION", // 96
            "", // 97
            "", // = 98
            "SCROLL_TEXT_INPUT", // = 99
            "LOAD_URL", // = 100;
            "STOP_LOADING", // = 101;
            "RELOAD", // = 102;
            "KEY_DOWN", // = 103;
            "KEY_UP", // = 104;
            "VIEW_SIZE_CHANGED", // = 105;
            "GO_BACK_FORWARD", // = 106;
            "SET_SCROLL_OFFSET", // = 107;
            "RESTORE_STATE", // = 108;
            "PAUSE_TIMERS", // = 109;
            "RESUME_TIMERS", // = 110;
            "CLEAR_CACHE", // = 111;
            "CLEAR_HISTORY", // = 112;
            "SET_SELECTION", // = 113;
            "REPLACE_TEXT", // = 114;
            "PASS_TO_JS", // = 115;
            "SET_GLOBAL_BOUNDS", // = 116;
            "", // = 117;
            "CLICK", // = 118;
            "SET_NETWORK_STATE", // = 119;
            "DOC_HAS_IMAGES", // = 120;
            "FAKE_CLICK", // = 121;
            "DELETE_SELECTION", // = 122;
            "LISTBOX_CHOICES", // = 123;
            "SINGLE_LISTBOX_CHOICE", // = 124;
            "MESSAGE_RELAY", // = 125;
            "SET_BACKGROUND_COLOR", // = 126;
            "SET_MOVE_FOCUS", // = 127
            "SAVE_DOCUMENT_STATE", // = 128;
            "129", // = 129;
            "WEBKIT_DRAW", // = 130;
            "131", // = 131;
            "POST_URL", // = 132;
            "", // = 133;
            "CLEAR_CONTENT", // = 134;
            "", // = 135;
            "", // = 136;
            "REQUEST_CURSOR_HREF", // = 137;
            "ADD_JS_INTERFACE", // = 138;
            "LOAD_DATA", // = 139;
            "", // = 140;
            "", // = 141;
            "SET_ACTIVE", // = 142;
            "ON_PAUSE",     // = 143
            "ON_RESUME",    // = 144
            "FREE_MEMORY",  // = 145
            "VALID_NODE_BOUNDS", // = 146
            "SAVE_WEBARCHIVE", // = 147
            "WEBKIT_DRAW_LAYERS", // = 148;
            "REMOVE_JS_INTERFACE", // = 149;
        };

    static class FindAllRequest {
        public FindAllRequest(String text) {
            mSearchText = text;
            mMatchCount = -1;
            mMatchIndex = -1;
        }
        public final String mSearchText;
        public int mMatchCount;
        public int mMatchIndex;
    }

    static class SaveViewStateRequest {
        SaveViewStateRequest(OutputStream s, ValueCallback<Boolean> cb) {
            mStream = s;
            mCallback = cb;
        }
        public OutputStream mStream;
        public ValueCallback<Boolean> mCallback;
    }

    /**
     * @hide
     */
    public class EventHub implements WebViewInputDispatcher.WebKitCallbacks {
        // Message Ids
        static final int REVEAL_SELECTION = 96;
        static final int SCROLL_TEXT_INPUT = 99;
        static final int LOAD_URL = 100;
        static final int STOP_LOADING = 101;
        static final int RELOAD = 102;
        static final int KEY_DOWN = 103;
        static final int KEY_UP = 104;
        static final int VIEW_SIZE_CHANGED = 105;
        static final int GO_BACK_FORWARD = 106;
        static final int SET_SCROLL_OFFSET = 107;
        static final int RESTORE_STATE = 108;
        static final int PAUSE_TIMERS = 109;
        static final int RESUME_TIMERS = 110;
        static final int CLEAR_CACHE = 111;
        static final int CLEAR_HISTORY = 112;
        static final int SET_SELECTION = 113;
        static final int REPLACE_TEXT = 114;
        static final int PASS_TO_JS = 115;
        static final int SET_GLOBAL_BOUNDS = 116;
        static final int SET_NETWORK_STATE = 119;
        static final int DOC_HAS_IMAGES = 120;
        static final int DELETE_SELECTION = 122;
        static final int LISTBOX_CHOICES = 123;
        static final int SINGLE_LISTBOX_CHOICE = 124;
        public static final int MESSAGE_RELAY = 125;
        static final int SET_BACKGROUND_COLOR = 126;
        static final int SAVE_DOCUMENT_STATE = 128;
        static final int DELETE_SURROUNDING_TEXT = 129;


        static final int WEBKIT_DRAW = 130;
        static final int POST_URL = 132;
        static final int CLEAR_CONTENT = 134;

        // UI nav messages
        static final int SET_MOVE_MOUSE = 135;
        static final int REQUEST_CURSOR_HREF = 137;
        static final int ADD_JS_INTERFACE = 138;
        static final int LOAD_DATA = 139;

        // Used to tell the focus controller not to draw the blinking cursor,
        // based on whether the WebView has focus and whether the WebView's
        // cursor matches the webpage's focus.
        static final int SET_ACTIVE = 142;

        // lifecycle activities for just this DOM (unlike pauseTimers, which
        // is global)
        static final int ON_PAUSE = 143;
        static final int ON_RESUME = 144;
        static final int FREE_MEMORY = 145;

        // Load and save web archives
        static final int SAVE_WEBARCHIVE = 147;

        static final int REMOVE_JS_INTERFACE = 149;

        // Network-based messaging
        static final int CLEAR_SSL_PREF_TABLE = 150;

        // Test harness messages
        static final int REQUEST_EXT_REPRESENTATION = 160;
        static final int REQUEST_DOC_AS_TEXT = 161;

        // debugging
        static final int DUMP_DOMTREE = 170;
        static final int DUMP_RENDERTREE = 171;

        static final int SET_JS_FLAGS = 174;
        static final int CONTENT_INVALIDATE_ALL = 175;
        // Geolocation
        static final int GEOLOCATION_PERMISSIONS_PROVIDE = 180;

        static final int POPULATE_VISITED_LINKS = 181;

        static final int HIDE_FULLSCREEN = 182;

        static final int SET_NETWORK_TYPE = 183;

        // navigator.isApplicationInstalled()
        static final int ADD_PACKAGE_NAMES = 184;
        static final int ADD_PACKAGE_NAME = 185;
        static final int REMOVE_PACKAGE_NAME = 186;

        // accessibility support
        static final int MODIFY_SELECTION = 190;

        static final int SET_USE_MOCK_DEVICE_ORIENTATION = 191;

        static final int AUTOFILL_FORM = 192;

        static final int PROXY_CHANGED = 193;

        static final int EXECUTE_JS = 194;

        static final int PLUGIN_SURFACE_READY = 195;

        static final int NOTIFY_ANIMATION_STARTED = 196;

        static final int HEARTBEAT = 197;

        static final int SCROLL_LAYER = 198;

        // private message ids
        private static final int DESTROY =     200;

        // for cut & paste
        static final int COPY_TEXT = 210;
        static final int DELETE_TEXT = 211;
        static final int INSERT_TEXT = 212;
        static final int SELECT_TEXT = 213;
        static final int SELECT_WORD_AT = 214;
        static final int SELECT_ALL = 215;

        // for updating state on trust storage change
        static final int TRUST_STORAGE_UPDATED = 220;

        // find-on-page controls
        static final int FIND_ALL = 221;
        static final int FIND_NEXT = 222;

        // key was pressed (down and up)
        static final int KEY_PRESS = 223;
        static final int SET_INITIAL_FOCUS = 224;

        static final int SAVE_VIEW_STATE = 225;
        static final int SET_USE_MOCK_GEOLOCATION = 226;

        // Private handler for WebCore messages.
        private Handler mHandler;
        // Message queue for containing messages before the WebCore thread is
        // ready.
        private LinkedList<Message> mMessages = new LinkedList<Message>();
        // Flag for blocking messages. This is used during DESTROY to avoid
        // posting more messages to the EventHub or to WebView's event handler.
        private boolean mBlockMessages;
        private boolean mDestroying;

        private int mTid;
        private int mSavedPriority;

        /**
         * Prevent other classes from creating an EventHub.
         */
        private EventHub() {}

        private static final int FIRST_PACKAGE_MSG_ID = REVEAL_SELECTION;
        private static final int LAST_PACKAGE_MSG_ID = REMOVE_JS_INTERFACE;

        /**
         * Transfer all messages to the newly created webcore thread handler.
         */
        private void transferMessages() {
            mTid = Process.myTid();
            mSavedPriority = Process.getThreadPriority(mTid);

            mHandler = new Handler() {
                @Override
                public void handleMessage(Message msg) {
                    if (DebugFlags.WEB_VIEW_CORE) {
                        Log.v(LOGTAG, (msg.what < FIRST_PACKAGE_MSG_ID
                                || msg.what > LAST_PACKAGE_MSG_ID
                                ? Integer.toString(msg.what)
                                : HandlerDebugString[msg.what
                                        - FIRST_PACKAGE_MSG_ID])
                                + " arg1=" + msg.arg1 + " arg2=" + msg.arg2
                                + " obj=" + msg.obj);
                    }
                    switch (msg.what) {
                    case PAUSE_TIMERS:
                        mSavedPriority = Process.getThreadPriority(mTid);
                        Process.setThreadPriority(mTid,
                            Process.THREAD_PRIORITY_BACKGROUND);
                        pauseTimers();
                        if (mNativeClass != 0) {
                            nativeCloseIdleConnections(mNativeClass);
                        }
                        return;

                    case RESUME_TIMERS:
                        Process.setThreadPriority(mTid, mSavedPriority);
                        resumeTimers();
                        return;
                    }

                    if (mWebViewClassic == null || mNativeClass == 0) {
                        if (DebugFlags.WEB_VIEW_CORE) {
                            Log.w(LOGTAG, "Rejecting message " + msg.what
                                    + " because we are destroyed");
                        }
                        return;
                    }
                    if (mDestroying == true
                            && msg.what != EventHub.DESTROY) {
                        if (DebugFlags.WEB_VIEW_CORE) {
                            Log.v(LOGTAG, "Rejecting message " + msg.what
                                    + " because we are being destroyed");
                        }
                        return;
                    }
                    switch (msg.what) {
                        case WEBKIT_DRAW:
                            webkitDraw();
                            break;

                        case DESTROY:
                            // Time to take down the world. Cancel all pending
                            // loads and destroy the native view and frame.
                            synchronized (WebViewCore.this) {
                                mCallbackProxy.shutdown();
                                // Wake up the WebCore thread just in case it is waiting for a
                                // JavaScript dialog.
                                synchronized (mCallbackProxy) {
                                    mCallbackProxy.notify();
                                }
                                mBrowserFrame.destroy();
                                mBrowserFrame = null;
                                mSettings.onDestroyed();
                                mNativeClass = 0;
                                mWebViewClassic = null;
                            }
                            break;

                        case REVEAL_SELECTION:
                            nativeRevealSelection(mNativeClass);
                            break;

                        case SCROLL_TEXT_INPUT:
                            float xPercent;
                            if (msg.obj == null) {
                                xPercent = 0f;
                            } else {
                                xPercent = ((Float) msg.obj).floatValue();
                            }
                            Rect contentBounds = new Rect();
                            nativeScrollFocusedTextInput(mNativeClass, xPercent,
                                    msg.arg2, contentBounds);
                            Message.obtain(
                                    mWebViewClassic.mPrivateHandler,
                                    WebViewClassic.UPDATE_CONTENT_BOUNDS,
                                    contentBounds).sendToTarget();
                            break;

                        case LOAD_URL: {
                            CookieManagerClassic.getInstance().waitForCookieOperationsToComplete();
                            GetUrlData param = (GetUrlData) msg.obj;
                            loadUrl(param.mUrl, param.mExtraHeaders);
                            break;
                        }

                        case POST_URL: {
                            CookieManagerClassic.getInstance().waitForCookieOperationsToComplete();
                            PostUrlData param = (PostUrlData) msg.obj;
                            mBrowserFrame.postUrl(param.mUrl, param.mPostData);
                            break;
                        }
                        case LOAD_DATA:
                            CookieManagerClassic.getInstance().waitForCookieOperationsToComplete();
                            BaseUrlData loadParams = (BaseUrlData) msg.obj;
                            String baseUrl = loadParams.mBaseUrl;
                            if (baseUrl != null) {
                                int i = baseUrl.indexOf(':');
                                if (i > 0) {
                                    // In 1.0, WebView.loadDataWithBaseURL() could access local
                                    // asset files using 'file' scheme URLs as long as the data is
                                    // valid. Later versions of WebKit have tightened the
                                    // restriction around when pages can access such local URLs.
                                    // To maintain compatibility with 1.0, we register the scheme of
                                    // the baseUrl to be considered local, as long as it is not
                                    // http(s)/ftp(s)/about/javascript.
                                    String scheme = baseUrl.substring(0, i);
                                    if (!scheme.startsWith("http") &&
                                            !scheme.startsWith("ftp") &&
                                            !scheme.startsWith("about") &&
                                            !scheme.startsWith("javascript")) {
                                        nativeRegisterURLSchemeAsLocal(mNativeClass,
                                                scheme);
                                    }
                                }
                            }
                            mBrowserFrame.loadData(baseUrl,
                                    loadParams.mData,
                                    loadParams.mMimeType,
                                    loadParams.mEncoding,
                                    loadParams.mHistoryUrl);
                            nativeContentInvalidateAll(mNativeClass);
                            break;

                        case STOP_LOADING:
                            // If the WebCore has committed the load, but not
                            // finished the first layout yet, we need to set
                            // first layout done to trigger the interpreted side sync
                            // up with native side
                            if (mBrowserFrame.committed()
                                    && !mBrowserFrame.firstLayoutDone()) {
                                mBrowserFrame.didFirstLayout();
                            }
                            // Do this after syncing up the layout state.
                            stopLoading();
                            break;

                        case RELOAD:
                            mBrowserFrame.reload(false);
                            break;

                        case KEY_DOWN:
                            key((KeyEvent) msg.obj, msg.arg1, true);
                            break;

                        case KEY_UP:
                            key((KeyEvent) msg.obj, msg.arg1, false);
                            break;

                        case KEY_PRESS:
                            keyPress(msg.arg1);
                            break;

                        case VIEW_SIZE_CHANGED: {
                            viewSizeChanged((WebViewClassic.ViewSizeData) msg.obj);
                            break;
                        }
                        case SET_SCROLL_OFFSET:
                            // note: these are in document coordinates
                            // (inv-zoom)
                            Point pt = (Point) msg.obj;
                            nativeSetScrollOffset(mNativeClass,
                                    msg.arg1 == 1, pt.x, pt.y);
                            break;

                        case SET_GLOBAL_BOUNDS:
                            Rect r = (Rect) msg.obj;
                            nativeSetGlobalBounds(mNativeClass, r.left, r.top,
                                r.width(), r.height());
                            break;

                        case GO_BACK_FORWARD:
                            // If it is a standard load and the load is not
                            // committed yet, we interpret BACK as RELOAD
                            if (!mBrowserFrame.committed() && msg.arg1 == -1 &&
                                    (mBrowserFrame.loadType() ==
                                    BrowserFrame.FRAME_LOADTYPE_STANDARD)) {
                                mBrowserFrame.reload(true);
                            } else {
                                mBrowserFrame.goBackOrForward(msg.arg1);
                            }
                            break;

                        case RESTORE_STATE:
                            stopLoading();
                            restoreState(msg.arg1);
                            break;


                        case ON_PAUSE:
                            nativePause(mNativeClass);
                            break;

                        case ON_RESUME:
                            nativeResume(mNativeClass);
                            break;

                        case FREE_MEMORY:
                            clearCache(false);
                            nativeFreeMemory(mNativeClass);
                            break;

                        case SET_NETWORK_STATE:
                            if (BrowserFrame.sJavaBridge == null) {
                                throw new IllegalStateException("No WebView " +
                                        "has been created in this process!");
                            }
                            BrowserFrame.sJavaBridge
                                    .setNetworkOnLine(msg.arg1 == 1);
                            break;

                        case SET_NETWORK_TYPE:
                            if (BrowserFrame.sJavaBridge == null) {
                                throw new IllegalStateException("No WebView " +
                                        "has been created in this process!");
                            }
                            Map<String, String> map = (Map<String, String>) msg.obj;
                            BrowserFrame.sJavaBridge
                                    .setNetworkType(map.get("type"), map.get("subtype"));
                            break;

                        case CLEAR_CACHE:
                            clearCache(msg.arg1 == 1);
                            break;

                        case CLEAR_HISTORY:
                            mCallbackProxy.getBackForwardList().
                                    close(mBrowserFrame.mNativeFrame);
                            break;

                        case REPLACE_TEXT:
                            ReplaceTextData rep = (ReplaceTextData) msg.obj;
                            nativeReplaceTextfieldText(mNativeClass, msg.arg1,
                                    msg.arg2, rep.mReplace, rep.mNewStart,
                                    rep.mNewEnd, rep.mTextGeneration);
                            break;

                        case PASS_TO_JS: {
                            JSKeyData jsData = (JSKeyData) msg.obj;
                            KeyEvent evt = jsData.mEvent;
                            int keyCode = evt.getKeyCode();
                            int keyValue = evt.getUnicodeChar();
                            int generation = msg.arg1;
                            passToJs(mNativeClass,
                                    generation,
                                    jsData.mCurrentText,
                                    keyCode,
                                    keyValue,
                                    evt.isDown(), evt.isShiftPressed(),
                                    evt.isAltPressed(), evt.isSymPressed());
                            break;
                        }

                        case SAVE_DOCUMENT_STATE: {
                            nativeSaveDocumentState(mNativeClass);
                            break;
                        }

                        case CLEAR_SSL_PREF_TABLE:
                            // FIXME: This will not work for connections currently in use, as
                            // they cache the certificate responses. See http://b/5324235.
                            SslCertLookupTable.getInstance().clear();
                            nativeCloseIdleConnections(mNativeClass);
                            break;

                        case SET_ACTIVE:
                            nativeSetFocusControllerActive(mNativeClass, msg.arg1 == 1);
                            break;

                        case ADD_JS_INTERFACE:
                            JSInterfaceData jsData = (JSInterfaceData) msg.obj;
                            mBrowserFrame.addJavascriptInterface(jsData.mObject,
                                    jsData.mInterfaceName);
                            break;

                        case REMOVE_JS_INTERFACE:
                            jsData = (JSInterfaceData) msg.obj;
                            mBrowserFrame.removeJavascriptInterface(
                                    jsData.mInterfaceName);
                            break;

                        case REQUEST_EXT_REPRESENTATION:
                            mBrowserFrame.externalRepresentation(
                                    (Message) msg.obj);
                            break;

                        case REQUEST_DOC_AS_TEXT:
                            mBrowserFrame.documentAsText((Message) msg.obj);
                            break;

                        case SET_MOVE_MOUSE:
                            nativeMoveMouse(mNativeClass, msg.arg1, msg.arg2);
                            break;

                        case REQUEST_CURSOR_HREF: {
                            WebKitHitTest hit = performHitTest(msg.arg1, msg.arg2, 1, false);
                            Message hrefMsg = (Message) msg.obj;
                            Bundle data = hrefMsg.getData();
                            data.putString(FocusNodeHref.URL,hit.mLinkUrl);
                            data.putString(FocusNodeHref.TITLE, hit.mAnchorText);
                            data.putString(FocusNodeHref.SRC, hit.mImageUrl);
                            hrefMsg.sendToTarget();
                            break;
                        }

                        case DOC_HAS_IMAGES:
                            Message imageResult = (Message) msg.obj;
                            imageResult.arg1 =
                                    mBrowserFrame.documentHasImages() ? 1 : 0;
                            imageResult.sendToTarget();
                            break;

                        case DELETE_SELECTION:
                            TextSelectionData deleteSelectionData
                                    = (TextSelectionData) msg.obj;
                            nativeDeleteSelection(mNativeClass,
                                    deleteSelectionData.mStart, deleteSelectionData.mEnd, msg.arg1);
                            break;

                        case SET_SELECTION:
                            nativeSetSelection(mNativeClass, msg.arg1, msg.arg2);
                            break;

                        case MODIFY_SELECTION:
                            mTextSelectionChangeReason
                                    = TextSelectionData.REASON_ACCESSIBILITY_INJECTOR;
                            String modifiedSelectionString =
                                nativeModifySelection(mNativeClass, msg.arg1,
                                        msg.arg2);
                            mWebViewClassic.mPrivateHandler.obtainMessage(
                                    WebViewClassic.SELECTION_STRING_CHANGED,
                                    modifiedSelectionString).sendToTarget();
                            mTextSelectionChangeReason
                                    = TextSelectionData.REASON_UNKNOWN;
                            break;

                        case LISTBOX_CHOICES:
                            SparseBooleanArray choices = (SparseBooleanArray)
                                    msg.obj;
                            int choicesSize = msg.arg1;
                            boolean[] choicesArray = new boolean[choicesSize];
                            for (int c = 0; c < choicesSize; c++) {
                                choicesArray[c] = choices.get(c);
                            }
                            nativeSendListBoxChoices(mNativeClass,
                                    choicesArray, choicesSize);
                            break;

                        case SINGLE_LISTBOX_CHOICE:
                            nativeSendListBoxChoice(mNativeClass, msg.arg1);
                            break;

                        case SET_BACKGROUND_COLOR:
                            nativeSetBackgroundColor(mNativeClass, msg.arg1);
                            break;

                        case DUMP_DOMTREE:
                            nativeDumpDomTree(mNativeClass, msg.arg1 == 1);
                            break;

                        case DUMP_RENDERTREE:
                            nativeDumpRenderTree(mNativeClass, msg.arg1 == 1);
                            break;

                        case SET_JS_FLAGS:
                            nativeSetJsFlags(mNativeClass, (String)msg.obj);
                            break;

                        case CONTENT_INVALIDATE_ALL:
                            nativeContentInvalidateAll(mNativeClass);
                            break;

                        case SAVE_WEBARCHIVE:
                            WebViewClassic.SaveWebArchiveMessage saveMessage =
                                (WebViewClassic.SaveWebArchiveMessage)msg.obj;
                            saveMessage.mResultFile =
                                saveWebArchive(saveMessage.mBasename, saveMessage.mAutoname);
                            mWebViewClassic.mPrivateHandler.obtainMessage(
                                WebViewClassic.SAVE_WEBARCHIVE_FINISHED, saveMessage).sendToTarget();
                            break;

                        case GEOLOCATION_PERMISSIONS_PROVIDE:
                            GeolocationPermissionsData data =
                                    (GeolocationPermissionsData) msg.obj;
                            nativeGeolocationPermissionsProvide(mNativeClass,
                                    data.mOrigin, data.mAllow, data.mRemember);
                            break;

                        case CLEAR_CONTENT:
                            // Clear the view so that onDraw() will draw nothing
                            // but white background
                            // (See public method WebView.clearView)
                            clearContent();
                            break;

                        case MESSAGE_RELAY:
                            ((Message) msg.obj).sendToTarget();
                            break;

                        case POPULATE_VISITED_LINKS:
                            nativeProvideVisitedHistory(mNativeClass, (String[])msg.obj);
                            break;

                        case HIDE_FULLSCREEN:
                            nativeFullScreenPluginHidden(mNativeClass, msg.arg1);
                            break;

                        case PLUGIN_SURFACE_READY:
                            nativePluginSurfaceReady(mNativeClass);
                            break;

                        case NOTIFY_ANIMATION_STARTED:
                            nativeNotifyAnimationStarted(mNativeClass);
                            break;

                        case ADD_PACKAGE_NAMES:
                            if (BrowserFrame.sJavaBridge == null) {
                                throw new IllegalStateException("No WebView " +
                                        "has been created in this process!");
                            }
                            BrowserFrame.sJavaBridge.addPackageNames(
                                    (Set<String>) msg.obj);
                            break;

                        case SET_USE_MOCK_GEOLOCATION:
                            setUseMockGeolocation();
                            break;

                        case SET_USE_MOCK_DEVICE_ORIENTATION:
                            setUseMockDeviceOrientation();
                            break;

                        case AUTOFILL_FORM:
                            nativeAutoFillForm(mNativeClass, msg.arg1);
                            mWebViewClassic.mPrivateHandler.obtainMessage(
                                    WebViewClassic.AUTOFILL_COMPLETE, null).sendToTarget();
                            break;

                        case EXECUTE_JS:
                            if (msg.obj instanceof String) {
                                if (DebugFlags.WEB_VIEW_CORE) {
                                    Log.d(LOGTAG, "Executing JS : " + msg.obj);
                                }
                                mBrowserFrame.stringByEvaluatingJavaScriptFromString(
                                        (String) msg.obj);
                            }
                            break;
                        case SCROLL_LAYER:
                            int nativeLayer = msg.arg1;
                            Rect rect = (Rect) msg.obj;
                            nativeScrollLayer(mNativeClass, nativeLayer,
                                    rect);
                            break;

                        case DELETE_TEXT: {
                            int[] handles = (int[]) msg.obj;
                            nativeDeleteText(mNativeClass, handles[0],
                                    handles[1], handles[2], handles[3]);
                            break;
                        }
                        case COPY_TEXT: {
                            int[] handles = (int[]) msg.obj;
                            String copiedText = nativeGetText(mNativeClass,
                                    handles[0], handles[1], handles[2],
                                    handles[3]);
                            if (copiedText != null) {
                                mWebViewClassic.mPrivateHandler.obtainMessage(
                                        WebViewClassic.COPY_TO_CLIPBOARD, copiedText)
                                        .sendToTarget();
                            }
                            break;
                        }
                        case INSERT_TEXT:
                            nativeInsertText(mNativeClass, (String) msg.obj);
                            break;
                        case SELECT_TEXT: {
                            int[] args = (int[]) msg.obj;
                            if (args == null) {
                                nativeClearTextSelection(mNativeClass);
                            } else {
                                nativeSelectText(mNativeClass, args[0],
                                        args[1], args[2], args[3]);
                            }
                            break;
                        }
                        case SELECT_WORD_AT: {
                            mTextSelectionChangeReason
                                    = TextSelectionData.REASON_SELECT_WORD;
                            int x = msg.arg1;
                            int y = msg.arg2;
                            if (!nativeSelectWordAt(mNativeClass, x, y)) {
                                mWebViewClassic.mPrivateHandler.obtainMessage(WebViewClassic.SHOW_CARET_HANDLE)
                                    .sendToTarget();
                            }
                            mTextSelectionChangeReason
                                    = TextSelectionData.REASON_UNKNOWN;
                            break;
                        }
                        case SELECT_ALL:
                            nativeSelectAll(mNativeClass);
                            break;
                        case FIND_ALL: {
                            FindAllRequest request = (FindAllRequest)msg.obj;
                            if (request != null) {
                                int matchCount = nativeFindAll(mNativeClass, request.mSearchText);
                                int matchIndex = nativeFindNext(mNativeClass, true);
                                synchronized (request) {
                                    request.mMatchCount = matchCount;
                                    request.mMatchIndex = matchIndex;
                                    request.notify();
                                }
                            } else {
                                nativeFindAll(mNativeClass, null);
                            }
                            Message.obtain(mWebViewClassic.mPrivateHandler,
                                    WebViewClassic.UPDATE_MATCH_COUNT, request).sendToTarget();
                            break;
                        }
                        case FIND_NEXT: {
                            FindAllRequest request = (FindAllRequest)msg.obj;
                            int matchIndex = nativeFindNext(mNativeClass, msg.arg1 != 0);
                            synchronized (request) {
                                request.mMatchIndex = matchIndex;
                            }
                            Message.obtain(mWebViewClassic.mPrivateHandler,
                                    WebViewClassic.UPDATE_MATCH_COUNT, request).sendToTarget();
                            break;
                        }
                        case SET_INITIAL_FOCUS:
                            nativeSetInitialFocus(mNativeClass, msg.arg1);
                            break;
                        case SAVE_VIEW_STATE:
                            SaveViewStateRequest request = (SaveViewStateRequest) msg.obj;
                            saveViewState(request.mStream, request.mCallback);
                            break;
                    }
                }

            };
            // Take all queued messages and resend them to the new handler.
            synchronized (this) {
                int size = mMessages.size();
                for (int i = 0; i < size; i++) {
                    mHandler.sendMessage(mMessages.get(i));
                }
                mMessages = null;
            }
        }

        @Override
        public Looper getWebKitLooper() {
            return mHandler.getLooper();
        }

        @Override
        public boolean dispatchWebKitEvent(MotionEvent event, int eventType, int flags) {
            if (mNativeClass == 0) {
                return false;
            }
            switch (eventType) {
                case WebViewInputDispatcher.EVENT_TYPE_HIT_TEST:
                    int x = Math.round(event.getX());
                    int y = Math.round(event.getY());
                    WebKitHitTest hit = performHitTest(x, y,
                            mWebViewClassic.getScaledNavSlop(), true);
                    mWebViewClassic.mPrivateHandler.obtainMessage(
                            WebViewClassic.HIT_TEST_RESULT, hit).sendToTarget();
                    return false;

                case WebViewInputDispatcher.EVENT_TYPE_CLICK:
                    return nativeMouseClick(mNativeClass);

                case WebViewInputDispatcher.EVENT_TYPE_TOUCH: {
                    int count = event.getPointerCount();
                    int[] idArray = new int[count];
                    int[] xArray = new int[count];
                    int[] yArray = new int[count];
                    for (int i = 0; i < count; i++) {
                        idArray[i] = event.getPointerId(i);
                        xArray[i] = (int) event.getX(i);
                        yArray[i] = (int) event.getY(i);
                    }
                    return nativeHandleTouchEvent(mNativeClass,
                            event.getActionMasked(),
                            idArray, xArray, yArray, count,
                            event.getActionIndex(), event.getMetaState());
                }

                default:
                    return false;
            }
        }

        /**
         * Send a message internally to the queue or to the handler
         */
        private synchronized void sendMessage(Message msg) {
            if (mBlockMessages) {
                return;
            }
            if (mMessages != null) {
                mMessages.add(msg);
            } else {
                mHandler.sendMessage(msg);
            }
        }

        private synchronized void removeMessages(int what) {
            if (mBlockMessages) {
                return;
            }
            if (what == EventHub.WEBKIT_DRAW) {
                mDrawIsScheduled = false;
            }
            if (mMessages != null) {
                Iterator<Message> iter = mMessages.iterator();
                while (iter.hasNext()) {
                    Message m = iter.next();
                    if (m.what == what) {
                        iter.remove();
                    }
                }
            } else {
                mHandler.removeMessages(what);
            }
        }

        private synchronized void sendMessageDelayed(Message msg, long delay) {
            if (mBlockMessages) {
                return;
            }
            mHandler.sendMessageDelayed(msg, delay);
        }

        /**
         * Send a message internally to the front of the queue.
         */
        private synchronized void sendMessageAtFrontOfQueue(Message msg) {
            if (mBlockMessages) {
                return;
            }
            if (mMessages != null) {
                mMessages.add(0, msg);
            } else {
                mHandler.sendMessageAtFrontOfQueue(msg);
            }
        }

        /**
         * Remove all the messages.
         */
        private synchronized void removeMessages() {
            // reset mDrawIsScheduled flag as WEBKIT_DRAW may be removed
            mDrawIsScheduled = false;
            if (mMessages != null) {
                mMessages.clear();
            } else {
                mHandler.removeCallbacksAndMessages(null);
            }
        }

        /**
         * Block sending messages to the EventHub.
         */
        private synchronized void blockMessages() {
            mBlockMessages = true;
        }
    }

    //-------------------------------------------------------------------------
    // Methods called by host activity (in the same thread)
    //-------------------------------------------------------------------------

    void stopLoading() {
        if (DebugFlags.WEB_VIEW_CORE) Log.v(LOGTAG, "CORE stopLoading");
        if (mBrowserFrame != null) {
            mBrowserFrame.stopLoading();
        }
    }

    //-------------------------------------------------------------------------
    // Methods called by WebView
    // If it refers to local variable, it needs synchronized().
    // If it needs WebCore, it has to send message.
    //-------------------------------------------------------------------------

    /**
     * @hide
     */
    public void sendMessage(Message msg) {
        mEventHub.sendMessage(msg);
    }

    void sendMessages(ArrayList<Message> messages) {
        synchronized (mEventHub) {
            for (int i = 0; i < messages.size(); i++) {
                mEventHub.sendMessage(messages.get(i));
            }
        }
    }

    void sendMessage(int what) {
        mEventHub.sendMessage(Message.obtain(null, what));
    }

    void sendMessageAtFrontOfQueue(int what, int arg1, int arg2, Object obj) {
        mEventHub.sendMessageAtFrontOfQueue(Message.obtain(
                null, what, arg1, arg2, obj));
    }

    void sendMessage(int what, Object obj) {
        mEventHub.sendMessage(Message.obtain(null, what, obj));
    }

    void sendMessage(int what, int arg1) {
        // just ignore the second argument (make it 0)
        mEventHub.sendMessage(Message.obtain(null, what, arg1, 0));
    }

    void sendMessage(int what, int arg1, int arg2) {
        mEventHub.sendMessage(Message.obtain(null, what, arg1, arg2));
    }

    void sendMessage(int what, int arg1, Object obj) {
        // just ignore the second argument (make it 0)
        mEventHub.sendMessage(Message.obtain(null, what, arg1, 0, obj));
    }

    void sendMessage(int what, int arg1, int arg2, Object obj) {
        mEventHub.sendMessage(Message.obtain(null, what, arg1, arg2, obj));
    }

    void sendMessageAtFrontOfQueue(int what, Object obj) {
        mEventHub.sendMessageAtFrontOfQueue(Message.obtain(
                null, what, obj));
    }

    void sendMessageDelayed(int what, Object obj, long delay) {
        mEventHub.sendMessageDelayed(Message.obtain(null, what, obj), delay);
    }

    void removeMessages(int what) {
        mEventHub.removeMessages(what);
    }

    void removeMessages() {
        mEventHub.removeMessages();
    }

    /**
     * Sends a DESTROY message to WebCore.
     * Called from UI thread.
     */
    void destroy() {
        synchronized (mEventHub) {
            // send DESTROY to front of queue
            // PAUSE/RESUME timers will still be processed even if they get handled later
            mEventHub.mDestroying = true;
            mEventHub.sendMessageAtFrontOfQueue(
                    Message.obtain(null, EventHub.DESTROY));
            mEventHub.blockMessages();
            WebCoreThreadWatchdog.unregisterWebView(mWebViewClassic);
        }
    }

    //-------------------------------------------------------------------------
    // WebViewCore private methods
    //-------------------------------------------------------------------------

    private WebKitHitTest performHitTest(int x, int y, int slop, boolean moveMouse) {
        WebKitHitTest hit = nativeHitTest(mNativeClass, x, y, slop, moveMouse);
        hit.mHitTestX = x;
        hit.mHitTestY = y;
        hit.mHitTestSlop = slop;
        hit.mHitTestMovedMouse = moveMouse;
        return hit;
    }

    private void clearCache(boolean includeDiskFiles) {
        mBrowserFrame.clearCache();
        if (includeDiskFiles) {
            CacheManager.removeAllCacheFiles();
        }
    }

    private void loadUrl(String url, Map<String, String> extraHeaders) {
        if (DebugFlags.WEB_VIEW_CORE) Log.v(LOGTAG, " CORE loadUrl " + url);
        mBrowserFrame.loadUrl(url, extraHeaders);
    }

    private String saveWebArchive(String filename, boolean autoname) {
        if (DebugFlags.WEB_VIEW_CORE) {
            Log.v(LOGTAG, " CORE saveWebArchive " + filename + " " + autoname);
        }
        return mBrowserFrame.saveWebArchive(filename, autoname);
    }

    private void key(KeyEvent evt, int canTakeFocusDirection, boolean isDown) {
        if (DebugFlags.WEB_VIEW_CORE) {
            Log.v(LOGTAG, "CORE key at " + System.currentTimeMillis() + ", "
                    + evt);
        }
        mChromeCanFocusDirection = canTakeFocusDirection;
        int keyCode = evt.getKeyCode();
        int unicodeChar = evt.getUnicodeChar();

        if (keyCode == KeyEvent.KEYCODE_UNKNOWN && evt.getCharacters() != null
                && evt.getCharacters().length() > 0) {
            // we should only receive individual complex characters
            unicodeChar = evt.getCharacters().codePointAt(0);
        }

        boolean handled = nativeKey(mNativeClass, keyCode, unicodeChar, evt.getRepeatCount(),
                evt.isShiftPressed(), evt.isAltPressed(),
                evt.isSymPressed(), isDown);
        mChromeCanFocusDirection = 0;
        if (!handled && keyCode != KeyEvent.KEYCODE_ENTER) {
            if (keyCode >= KeyEvent.KEYCODE_DPAD_UP
                    && keyCode <= KeyEvent.KEYCODE_DPAD_RIGHT) {
                if (canTakeFocusDirection != 0 && isDown) {
                    Message m = mWebViewClassic.mPrivateHandler.obtainMessage(
                            WebViewClassic.TAKE_FOCUS);
                    m.arg1 = canTakeFocusDirection;
                    m.sendToTarget();
                }
                return;
            }
            // bubble up the event handling
            // but do not bubble up the ENTER key, which would open the search
            // bar without any text.
            mCallbackProxy.onUnhandledKeyEvent(evt);
        }
    }

    private void keyPress(int unicodeChar) {
        nativeKey(mNativeClass, 0, unicodeChar, 0, false, false, false, true);
        nativeKey(mNativeClass, 0, unicodeChar, 0, false, false, false, false);
    }

    // These values are used to avoid requesting a layout based on old values
    private int mCurrentViewWidth = 0;
    private int mCurrentViewHeight = 0;
    private float mCurrentViewScale = 1.0f;

    // notify webkit that our virtual view size changed size (after inv-zoom)
    private void viewSizeChanged(WebViewClassic.ViewSizeData data) {
        int w = data.mWidth;
        int h = data.mHeight;
        int textwrapWidth = data.mTextWrapWidth;
        float scale = data.mScale;
        if (DebugFlags.WEB_VIEW_CORE) {
            Log.v(LOGTAG, "viewSizeChanged w=" + w + "; h=" + h
                    + "; textwrapWidth=" + textwrapWidth + "; scale=" + scale);
        }
        if (w == 0) {
            Log.w(LOGTAG, "skip viewSizeChanged as w is 0");
            return;
        }
        int width = calculateWindowWidth(w);
        int height = h;
        if (width != w) {
            float heightWidthRatio = data.mHeightWidthRatio;
            float ratio = (heightWidthRatio > 0) ? heightWidthRatio : (float) h / w;
            height = Math.round(ratio * width);
        }
        int screenHeight = data.mActualViewHeight > 0 ? data.mActualViewHeight : h;
        nativeSetSize(mNativeClass, width, height, textwrapWidth, scale,
                w, screenHeight, data.mAnchorX, data.mAnchorY, data.mIgnoreHeight);
        // Remember the current width and height
        boolean needInvalidate = (mCurrentViewWidth == 0);
        mCurrentViewWidth = w;
        mCurrentViewHeight = h;
        mCurrentViewScale = scale;
        if (needInvalidate) {
            // ensure {@link #webkitDraw} is called as we were blocking in
            // {@link #contentDraw} when mCurrentViewWidth is 0
            if (DebugFlags.WEB_VIEW_CORE) Log.v(LOGTAG, "viewSizeChanged");
            contentDraw();
        }
    }

    // Calculate width to be used in webkit window.
    private int calculateWindowWidth(int viewWidth) {
        int width = viewWidth;
        if (mSettings.getUseWideViewPort()) {
            if (mViewportWidth == -1) {
                // Fixed viewport width.
                width = WebViewClassic.DEFAULT_VIEWPORT_WIDTH;
            } else if (mViewportWidth > 0) {
                // Use website specified or desired fixed viewport width.
                width = mViewportWidth;
            } else {
                // For mobile web site.
                width = Math.round(mWebViewClassic.getViewWidth() /
                        mWebViewClassic.getDefaultZoomScale());
            }
        }
        return width;
    }

    // Utility method for exceededDatabaseQuota and reachedMaxAppCacheSize
    // callbacks. Computes the sum of database quota for all origins.
    private long getUsedQuota() {
        WebStorageClassic webStorage = WebStorageClassic.getInstance();
        Collection<WebStorage.Origin> origins = webStorage.getOriginsSync();

        if (origins == null) {
            return 0;
        }
        long usedQuota = 0;
        for (WebStorage.Origin website : origins) {
            usedQuota += website.getQuota();
        }
        return usedQuota;
    }

    // Used to avoid posting more than one draw message.
    private boolean mDrawIsScheduled;

    // Used to suspend drawing.
    private boolean mDrawIsPaused;

    // mInitialViewState is set by didFirstLayout() and then reset in the
    // next webkitDraw after passing the state to the UI thread.
    private ViewState mInitialViewState = null;
    private boolean mFirstLayoutForNonStandardLoad;

    static class ViewState {
        float mMinScale;
        float mMaxScale;
        float mViewScale;
        float mTextWrapScale;
        float mDefaultScale;
        int mScrollX;
        int mScrollY;
        boolean mMobileSite;
        boolean mIsRestored;
        boolean mShouldStartScrolledRight;
    }

    static class DrawData {
        DrawData() {
            mBaseLayer = 0;
            mContentSize = new Point();
        }
        int mBaseLayer;
        // view size that was used by webkit during the most recent layout
        Point mViewSize;
        Point mContentSize;
        int mMinPrefWidth;
        // only non-null if it is for the first picture set after the first layout
        ViewState mViewState;
        boolean mFirstLayoutForNonStandardLoad;
        boolean mFocusSizeChanged;
    }

    DrawData mLastDrawData = null;

    private Object m_skipDrawFlagLock = new Object();
    private boolean m_skipDrawFlag = false;
    private boolean m_drawWasSkipped = false;

    void pauseWebKitDraw() {
        synchronized (m_skipDrawFlagLock) {
            if (!m_skipDrawFlag) {
                m_skipDrawFlag = true;
            }
        }
    }

    void resumeWebKitDraw() {
        synchronized (m_skipDrawFlagLock) {
            if (m_skipDrawFlag && m_drawWasSkipped) {
                // a draw was dropped, send a retry
                m_drawWasSkipped = false;
                mEventHub.sendMessage(Message.obtain(null, EventHub.WEBKIT_DRAW));
            }
            m_skipDrawFlag = false;
        }
    }

    private void webkitDraw() {
        synchronized (m_skipDrawFlagLock) {
            if (m_skipDrawFlag) {
                m_drawWasSkipped = true;
                return;
            }
        }

        mDrawIsScheduled = false;
        DrawData draw = new DrawData();
        if (DebugFlags.WEB_VIEW_CORE) Log.v(LOGTAG, "webkitDraw start");
        draw.mBaseLayer = nativeRecordContent(mNativeClass, draw.mContentSize);
        if (draw.mBaseLayer == 0) {
            if (mWebViewClassic != null && !mWebViewClassic.isPaused()) {
                if (DebugFlags.WEB_VIEW_CORE) Log.v(LOGTAG, "webkitDraw abort, resending draw message");
                mEventHub.sendMessageDelayed(Message.obtain(null, EventHub.WEBKIT_DRAW), 10);
            } else {
                if (DebugFlags.WEB_VIEW_CORE) Log.v(LOGTAG, "webkitDraw abort, webview paused");
            }
            return;
        }
        mLastDrawData = draw;
        webkitDraw(draw);
    }

    private void webkitDraw(DrawData draw) {
        if (mWebViewClassic != null) {
            draw.mFocusSizeChanged = nativeFocusBoundsChanged(mNativeClass);
            draw.mViewSize = new Point(mCurrentViewWidth, mCurrentViewHeight);
            if (mSettings.getUseWideViewPort()) {
                draw.mMinPrefWidth = Math.max(
                        mViewportWidth == -1 ? WebViewClassic.DEFAULT_VIEWPORT_WIDTH
                                : (mViewportWidth == 0 ? mCurrentViewWidth
                                        : mViewportWidth),
                        nativeGetContentMinPrefWidth(mNativeClass));
            }
            if (mInitialViewState != null) {
                draw.mViewState = mInitialViewState;
                mInitialViewState = null;
            }
            if (mFirstLayoutForNonStandardLoad) {
                draw.mFirstLayoutForNonStandardLoad = true;
                mFirstLayoutForNonStandardLoad = false;
            }
            if (DebugFlags.WEB_VIEW_CORE) Log.v(LOGTAG, "webkitDraw NEW_PICTURE_MSG_ID");
            pauseWebKitDraw();
            Message.obtain(mWebViewClassic.mPrivateHandler,
                    WebViewClassic.NEW_PICTURE_MSG_ID, draw).sendToTarget();
        }
    }

    private void saveViewState(OutputStream stream,
            ValueCallback<Boolean> callback) {
        // TODO: Create a native method to do this better without overloading
        // the draw path (and fix saving <canvas>)
        DrawData draw = new DrawData();
        if (DebugFlags.WEB_VIEW_CORE) Log.v(LOGTAG, "saveViewState start");
        draw.mBaseLayer = nativeRecordContent(mNativeClass, draw.mContentSize);
        boolean result = false;
        try {
            result = ViewStateSerializer.serializeViewState(stream, draw);
        } catch (Throwable t) {
            Log.w(LOGTAG, "Failed to save view state", t);
        }
        callback.onReceiveValue(result);
        if (draw.mBaseLayer != 0) {
            if (mDrawIsScheduled) {
                mDrawIsScheduled = false;
                mEventHub.removeMessages(EventHub.WEBKIT_DRAW);
            }
            mLastDrawData = draw;
            webkitDraw(draw);
        }
    }

    static void reducePriority() {
        // remove the pending REDUCE_PRIORITY and RESUME_PRIORITY messages
        sWebCoreHandler.removeMessages(WebCoreThread.REDUCE_PRIORITY);
        sWebCoreHandler.removeMessages(WebCoreThread.RESUME_PRIORITY);
        sWebCoreHandler.sendMessageAtFrontOfQueue(sWebCoreHandler
                .obtainMessage(WebCoreThread.REDUCE_PRIORITY));
    }

    static void resumePriority() {
        // remove the pending REDUCE_PRIORITY and RESUME_PRIORITY messages
        sWebCoreHandler.removeMessages(WebCoreThread.REDUCE_PRIORITY);
        sWebCoreHandler.removeMessages(WebCoreThread.RESUME_PRIORITY);
        sWebCoreHandler.sendMessageAtFrontOfQueue(sWebCoreHandler
                .obtainMessage(WebCoreThread.RESUME_PRIORITY));
    }

    static void sendStaticMessage(int messageType, Object argument) {
        if (sWebCoreHandler == null)
            return;

        sWebCoreHandler.sendMessage(sWebCoreHandler.obtainMessage(messageType, argument));
    }

    static void pauseUpdatePicture(WebViewCore core) {
        // Note: there is one possible failure mode. If pauseUpdatePicture() is
        // called from UI thread while WEBKIT_DRAW is just pulled out of the
        // queue in WebCore thread to be executed. Then update won't be blocked.
        if (core != null) {
            if (!core.getSettings().enableSmoothTransition()) return;

            synchronized (core) {
                if (core.mNativeClass == 0) {
                    Log.w(LOGTAG, "Cannot pauseUpdatePicture, core destroyed or not initialized!");
                    return;
                }
                core.mDrawIsPaused = true;
            }
        }

    }

    static void resumeUpdatePicture(WebViewCore core) {
        if (core != null) {
            // if mDrawIsPaused is true, ignore the setting, continue to resume
            if (!core.mDrawIsPaused)
                return;

            synchronized (core) {
                if (core.mNativeClass == 0) {
                    Log.w(LOGTAG, "Cannot resumeUpdatePicture, core destroyed!");
                    return;
                }
                core.mDrawIsPaused = false;
                // always redraw on resume to reenable gif animations
                core.mDrawIsScheduled = false;
            }
        }
    }

    static boolean isUpdatePicturePaused(WebViewCore core) {
        return core != null ? core.mDrawIsPaused : false;
    }

    //////////////////////////////////////////////////////////////////////////

    private void restoreState(int index) {
        WebBackForwardList list = mCallbackProxy.getBackForwardList();
        int size = list.getSize();
        for (int i = 0; i < size; i++) {
            list.getItemAtIndex(i).inflate(mBrowserFrame.mNativeFrame);
        }
        mBrowserFrame.mLoadInitFromJava = true;
        list.restoreIndex(mBrowserFrame.mNativeFrame, index);
        mBrowserFrame.mLoadInitFromJava = false;
    }

    //-------------------------------------------------------------------------
    // Implement abstract methods in WebViewCore, native WebKit callback part
    //-------------------------------------------------------------------------

    // called from JNI or WebView thread
    /* package */ void contentDraw() {
        synchronized (this) {
            if (mWebViewClassic == null || mBrowserFrame == null) {
                // We were destroyed
                return;
            }
            // don't update the Picture until we have an initial width and finish
            // the first layout
            if (mCurrentViewWidth == 0 || !mBrowserFrame.firstLayoutDone()) {
                return;
            }
            // only fire an event if this is our first request
            if (mDrawIsScheduled) return;
            mDrawIsScheduled = true;
            mEventHub.sendMessage(Message.obtain(null, EventHub.WEBKIT_DRAW));
        }
    }

    // called by JNI
    private void contentScrollTo(int x, int y, boolean animate,
            boolean onlyIfImeIsShowing) {
        if (!mBrowserFrame.firstLayoutDone()) {
            /*
             * WebKit restore state will be called before didFirstLayout(),
             * remember the position as it has to be applied after restoring
             * zoom factor which is controlled by screenWidth.
             */
            mRestoredX = x;
            mRestoredY = y;
            return;
        }
        if (mWebViewClassic != null) {
            Message msg = Message.obtain(mWebViewClassic.mPrivateHandler,
                    WebViewClassic.SCROLL_TO_MSG_ID, animate ? 1 : 0,
                    onlyIfImeIsShowing ? 1 : 0, new Point(x, y));
            if (mDrawIsScheduled) {
                mEventHub.sendMessage(Message.obtain(null,
                        EventHub.MESSAGE_RELAY, msg));
            } else {
                msg.sendToTarget();
            }
        }
    }

    // called by JNI
    private void sendNotifyProgressFinished() {
        contentDraw();
    }

    /*  Called by JNI. The coordinates are in doc coordinates, so they need to
        be scaled before they can be used by the view system, which happens
        in WebView since it (and its thread) know the current scale factor.
     */
    private void sendViewInvalidate(int left, int top, int right, int bottom) {
        if (mWebViewClassic != null) {
            Message.obtain(mWebViewClassic.mPrivateHandler,
                           WebViewClassic.INVAL_RECT_MSG_ID,
                           new Rect(left, top, right, bottom)).sendToTarget();
        }
    }

    private static boolean mRepaintScheduled = false;

    /*
     * Called by the WebView thread
     */
    /* package */ void signalRepaintDone() {
        mRepaintScheduled = false;
    }

    // Gets the WebViewClassic corresponding to this WebViewCore. Note that the
    // WebViewClassic object must only be used on the UI thread.
    /* package */ WebViewClassic getWebViewClassic() {
        return mWebViewClassic;
    }

    // Called by JNI
    private WebView getWebView() {
        return mWebViewClassic.getWebView();
    }

    // Called by JNI
    private void sendPluginDrawMsg() {
        sendMessage(EventHub.PLUGIN_SURFACE_READY);
    }

    private native void setViewportSettingsFromNative(int nativeClass);

    // called by JNI
    private void didFirstLayout(boolean standardLoad) {
        if (DebugFlags.WEB_VIEW_CORE) {
            Log.v(LOGTAG, "didFirstLayout standardLoad =" + standardLoad);
        }

        mBrowserFrame.didFirstLayout();

        if (mWebViewClassic == null) return;

        boolean updateViewState = standardLoad || mIsRestored;
        setupViewport(updateViewState);
        // if updateRestoreState is true, ViewManager.postReadyToDrawAll() will
        // be called after the WebView updates its state. If updateRestoreState
        // is false, start to draw now as it is ready.
        if (!updateViewState) {
            mWebViewClassic.mViewManager.postReadyToDrawAll();
        }

        // remove the touch highlight when moving to a new page
        mWebViewClassic.mPrivateHandler.sendEmptyMessage(
                WebViewClassic.HIT_TEST_RESULT);

        // reset the scroll position, the restored offset and scales
        mRestoredX = mRestoredY = 0;
        mIsRestored = false;
        mRestoredScale = mRestoredTextWrapScale = 0;
    }

    // called by JNI
    private void updateViewport() {
        // Update viewport asap to make sure we get correct one.
        setupViewport(true);
    }

    private void setupViewport(boolean updateViewState) {
        if (mWebViewClassic == null || mSettings == null) {
            // We've been destroyed or are being destroyed, return early
            return;
        }
        // set the viewport settings from WebKit
        setViewportSettingsFromNative(mNativeClass);

        // clamp initial scale
        if (mViewportInitialScale > 0) {
            if (mViewportMinimumScale > 0) {
                mViewportInitialScale = Math.max(mViewportInitialScale,
                        mViewportMinimumScale);
            }
            if (mViewportMaximumScale > 0) {
                mViewportInitialScale = Math.min(mViewportInitialScale,
                        mViewportMaximumScale);
            }
        }

        if (mSettings.forceUserScalable()) {
            mViewportUserScalable = true;
            if (mViewportInitialScale > 0) {
                if (mViewportMinimumScale > 0) {
                    mViewportMinimumScale = Math.min(mViewportMinimumScale,
                            mViewportInitialScale / 2);
                }
                if (mViewportMaximumScale > 0) {
                    mViewportMaximumScale = Math.max(mViewportMaximumScale,
                            mViewportInitialScale * 2);
                }
            } else {
                if (mViewportMinimumScale > 0) {
                    mViewportMinimumScale = Math.min(mViewportMinimumScale, 50);
                }
                if (mViewportMaximumScale > 0) {
                    mViewportMaximumScale = Math.max(mViewportMaximumScale, 200);
                }
            }
        }

        // adjust the default scale to match the densityDpi
        float adjust = 1.0f;
        if (mViewportDensityDpi == -1) {
            adjust = mContext.getResources().getDisplayMetrics().density;
        } else if (mViewportDensityDpi > 0) {
            adjust = (float) mContext.getResources().getDisplayMetrics().densityDpi
                    / mViewportDensityDpi;
        }
        if (adjust != mWebViewClassic.getDefaultZoomScale()) {
            Message.obtain(mWebViewClassic.mPrivateHandler,
                    WebViewClassic.UPDATE_ZOOM_DENSITY, adjust).sendToTarget();
        }
        int defaultScale = (int) (adjust * 100);

        if (mViewportInitialScale > 0) {
            mViewportInitialScale *= adjust;
        }
        if (mViewportMinimumScale > 0) {
            mViewportMinimumScale *= adjust;
        }
        if (mViewportMaximumScale > 0) {
            mViewportMaximumScale *= adjust;
        }

        // infer the values if they are not defined.
        if (mViewportWidth == 0) {
            if (mViewportInitialScale == 0) {
                mViewportInitialScale = defaultScale;
            }
        }
        if (mViewportUserScalable == false) {
            mViewportInitialScale = defaultScale;
            mViewportMinimumScale = defaultScale;
            mViewportMaximumScale = defaultScale;
        }
        if (mViewportMinimumScale > mViewportInitialScale
                && mViewportInitialScale != 0) {
            mViewportMinimumScale = mViewportInitialScale;
        }
        if (mViewportMaximumScale > 0
                && mViewportMaximumScale < mViewportInitialScale) {
            mViewportMaximumScale = mViewportInitialScale;
        }
        if (mViewportWidth < 0 && mViewportInitialScale == defaultScale) {
            mViewportWidth = 0;
        }

        // if mViewportWidth is 0, it means device-width, always update.
        if (mViewportWidth != 0 && !updateViewState) {
            // For non standard load, since updateViewState will be false.
            mFirstLayoutForNonStandardLoad = true;
            ViewState viewState = new ViewState();
            viewState.mMinScale = mViewportMinimumScale / 100.0f;
            viewState.mMaxScale = mViewportMaximumScale / 100.0f;
            viewState.mDefaultScale = adjust;
            // as mViewportWidth is not 0, it is not mobile site.
            viewState.mMobileSite = false;
            // for non-mobile site, we don't need minPrefWidth, set it as 0
            viewState.mScrollX = 0;
            viewState.mShouldStartScrolledRight = false;
            Message.obtain(mWebViewClassic.mPrivateHandler,
                    WebViewClassic.UPDATE_ZOOM_RANGE, viewState).sendToTarget();
            return;
        }

        // now notify webview
        // webViewWidth refers to the width in the view system
        int webViewWidth;
        // viewportWidth refers to the width in the document system
        int viewportWidth = mCurrentViewWidth;
        if (viewportWidth == 0) {
            // this may happen when WebView just starts. This is not perfect as
            // we call WebView method from WebCore thread. But not perfect
            // reference is better than no reference.
            webViewWidth = mWebViewClassic.getViewWidth();
            viewportWidth = (int) (webViewWidth / adjust);
            if (viewportWidth == 0) {
                if (DebugFlags.WEB_VIEW_CORE) {
                    Log.v(LOGTAG, "Can't get the viewWidth yet");
                }
            }
        } else {
            webViewWidth = Math.round(viewportWidth * mCurrentViewScale);
        }
        mInitialViewState = new ViewState();
        mInitialViewState.mMinScale = mViewportMinimumScale / 100.0f;
        mInitialViewState.mMaxScale = mViewportMaximumScale / 100.0f;
        mInitialViewState.mDefaultScale = adjust;
        mInitialViewState.mScrollX = mRestoredX;
        mInitialViewState.mScrollY = mRestoredY;
        mInitialViewState.mShouldStartScrolledRight = (mRestoredX == 0)
                && (mRestoredY == 0)
                && (mBrowserFrame != null)
                && mBrowserFrame.getShouldStartScrolledRight();

        mInitialViewState.mMobileSite = (0 == mViewportWidth);
        if (mIsRestored) {
            mInitialViewState.mIsRestored = true;
            mInitialViewState.mViewScale = mRestoredScale;
            if (mRestoredTextWrapScale > 0) {
                mInitialViewState.mTextWrapScale = mRestoredTextWrapScale;
            } else {
                mInitialViewState.mTextWrapScale = mInitialViewState.mViewScale;
            }
        } else {
            if (mViewportInitialScale > 0) {
                mInitialViewState.mViewScale = mInitialViewState.mTextWrapScale =
                        mViewportInitialScale / 100.0f;
            } else if (mViewportWidth > 0 && mViewportWidth < webViewWidth &&
                !getSettings().getUseFixedViewport()) {
                mInitialViewState.mViewScale = mInitialViewState.mTextWrapScale =
                        (float) webViewWidth / mViewportWidth;
            } else {
                mInitialViewState.mTextWrapScale = adjust;
                if (mSettings.getUseWideViewPort()) {
                    // 0 will trigger WebView to turn on zoom overview mode
                    mInitialViewState.mViewScale = 0;
                } else {
                    mInitialViewState.mViewScale = adjust;
                }
            }
        }

        if (mWebViewClassic.mHeightCanMeasure) {
            // Trick to ensure that the Picture has the exact height for the
            // content by forcing to layout with 0 height after the page is
            // ready, which is indicated by didFirstLayout. This is essential to
            // get rid of the white space in the GMail which uses WebView for
            // message view.
            mWebViewClassic.mLastHeightSent = 0;
            // Send a negative scale to indicate that WebCore should reuse
            // the current scale
            WebViewClassic.ViewSizeData data = new WebViewClassic.ViewSizeData();
            data.mWidth = mWebViewClassic.mLastWidthSent;
            data.mHeight = 0;
            // if mHeightCanMeasure is true, getUseWideViewPort() can't be
            // true. It is safe to use mWidth for mTextWrapWidth.
            data.mTextWrapWidth = data.mWidth;
            data.mScale = -1.0f;
            data.mIgnoreHeight = false;
            data.mAnchorX = data.mAnchorY = 0;
            // send VIEW_SIZE_CHANGED to the front of the queue so that we can
            // avoid pushing the wrong picture to the WebView side. If there is
            // a VIEW_SIZE_CHANGED in the queue, probably from WebView side,
            // ignore it as we have a new size. If we leave VIEW_SIZE_CHANGED
            // in the queue, as mLastHeightSent has been updated here, we may
            // miss the requestLayout in WebView side after the new picture.
            mEventHub.removeMessages(EventHub.VIEW_SIZE_CHANGED);
            mEventHub.sendMessageAtFrontOfQueue(Message.obtain(null,
                    EventHub.VIEW_SIZE_CHANGED, data));
        } else {
            if (viewportWidth == 0) {
                // Trick to ensure VIEW_SIZE_CHANGED will be sent from WebView
                // to WebViewCore
                mWebViewClassic.mLastWidthSent = 0;
            } else {
                WebViewClassic.ViewSizeData data = new WebViewClassic.ViewSizeData();
                // mViewScale as 0 means it is in zoom overview mode. So we don't
                // know the exact scale. If mRestoredScale is non-zero, use it;
                // otherwise just use mTextWrapScale as the initial scale.
                float tentativeScale = mInitialViewState.mViewScale;
                if (tentativeScale == 0) {
                    // The following tries to figure out more correct view scale
                    // and text wrap scale to be sent to webkit, by using some
                    // knowledge from web settings and zoom manager.

                    // Calculated window width will be used to guess the scale
                    // in zoom overview mode.
                    tentativeScale = mInitialViewState.mTextWrapScale;
                    int tentativeViewWidth = Math.round(webViewWidth / tentativeScale);
                    int windowWidth = calculateWindowWidth(tentativeViewWidth);
                    // In viewport setup time, since no content width is known, we assume
                    // the windowWidth will be the content width, to get a more likely
                    // zoom overview scale.
                    data.mScale = (float) webViewWidth / windowWidth;
                    if (!mSettings.getLoadWithOverviewMode()) {
                        // If user choose non-overview mode.
                        data.mScale = Math.max(data.mScale, tentativeScale);
                    }
                    if (mSettings.isNarrowColumnLayout()) {
                        // In case of automatic text reflow in fixed view port mode.
                        mInitialViewState.mTextWrapScale =
                                mWebViewClassic.computeReadingLevelScale(data.mScale);
                    }
                } else {
                    // Scale is given such as when page is restored, use it.
                    data.mScale = tentativeScale;
                }
                if (DebugFlags.WEB_VIEW_CORE) {
                    Log.v(LOGTAG, "setupViewport"
                             + " mRestoredScale=" + mRestoredScale
                             + " mViewScale=" + mInitialViewState.mViewScale
                             + " mTextWrapScale=" + mInitialViewState.mTextWrapScale
                             + " data.mScale= " + data.mScale
                             );
                }
                data.mWidth = Math.round(webViewWidth / data.mScale);
                // We may get a call here when mCurrentViewHeight == 0 if webcore completes the
                // first layout before we sync our webview dimensions to it. In that case, we
                // request the real height of the webview. This is not a perfect solution as we
                // are calling a WebView method from the WebCore thread. But this is preferable
                // to syncing an incorrect height.
                data.mHeight = mCurrentViewHeight == 0 ?
                        Math.round(mWebViewClassic.getViewHeight() / data.mScale)
                        : Math.round((float) mCurrentViewHeight * data.mWidth / viewportWidth);
                data.mTextWrapWidth = Math.round(webViewWidth
                        / mInitialViewState.mTextWrapScale);
                data.mIgnoreHeight = false;
                data.mAnchorX = data.mAnchorY = 0;
                // send VIEW_SIZE_CHANGED to the front of the queue so that we
                // can avoid pushing the wrong picture to the WebView side.
                mEventHub.removeMessages(EventHub.VIEW_SIZE_CHANGED);
                // Let webkit know the scale and inner width/height immediately
                // in viewport setup time to avoid wrong information.
                viewSizeChanged(data);
            }
        }
    }

    // called by JNI
    private void restoreScale(float scale, float textWrapScale) {
        if (mBrowserFrame.firstLayoutDone() == false) {
            mIsRestored = true;
            mRestoredScale = scale;
            if (mSettings.getUseWideViewPort()) {
                mRestoredTextWrapScale = textWrapScale;
            }
        }
    }

    // called by JNI
    private void needTouchEvents(boolean need) {
        if (mWebViewClassic != null) {
            Message.obtain(mWebViewClassic.mPrivateHandler,
                    WebViewClassic.WEBCORE_NEED_TOUCH_EVENTS, need ? 1 : 0, 0)
                    .sendToTarget();
        }
    }

    // called by JNI
    private void updateTextfield(int ptr, boolean changeToPassword,
            String text, int textGeneration) {
        if (mWebViewClassic != null) {
            Message msg = Message.obtain(mWebViewClassic.mPrivateHandler,
                    WebViewClassic.UPDATE_TEXTFIELD_TEXT_MSG_ID, ptr,
                    textGeneration, text);
            msg.getData().putBoolean("password", changeToPassword);
            msg.sendToTarget();
        }
    }

    private TextSelectionData createTextSelection(int start, int end, int selPtr) {
        TextSelectionData data = new TextSelectionData(start, end, selPtr);
        data.mSelectionReason = mTextSelectionChangeReason;
        return data;
    }

    // called by JNI
    private void updateTextSelection(int pointer, int start, int end,
            int textGeneration, int selectionPtr) {
        if (mWebViewClassic != null) {
            Message.obtain(mWebViewClassic.mPrivateHandler,
                WebViewClassic.UPDATE_TEXT_SELECTION_MSG_ID, pointer, textGeneration,
                createTextSelection(start, end, selectionPtr)).sendToTarget();
        }
    }

    // called by JNI
    private void updateTextSizeAndScroll(int pointer, int width, int height,
            int scrollX, int scrollY) {
        if (mWebViewClassic != null) {
            Rect rect = new Rect(-scrollX, -scrollY, width - scrollX,
                    height - scrollY);
            Message.obtain(mWebViewClassic.mPrivateHandler,
                    WebViewClassic.EDIT_TEXT_SIZE_CHANGED, pointer, 0, rect)
                    .sendToTarget();
        }
    }

    // called by JNI
    private void clearTextEntry() {
        if (mWebViewClassic == null) return;
        Message.obtain(mWebViewClassic.mPrivateHandler,
                WebViewClassic.CLEAR_TEXT_ENTRY).sendToTarget();
    }

    // called by JNI
    private void initEditField(int start, int end, int selectionPtr,
            TextFieldInitData initData) {
        if (mWebViewClassic == null) {
            return;
        }
        Message.obtain(mWebViewClassic.mPrivateHandler,
                WebViewClassic.INIT_EDIT_FIELD, initData).sendToTarget();
        Message.obtain(mWebViewClassic.mPrivateHandler,
                WebViewClassic.UPDATE_TEXT_SELECTION_MSG_ID,
                initData.mFieldPointer, 0,
                createTextSelection(start, end, selectionPtr))
                .sendToTarget();
    }

    private native void nativeRevealSelection(int nativeClass);
    private native String nativeRequestLabel(int nativeClass, int framePtr,
            int nodePtr);
    /**
     * Scroll the focused textfield to (xPercent, y) in document space
     */
    private native void nativeScrollFocusedTextInput(int nativeClass,
            float xPercent, int y, Rect contentBounds);

    // these must be in document space (i.e. not scaled/zoomed).
    private native void nativeSetScrollOffset(int nativeClass,
            boolean sendScrollEvent, int dx, int dy);

    private native void nativeSetGlobalBounds(int nativeClass, int x, int y,
            int w, int h);

    // called by JNI
    private void requestListBox(String[] array, int[] enabledArray,
            int[] selectedArray) {
        if (mWebViewClassic != null) {
            mWebViewClassic.requestListBox(array, enabledArray, selectedArray);
        }
    }

    // called by JNI
    private void requestListBox(String[] array, int[] enabledArray,
            int selection) {
        if (mWebViewClassic != null) {
            mWebViewClassic.requestListBox(array, enabledArray, selection);
        }

    }

    // called by JNI
    private void requestKeyboard(boolean showKeyboard) {
        if (mWebViewClassic != null) {
            Message.obtain(mWebViewClassic.mPrivateHandler,
                    WebViewClassic.REQUEST_KEYBOARD, showKeyboard ? 1 : 0, 0)
                    .sendToTarget();
        }
    }

    private void setWebTextViewAutoFillable(int queryId, String preview) {
        if (mWebViewClassic != null) {
            Message.obtain(mWebViewClassic.mPrivateHandler, WebViewClassic.SET_AUTOFILLABLE,
                    new AutoFillData(queryId, preview))
                    .sendToTarget();
        }
    }

    Context getContext() {
        return mContext;
    }

    // called by JNI
    private void keepScreenOn(boolean screenOn) {
        if (mWebViewClassic != null) {
            Message message = mWebViewClassic.mPrivateHandler.obtainMessage(
                    WebViewClassic.SCREEN_ON);
            message.arg1 = screenOn ? 1 : 0;
            message.sendToTarget();
        }
    }

    // called by JNI
    private Class<?> getPluginClass(String libName, String clsName) {

        if (mWebViewClassic == null) {
            return null;
        }

        PluginManager pluginManager = PluginManager.getInstance(null);

        String pkgName = pluginManager.getPluginsAPKName(libName);
        if (pkgName == null) {
            Log.w(LOGTAG, "Unable to resolve " + libName + " to a plugin APK");
            return null;
        }

        try {
            return pluginManager.getPluginClass(pkgName, clsName);
        } catch (NameNotFoundException e) {
            Log.e(LOGTAG, "Unable to find plugin classloader for the apk (" + pkgName + ")");
        } catch (ClassNotFoundException e) {
            Log.e(LOGTAG, "Unable to find plugin class (" + clsName +
                    ") in the apk (" + pkgName + ")");
        }

        return null;
    }

    // called by JNI. PluginWidget function to launch a full-screen view using a
    // View object provided by the plugin class.
    private void showFullScreenPlugin(ViewManager.ChildView childView, int orientation, int npp) {
        if (mWebViewClassic == null) {
            return;
        }

        Message message = mWebViewClassic.mPrivateHandler.obtainMessage(
                WebViewClassic.SHOW_FULLSCREEN);
        message.obj = childView.mView;
        message.arg1 = orientation;
        message.arg2 = npp;
        message.sendToTarget();
    }

    // called by JNI
    private void hideFullScreenPlugin() {
        if (mWebViewClassic == null) {
            return;
        }
        mWebViewClassic.mPrivateHandler.obtainMessage(WebViewClassic.HIDE_FULLSCREEN)
                .sendToTarget();
    }

    private ViewManager.ChildView createSurface(View pluginView) {
        if (mWebViewClassic == null) {
            return null;
        }

        if (pluginView == null) {
            Log.e(LOGTAG, "Attempted to add an empty plugin view to the view hierarchy");
            return null;
        }

        // ensures the view system knows the view can redraw itself
        pluginView.setWillNotDraw(false);

        if(pluginView instanceof SurfaceView)
            ((SurfaceView)pluginView).setZOrderOnTop(true);

        ViewManager.ChildView view = mWebViewClassic.mViewManager.createView();
        view.mView = pluginView;
        return view;
    }

    // called by JNI.  PluginWidget functions for creating an embedded View for
    // the surface drawing model.
    private ViewManager.ChildView addSurface(View pluginView, int x, int y,
                                             int width, int height) {
        ViewManager.ChildView view = createSurface(pluginView);
        view.attachView(x, y, width, height);
        return view;
    }

    private void updateSurface(ViewManager.ChildView childView, int x, int y,
            int width, int height) {
        childView.attachView(x, y, width, height);
    }

    private void destroySurface(ViewManager.ChildView childView) {
        childView.removeView();
    }

    // called by JNI
    static class ShowRectData {
        int mLeft;
        int mTop;
        int mWidth;
        int mHeight;
        int mContentWidth;
        int mContentHeight;
        float mXPercentInDoc;
        float mXPercentInView;
        float mYPercentInDoc;
        float mYPercentInView;
    }

    private void showRect(int left, int top, int width, int height,
            int contentWidth, int contentHeight, float xPercentInDoc,
            float xPercentInView, float yPercentInDoc, float yPercentInView) {
        if (mWebViewClassic != null) {
            ShowRectData data = new ShowRectData();
            data.mLeft = left;
            data.mTop = top;
            data.mWidth = width;
            data.mHeight = height;
            data.mContentWidth = contentWidth;
            data.mContentHeight = contentHeight;
            data.mXPercentInDoc = xPercentInDoc;
            data.mXPercentInView = xPercentInView;
            data.mYPercentInDoc = yPercentInDoc;
            data.mYPercentInView = yPercentInView;
            Message.obtain(mWebViewClassic.mPrivateHandler, WebViewClassic.SHOW_RECT_MSG_ID,
                    data).sendToTarget();
        }
    }

    // called by JNI
    private void centerFitRect(int x, int y, int width, int height) {
        if (mWebViewClassic == null) {
            return;
        }
        mWebViewClassic.mPrivateHandler.obtainMessage(WebViewClassic.CENTER_FIT_RECT,
                new Rect(x, y, x + width, y + height)).sendToTarget();
    }

    // called by JNI
    private void setScrollbarModes(int hMode, int vMode) {
        if (mWebViewClassic == null) {
            return;
        }
        mWebViewClassic.mPrivateHandler.obtainMessage(WebViewClassic.SET_SCROLLBAR_MODES,
                hMode, vMode).sendToTarget();
    }

    // called by JNI
    private void selectAt(int x, int y) {
        // TODO: Figure out what to do with this (b/6111818)
    }

    private void setUseMockDeviceOrientation() {
        mDeviceMotionAndOrientationManager.setUseMock();
    }

    private void setUseMockGeolocation() {
        mMockGeolocation.setUseMock();
    }

    public void setMockGeolocationPosition(double latitude, double longitude, double accuracy) {
        mMockGeolocation.setPosition(latitude, longitude, accuracy);
    }

    public void setMockGeolocationError(int code, String message) {
        mMockGeolocation.setError(code, message);
    }

    public void setMockGeolocationPermission(boolean allow) {
        mMockGeolocation.setPermission(allow);
    }

    public void setMockDeviceOrientation(boolean canProvideAlpha, double alpha,
            boolean canProvideBeta, double beta, boolean canProvideGamma, double gamma) {
        mDeviceMotionAndOrientationManager.setMockOrientation(canProvideAlpha, alpha,
                canProvideBeta, beta, canProvideGamma, gamma);
    }

    protected DeviceMotionService getDeviceMotionService() {
        if (mDeviceMotionService == null) {
            mDeviceMotionService =
                    new DeviceMotionService(mDeviceMotionAndOrientationManager, mContext);
        }
        return mDeviceMotionService;
    }

    protected DeviceOrientationService getDeviceOrientationService() {
        if (mDeviceOrientationService == null) {
            mDeviceOrientationService =
                    new DeviceOrientationService(mDeviceMotionAndOrientationManager, mContext);
        }
        return mDeviceOrientationService;
    }

<<<<<<< HEAD
=======
    static void setShouldMonitorWebCoreThread() {
        sShouldMonitorWebCoreThread = true;
    }

    private native void nativeSetIsPaused(int nativeClass, boolean isPaused);
>>>>>>> cde7efde
    private native void nativePause(int nativeClass);
    private native void nativeResume(int nativeClass);
    private native void nativeFreeMemory(int nativeClass);
    private native void nativeFullScreenPluginHidden(int nativeClass, int npp);
    private native void nativePluginSurfaceReady(int nativeClass);

    private native WebKitHitTest nativeHitTest(int nativeClass, int x, int y,
            int slop, boolean moveMouse);

    private native void nativeAutoFillForm(int nativeClass, int queryId);
    private native void nativeScrollLayer(int nativeClass, int layer, Rect rect);
    private native int nativeFindAll(int nativeClass, String text);
    private native int nativeFindNext(int nativeClass, boolean forward);

    /**
     * Deletes editable text between two points. Note that the selection may
     * differ from the WebView's selection because the algorithms for selecting
     * text differs for non-LTR text. Any text that isn't editable will be
     * left unchanged.
     * @param nativeClass The pointer to the native class (mNativeClass)
     * @param startX The X position of the top-left selection point.
     * @param startY The Y position of the top-left selection point.
     * @param endX The X position of the bottom-right selection point.
     * @param endY The Y position of the bottom-right selection point.
     */
    private native void nativeDeleteText(int nativeClass,
            int startX, int startY, int endX, int endY);
    /**
     * Inserts text at the current cursor position. If the currently-focused
     * node does not have a cursor position then this function does nothing.
     */
    private native void nativeInsertText(int nativeClass, String text);
    /**
     * Gets the text between two selection points. Note that the selection
     * may differ from the WebView's selection because the algorithms for
     * selecting text differs for non-LTR text.
     * @param nativeClass The pointer to the native class (mNativeClass)
     * @param startX The X position of the top-left selection point.
     * @param startY The Y position of the top-left selection point.
     * @param endX The X position of the bottom-right selection point.
     * @param endY The Y position of the bottom-right selection point.
     */
    private native String nativeGetText(int nativeClass,
            int startX, int startY, int endX, int endY);
    private native void nativeSelectText(int nativeClass,
            int startX, int startY, int endX, int endY);
    private native void nativeClearTextSelection(int nativeClass);
    private native boolean nativeSelectWordAt(int nativeClass, int x, int y);
    private native void nativeSelectAll(int nativeClass);
    private native void nativeSetInitialFocus(int nativeClass, int keyDirection);

    private static native void nativeCertTrustChanged();
}<|MERGE_RESOLUTION|>--- conflicted
+++ resolved
@@ -3091,14 +3091,10 @@
         return mDeviceOrientationService;
     }
 
-<<<<<<< HEAD
-=======
     static void setShouldMonitorWebCoreThread() {
         sShouldMonitorWebCoreThread = true;
     }
 
-    private native void nativeSetIsPaused(int nativeClass, boolean isPaused);
->>>>>>> cde7efde
     private native void nativePause(int nativeClass);
     private native void nativeResume(int nativeClass);
     private native void nativeFreeMemory(int nativeClass);
