<?xml version="1.0" encoding="UTF-8"?>
<!-- 
/* //device/apps/common/assets/res/any/strings.xml
**
** Copyright 2006, The Android Open Source Project
**
** Licensed under the Apache License, Version 2.0 (the "License");
** you may not use this file except in compliance with the License.
** You may obtain a copy of the License at
**
**     http://www.apache.org/licenses/LICENSE-2.0
**
** Unless required by applicable law or agreed to in writing, software
** distributed under the License is distributed on an "AS IS" BASIS,
** WITHOUT WARRANTIES OR CONDITIONS OF ANY KIND, either express or implied.
** See the License for the specific language governing permissions and
** limitations under the License.
*/
 -->

<resources xmlns:android="http://schemas.android.com/apk/res/android"
    xmlns:xliff="urn:oasis:names:tc:xliff:document:1.2">
    <string name="byteShort" msgid="8340973892742019101">"B"</string>
    <string name="kilobyteShort" msgid="5973789783504771878">"KB"</string>
    <string name="megabyteShort" msgid="6355851576770428922">"MB"</string>
    <string name="gigabyteShort" msgid="3259882455212193214">"GB"</string>
    <string name="terabyteShort" msgid="231613018159186962">"TB"</string>
    <string name="petabyteShort" msgid="5637816680144990219">"PB"</string>
    <string name="fileSizeSuffix" msgid="9164292791500531949">"<xliff:g id="NUMBER">%1$s</xliff:g> <xliff:g id="UNIT">%2$s</xliff:g>"</string>
    <string name="untitled" msgid="4638956954852782576">"&lt;Sense títol&gt;"</string>
    <string name="ellipsis" msgid="7899829516048813237">"…"</string>
    <string name="ellipsis_two_dots" msgid="1228078994866030736">"‥"</string>
    <string name="emptyPhoneNumber" msgid="7694063042079676517">"(Sense número de telèfon)"</string>
    <string name="unknownName" msgid="2277556546742746522">"(Desconegut)"</string>
    <string name="defaultVoiceMailAlphaTag" msgid="2660020990097733077">"Correu de veu"</string>
    <string name="defaultMsisdnAlphaTag" msgid="2850889754919584674">"MSISDN1"</string>
    <string name="mmiError" msgid="5154499457739052907">"Problema de connexió o codi MMI no vàlid."</string>
    <string name="mmiFdnError" msgid="5224398216385316471">"L\'operació està restringida a números de marcatge fixos."</string>
    <string name="serviceEnabled" msgid="8147278346414714315">"El servei s\'ha activat."</string>
    <string name="serviceEnabledFor" msgid="6856228140453471041">"S\'ha activat el servei per a:"</string>
    <string name="serviceDisabled" msgid="1937553226592516411">"El servei s\'ha desactivat."</string>
    <string name="serviceRegistered" msgid="6275019082598102493">"El registre ha estat correcte."</string>
    <string name="serviceErased" msgid="1288584695297200972">"S\'ha esborrat correctament."</string>
    <string name="passwordIncorrect" msgid="7612208839450128715">"La contrasenya no és correcta."</string>
    <string name="mmiComplete" msgid="8232527495411698359">"MMI completat."</string>
    <string name="badPin" msgid="9015277645546710014">"El PIN antic que has escrit no és correcte."</string>
    <string name="badPuk" msgid="5487257647081132201">"El PUK que has escrit no és correcte."</string>
    <string name="mismatchPin" msgid="609379054496863419">"Els PIN que has introduït no coincideixen."</string>
    <string name="invalidPin" msgid="3850018445187475377">"Escriviu un PIN que tingui de 4 a 8 números."</string>
    <string name="invalidPuk" msgid="8761456210898036513">"Introdueix un PUK compost com a mínim de 8 nombres."</string>
    <string name="needPuk" msgid="919668385956251611">"La targeta SIM està bloquejada pel PUK. Escriviu el codi PUK per desbloquejar-la."</string>
    <string name="needPuk2" msgid="4526033371987193070">"Escriviu el PUK2 per desbloquejar la targeta SIM."</string>
    <string name="enablePin" msgid="209412020907207950">"No és correcte; activa el bloqueig de RUIM/SIM."</string>
  <plurals name="pinpuk_attempts">
    <item quantity="one" msgid="6596245285809790142">"Et queda <xliff:g id="NUMBER">%d</xliff:g> intent; si no l\'encertes, la SIM es bloquejarà."</item>
    <item quantity="other" msgid="7530597808358774740">"Et queden <xliff:g id="NUMBER">%d</xliff:g> intents; si no l\'encertes, la SIM es bloquejarà."</item>
  </plurals>
    <string name="imei" msgid="2625429890869005782">"IMEI"</string>
    <string name="meid" msgid="4841221237681254195">"MEID"</string>
    <string name="ClipMmi" msgid="6952821216480289285">"Identificació de trucada entrant"</string>
    <string name="ClirMmi" msgid="7784673673446833091">"Identificació de trucada de sortida"</string>
    <string name="CfMmi" msgid="5123218989141573515">"Desviació de trucades"</string>
    <string name="CwMmi" msgid="9129678056795016867">"Trucada en espera"</string>
    <string name="BaMmi" msgid="455193067926770581">"Restricció de trucades"</string>
    <string name="PwdMmi" msgid="7043715687905254199">"Canvi de contrasenya"</string>
    <string name="PinMmi" msgid="3113117780361190304">"Canvi de PIN"</string>
    <string name="CnipMmi" msgid="3110534680557857162">"Número que truca present"</string>
    <string name="CnirMmi" msgid="3062102121430548731">"Restricció de trucada al número"</string>
    <string name="ThreeWCMmi" msgid="9051047170321190368">"Trucada a tres bandes"</string>
    <string name="RuacMmi" msgid="7827887459138308886">"Rebuig de trucades molestes no desitjades"</string>
    <string name="CndMmi" msgid="3116446237081575808">"Lliurament de número que truca"</string>
    <string name="DndMmi" msgid="1265478932418334331">"No molesteu"</string>
    <string name="CLIRDefaultOnNextCallOn" msgid="429415409145781923">"El valor predeterminat de la identificació de trucada és restringida. Propera trucada: restringida"</string>
    <string name="CLIRDefaultOnNextCallOff" msgid="3092918006077864624">"El valor predeterminat de la identificació de trucada és restringida. Propera trucada: no restringida"</string>
    <string name="CLIRDefaultOffNextCallOn" msgid="6179425182856418465">"El valor predeterminat de la identificació de trucada és no restringida. Propera trucada: restringida"</string>
    <string name="CLIRDefaultOffNextCallOff" msgid="2567998633124408552">"El valor predeterminat de la identificació de trucada és no restringida. Propera trucada: no restringida"</string>
    <string name="serviceNotProvisioned" msgid="8614830180508686666">"No s\'ha proveït el servei."</string>
    <string name="CLIRPermanent" msgid="3377371145926835671">"No pots canviar la configuració de la identificació de trucada."</string>
    <string name="RestrictedChangedTitle" msgid="5592189398956187498">"Accés restringit canviat"</string>
    <string name="RestrictedOnData" msgid="8653794784690065540">"El servei de dades està bloquejat."</string>
    <string name="RestrictedOnEmergency" msgid="6581163779072833665">"El servei d\'emergència està bloquejat."</string>
    <string name="RestrictedOnNormal" msgid="4953867011389750673">"El servei de veu està bloquejat."</string>
    <string name="RestrictedOnAllVoice" msgid="3396963652108151260">"Tots els serveis de veu estan bloquejats."</string>
    <string name="RestrictedOnSms" msgid="8314352327461638897">"El servei SMS està bloquejat."</string>
    <string name="RestrictedOnVoiceData" msgid="996636487106171320">"Els serveis de veu/dades estan bloquejats."</string>
    <string name="RestrictedOnVoiceSms" msgid="1888588152792023873">"Els serveis de veu/SMS estan bloquejats."</string>
    <string name="RestrictedOnAll" msgid="5643028264466092821">"Tots els serveis de veu/dades/SMS estan bloquejats."</string>
    <string name="serviceClassVoice" msgid="1258393812335258019">"Veu"</string>
    <string name="serviceClassData" msgid="872456782077937893">"Dades"</string>
    <string name="serviceClassFAX" msgid="5566624998840486475">"FAX"</string>
    <string name="serviceClassSMS" msgid="2015460373701527489">"SMS"</string>
    <string name="serviceClassDataAsync" msgid="4523454783498551468">"Asíncron"</string>
    <string name="serviceClassDataSync" msgid="7530000519646054776">"Sincronització"</string>
    <string name="serviceClassPacket" msgid="6991006557993423453">"Paquet"</string>
    <string name="serviceClassPAD" msgid="3235259085648271037">"TECLAT"</string>
    <string name="roamingText0" msgid="7170335472198694945">"Indicador d\'itinerància activat"</string>
    <string name="roamingText1" msgid="5314861519752538922">"Indicador d\'itinerància desactivat"</string>
    <string name="roamingText2" msgid="8969929049081268115">"Indicador d\'itinerància intermitent"</string>
    <string name="roamingText3" msgid="5148255027043943317">"Fora del barri"</string>
    <string name="roamingText4" msgid="8808456682550796530">"Fora de l\'edifici"</string>
    <string name="roamingText5" msgid="7604063252850354350">"Itinerància: sistema preferit"</string>
    <string name="roamingText6" msgid="2059440825782871513">"Itinerància: sistema disponible"</string>
    <string name="roamingText7" msgid="7112078724097233605">"Itinerància: soci Alliance"</string>
    <string name="roamingText8" msgid="5989569778604089291">"Itinerància: soci Premium"</string>
    <string name="roamingText9" msgid="7969296811355152491">"Itinerància: funcionalitat de servei total"</string>
    <string name="roamingText10" msgid="3992906999815316417">"Itinerància: funcionalitat de servei parcial"</string>
    <string name="roamingText11" msgid="4154476854426920970">"Bàner d\'itinerància activat"</string>
    <string name="roamingText12" msgid="1189071119992726320">"Bàner d\'itinerància desactivat"</string>
    <string name="roamingTextSearching" msgid="8360141885972279963">"S\'està cercant el servei"</string>
    <string name="cfTemplateNotForwarded" msgid="1683685883841272560">"<xliff:g id="BEARER_SERVICE_CODE">{0}</xliff:g>: no s\'ha desviat"</string>
    <string name="cfTemplateForwarded" msgid="1302922117498590521">"<xliff:g id="BEARER_SERVICE_CODE">{0}</xliff:g>: <xliff:g id="DIALING_NUMBER">{1}</xliff:g>"</string>
    <string name="cfTemplateForwardedTime" msgid="9206251736527085256">"<xliff:g id="BEARER_SERVICE_CODE">{0}</xliff:g>: <xliff:g id="DIALING_NUMBER">{1}</xliff:g> després de <xliff:g id="TIME_DELAY">{2}</xliff:g> segons"</string>
    <string name="cfTemplateRegistered" msgid="5073237827620166285">"<xliff:g id="BEARER_SERVICE_CODE">{0}</xliff:g>: no s\'ha desviat"</string>
    <string name="cfTemplateRegisteredTime" msgid="6781621964320635172">"<xliff:g id="BEARER_SERVICE_CODE">{0}</xliff:g>: no s\'ha desviat"</string>
    <string name="fcComplete" msgid="3118848230966886575">"Codi de funció completat."</string>
    <string name="fcError" msgid="3327560126588500777">"Problema de connexió o codi de funció no vàlid."</string>
    <string name="httpErrorOk" msgid="1191919378083472204">"D\'acord"</string>
    <string name="httpError" msgid="7956392511146698522">"S\'ha produït un error de xarxa."</string>
    <string name="httpErrorLookup" msgid="4711687456111963163">"No s\'ha pogut trobar l\'URL."</string>
    <string name="httpErrorUnsupportedAuthScheme" msgid="6299980280442076799">"L\'esquema d\'autenticació de llocs no és compatible."</string>
    <string name="httpErrorAuth" msgid="1435065629438044534">"No s\'ha pogut autenticar."</string>
    <string name="httpErrorProxyAuth" msgid="1788207010559081331">"L\'autenticació mitjançant el servidor intermediari no ha estat correcta."</string>
    <string name="httpErrorConnect" msgid="8714273236364640549">"No s\'ha pogut connectar amb el servidor."</string>
    <string name="httpErrorIO" msgid="2340558197489302188">"No s\'ha pogut comunicar amb el servidor. Torna-ho a provar més tard."</string>
    <string name="httpErrorTimeout" msgid="4743403703762883954">"La connexió al servidor ha esgotat el temps d\'espera."</string>
    <string name="httpErrorRedirectLoop" msgid="8679596090392779516">"Aquesta pàgina conté massa redireccions del servidor."</string>
    <string name="httpErrorUnsupportedScheme" msgid="5015730812906192208">"El protocol no és compatible."</string>
    <string name="httpErrorFailedSslHandshake" msgid="96549606000658641">"No s\'ha pogut establir una connexió segura."</string>
    <string name="httpErrorBadUrl" msgid="3636929722728881972">"No s\'ha pogut obrir la pàgina perquè l\'URL no és vàlid."</string>
    <string name="httpErrorFile" msgid="2170788515052558676">"No s\'ha pogut accedir al fitxer."</string>
    <string name="httpErrorFileNotFound" msgid="6203856612042655084">"No s\'ha trobat el fitxer sol·licitat."</string>
    <string name="httpErrorTooManyRequests" msgid="1235396927087188253">"S\'estan processant massa sol·licituds. Torneu-ho a provar més tard."</string>
    <string name="notification_title" msgid="8967710025036163822">"Error d\'inici de sessió per a <xliff:g id="ACCOUNT">%1$s</xliff:g>"</string>
    <string name="contentServiceSync" msgid="8353523060269335667">"Sincronització"</string>
    <string name="contentServiceSyncNotificationTitle" msgid="397743349191901458">"Sincronització"</string>
    <string name="contentServiceTooManyDeletesNotificationDesc" msgid="8100981435080696431">"Massa supressions de <xliff:g id="CONTENT_TYPE">%s</xliff:g>."</string>
    <string name="low_memory" product="tablet" msgid="6494019234102154896">"L\'emmagatzematge de la tauleta és ple. Suprimeix uns quants fitxers per alliberar espai."</string>
    <string name="low_memory" product="default" msgid="3475999286680000541">"L\'emmagatzematge del telèfon és ple. Suprimeix uns quants fitxers per alliberar espai."</string>
    <string name="ssl_ca_cert_warning" msgid="5848402127455021714">"Pot ser que la xarxa se supervisi."</string>
    <string name="ssl_ca_cert_noti_by_unknown" msgid="4475437862189850602">"Per un tercer desconegut"</string>
    <string name="ssl_ca_cert_noti_managed" msgid="4030263497686867141">"Per <xliff:g id="MANAGING_DOMAIN">%s</xliff:g>"</string>
    <string name="me" msgid="6545696007631404292">"Mi"</string>
    <string name="power_dialog" product="tablet" msgid="8545351420865202853">"Opcions de la tauleta"</string>
    <string name="power_dialog" product="default" msgid="1319919075463988638">"Opcions del telèfon"</string>
    <string name="silent_mode" msgid="7167703389802618663">"Mode silenciós"</string>
    <string name="turn_on_radio" msgid="3912793092339962371">"Activa la xarxa sense fil"</string>
    <string name="turn_off_radio" msgid="8198784949987062346">"Desactiva la xarxa sense fil"</string>
    <string name="screen_lock" msgid="799094655496098153">"Bloqueig de pantalla"</string>
    <string name="power_off" msgid="4266614107412865048">"Apaga"</string>
    <string name="silent_mode_silent" msgid="319298163018473078">"Timbre desactivat"</string>
    <string name="silent_mode_vibrate" msgid="7072043388581551395">"Mode vibració"</string>
    <string name="silent_mode_ring" msgid="8592241816194074353">"Timbre activat"</string>
    <string name="shutdown_progress" msgid="2281079257329981203">"S\'està apagant..."</string>
    <string name="shutdown_confirm" product="tablet" msgid="3385745179555731470">"La tauleta s\'apagarà."</string>
    <string name="shutdown_confirm" product="default" msgid="649792175242821353">"El telèfon s\'apagarà."</string>
    <string name="shutdown_confirm_question" msgid="2906544768881136183">"Vols apagar-lo?"</string>
    <string name="reboot_safemode_title" msgid="7054509914500140361">"Reinicia en mode segur"</string>
    <string name="reboot_safemode_confirm" msgid="55293944502784668">"Vols reiniciar en mode segur? Es desactivaran les aplicacions de tercers que hagis instal·lat. Es restabliran quan tornis a reiniciar."</string>
    <string name="recent_tasks_title" msgid="3691764623638127888">"Recents"</string>
    <string name="no_recent_tasks" msgid="8794906658732193473">"No hi ha aplicacions recents"</string>
    <string name="global_actions" product="tablet" msgid="408477140088053665">"Opcions de la tauleta"</string>
    <string name="global_actions" product="default" msgid="2406416831541615258">"Opcions del telèfon"</string>
    <string name="global_action_lock" msgid="2844945191792119712">"Bloqueig de pantalla"</string>
    <string name="global_action_power_off" msgid="4471879440839879722">"Apaga"</string>
    <string name="global_action_bug_report" msgid="7934010578922304799">"Informe d\'error"</string>
    <string name="bugreport_title" msgid="2667494803742548533">"Crea informe d\'errors"</string>
    <string name="bugreport_message" msgid="398447048750350456">"Es recopilarà informació sobre l\'estat actual del dispositiu i se t\'enviarà per correu electrònic. Passaran uns quants minuts des de l\'inici de l\'informe d\'errors fins al seu enviament, per la qual cosa et recomanem que tinguis paciència."</string>
    <string name="global_action_toggle_silent_mode" msgid="8219525344246810925">"Mode silenciós"</string>
    <string name="global_action_silent_mode_on_status" msgid="3289841937003758806">"So desactivat"</string>
    <string name="global_action_silent_mode_off_status" msgid="1506046579177066419">"El so està activat"</string>
    <string name="global_actions_toggle_airplane_mode" msgid="5884330306926307456">"Mode d\'avió"</string>
    <string name="global_actions_airplane_mode_on_status" msgid="2719557982608919750">"Mode d\'avió activat"</string>
    <string name="global_actions_airplane_mode_off_status" msgid="5075070442854490296">"Mode d\'avió desactivat"</string>
    <string name="status_bar_notification_info_overflow" msgid="5301981741705354993">"+999"</string>
    <string name="safeMode" msgid="2788228061547930246">"Mode segur"</string>
    <string name="android_system_label" msgid="6577375335728551336">"Sistema Android"</string>
    <string name="permgrouplab_costMoney" msgid="5429808217861460401">"Serveis de pagament"</string>
    <string name="permgroupdesc_costMoney" msgid="3293301903409869495">"Dur a terme activitats de pagament."</string>
    <string name="permgrouplab_messages" msgid="7521249148445456662">"Missatges"</string>
    <string name="permgroupdesc_messages" msgid="7821999071003699236">"Llegeix i escriu SMS, correus electrònics i altres missatges."</string>
    <string name="permgrouplab_personalInfo" msgid="3519163141070533474">"Informació personal"</string>
    <string name="permgroupdesc_personalInfo" msgid="8426453129788861338">"Accés directe a informació sobre tu, emmagatzemada a la targeta de contacte."</string>
    <string name="permgrouplab_socialInfo" msgid="5799096623412043791">"Informació social"</string>
    <string name="permgroupdesc_socialInfo" msgid="7129842457611643493">"Accés directe a informació sobre els teus contactes i sobre les teves connexions socials."</string>
    <string name="permgrouplab_location" msgid="635149742436692049">"La teva ubicació"</string>
    <string name="permgroupdesc_location" msgid="5704679763124170100">"Supervisa la teva ubicació física."</string>
    <string name="permgrouplab_network" msgid="5808983377727109831">"Comunicació de xarxa"</string>
    <string name="permgroupdesc_network" msgid="4478299413241861987">"Accedeix a diverses funcions de xarxa."</string>
    <string name="permgrouplab_bluetoothNetwork" msgid="1585403544162128109">"Bluetooth"</string>
    <string name="permgroupdesc_bluetoothNetwork" msgid="5625288577164282391">"Accés a dispositius i a xarxes mitjançant Bluetooth."</string>
    <string name="permgrouplab_audioSettings" msgid="8329261670151871235">"Configuració d\'àudio"</string>
    <string name="permgroupdesc_audioSettings" msgid="2641515403347568130">"Canviar la configuració de l\'àudio."</string>
    <string name="permgrouplab_affectsBattery" msgid="6209246653424798033">"Afectar la bateria"</string>
    <string name="permgroupdesc_affectsBattery" msgid="6441275320638916947">"Fer servir funcions que poden consumir bateria ràpidament."</string>
    <string name="permgrouplab_calendar" msgid="5863508437783683902">"Calendari"</string>
    <string name="permgroupdesc_calendar" msgid="5777534316982184416">"Accés directe a calendaris i a esdeveniments."</string>
    <string name="permgrouplab_dictionary" msgid="4148597128843641379">"Llegeix el diccionari de l\'usuari"</string>
    <string name="permgroupdesc_dictionary" msgid="7921166355964764490">"Llegeix paraules al diccionari de l\'usuari."</string>
    <string name="permgrouplab_writeDictionary" msgid="8090237702432576788">"Escriu al diccionari de l\'usuari"</string>
    <string name="permgroupdesc_writeDictionary" msgid="2711561994497361646">"Afegeix paraules al diccionari de l\'usuari."</string>
    <string name="permgrouplab_bookmarks" msgid="1949519673103968229">"Marcadors i historial"</string>
    <string name="permgroupdesc_bookmarks" msgid="4169771606257963028">"Accés directe a l\'historial de marcadors i de navegació."</string>
    <string name="permgrouplab_deviceAlarms" msgid="6117704629728824101">"Alarma"</string>
    <string name="permgroupdesc_deviceAlarms" msgid="4769356362251641175">"Definir l\'alarma."</string>
    <string name="permgrouplab_voicemail" msgid="4162237145027592133">"Bústia de veu"</string>
    <string name="permgroupdesc_voicemail" msgid="2498403969862951393">"Accés directe a la bústia de veu."</string>
    <string name="permgrouplab_microphone" msgid="171539900250043464">"Micròfon"</string>
    <string name="permgroupdesc_microphone" msgid="7106618286905738408">"Accés directe al micròfon per enregistrar àudio."</string>
    <string name="permgrouplab_camera" msgid="4820372495894586615">"Càmera"</string>
    <string name="permgroupdesc_camera" msgid="2933667372289567714">"Accés directe a la càmera per a la captura d\'imatges o de vídeos."</string>
    <string name="permgrouplab_screenlock" msgid="8275500173330718168">"Bloqueig de pantalla"</string>
    <string name="permgroupdesc_screenlock" msgid="7067497128925499401">"Capacitat d\'influir en el comportament de la pantalla de bloqueig al dispositiu."</string>
    <string name="permgrouplab_appInfo" msgid="8028789762634147725">"Informació de les aplicacions"</string>
    <string name="permgroupdesc_appInfo" msgid="3950378538049625907">"Capacitat d\'afectar el rendiment d\'altres aplicacions del dispositiu."</string>
    <string name="permgrouplab_wallpaper" msgid="3850280158041175998">"Fons de pantalla"</string>
    <string name="permgroupdesc_wallpaper" msgid="5630417854750540154">"Canviar la configuració del fons de pantalla del dispositiu."</string>
    <string name="permgrouplab_systemClock" msgid="406535759236612992">"Rellotge"</string>
    <string name="permgroupdesc_systemClock" msgid="3944359833624094992">"Canviar l\'hora o la zona horària del dispositiu."</string>
    <string name="permgrouplab_statusBar" msgid="2095862568113945398">"Barra d\'estat"</string>
    <string name="permgroupdesc_statusBar" msgid="6242593432226807171">"Canviar la configuració de la barra d\'estat del dispositiu."</string>
    <string name="permgrouplab_syncSettings" msgid="3341990986147826541">"Configuració de sincronització"</string>
    <string name="permgroupdesc_syncSettings" msgid="7603195265129031797">"Accedir a la configuració de sincronització."</string>
    <string name="permgrouplab_accounts" msgid="3359646291125325519">"Comptes"</string>
    <string name="permgroupdesc_accounts" msgid="4948732641827091312">"Accedeix als comptes disponibles."</string>
    <string name="permgrouplab_hardwareControls" msgid="7998214968791599326">"Controls de maquinari"</string>
    <string name="permgroupdesc_hardwareControls" msgid="4357057861225462702">"Accés directe al maquinari del telèfon."</string>
    <string name="permgrouplab_phoneCalls" msgid="9067173988325865923">"Trucades telefòniques"</string>
    <string name="permgroupdesc_phoneCalls" msgid="7489701620446183770">"Supervisa, enregistra i processa trucades telefòniques."</string>
    <string name="permgrouplab_systemTools" msgid="4652191644082714048">"Eines del sistema"</string>
    <string name="permgroupdesc_systemTools" msgid="8162102602190734305">"Accés de nivell inferior i control del sistema."</string>
    <string name="permgrouplab_developmentTools" msgid="3446164584710596513">"Eines de desenvolupament"</string>
    <string name="permgroupdesc_developmentTools" msgid="7058828032358142018">"Funcions que només necessiten els desenvolupadors d\'aplicacions."</string>
    <string name="permgrouplab_display" msgid="4279909676036402636">"IU d\'altres aplicacions"</string>
    <string name="permgroupdesc_display" msgid="6051002031933013714">"Afectar la IU d\'altres aplicacions."</string>
    <string name="permgrouplab_storage" msgid="1971118770546336966">"Emmagatzematge"</string>
    <string name="permgroupdesc_storage" product="nosdcard" msgid="7442318502446874999">"Accedeix a l\'emmag. USB."</string>
    <string name="permgroupdesc_storage" product="default" msgid="9203302214915355774">"Accedeix a la targeta SD."</string>
    <string name="permgrouplab_accessibilityFeatures" msgid="7919025602283593907">"Funcions d\'accessibilitat"</string>
    <string name="permgroupdesc_accessibilityFeatures" msgid="4205196881678144335">"Funcions que pot sol·licitar la tecnologia d\'assistència."</string>
    <string name="capability_title_canRetrieveWindowContent" msgid="3901717936930170320">"Recuperar el contingut de les finestres"</string>
    <string name="capability_desc_canRetrieveWindowContent" msgid="3772225008605310672">"Inspecciona el contingut d\'una finestra amb la qual estàs interaccionant."</string>
    <string name="capability_title_canRequestTouchExploration" msgid="3108723364676667320">"Activar Exploració tàctil"</string>
    <string name="capability_desc_canRequestTouchExploration" msgid="5800552516779249356">"Els elements que toquis es diran en veu alta i la pantalla es podrà explorar mitjançant gestos."</string>
    <string name="capability_title_canRequestEnhancedWebAccessibility" msgid="1739881766522594073">"Activar l\'accessibilitat web millorada"</string>
    <string name="capability_desc_canRequestEnhancedWebAccessibility" msgid="7881063961507511765">"És possible que s\'instal·lin scripts per fer que el contingut de l\'aplicació sigui més accessible."</string>
    <string name="capability_title_canRequestFilterKeyEvents" msgid="2103440391902412174">"Observar el text que escrius"</string>
    <string name="capability_desc_canRequestFilterKeyEvents" msgid="7463135292204152818">"Inclou dades personals com ara números de targetes de crèdit i contrasenyes."</string>
    <string name="permlab_statusBar" msgid="7417192629601890791">"desactivar o modificar la barra d\'estat"</string>
    <string name="permdesc_statusBar" msgid="8434669549504290975">"Permet que l\'aplicació desactivi la barra d\'estat o afegeixi i elimini icones del sistema."</string>
    <string name="permlab_statusBarService" msgid="7247281911387931485">"barra d\'estat"</string>
    <string name="permdesc_statusBarService" msgid="716113660795976060">"Permet que l\'aplicació sigui la barra d\'estat."</string>
    <string name="permlab_expandStatusBar" msgid="1148198785937489264">"ampliar/reduir la barra d\'estat"</string>
    <string name="permdesc_expandStatusBar" msgid="6917549437129401132">"Permet que l\'aplicació ampliï o redueixi la barra d\'estat."</string>
    <string name="permlab_install_shortcut" msgid="4279070216371564234">"instal·la dreceres"</string>
    <string name="permdesc_install_shortcut" msgid="8341295916286736996">"Permet que una aplicació afegeixi dreceres a la pantalla d\'inici sense la intervenció de l\'usuari."</string>
    <string name="permlab_uninstall_shortcut" msgid="4729634524044003699">"desinstal·la dreceres"</string>
    <string name="permdesc_uninstall_shortcut" msgid="6745743474265057975">"Permet que l\'aplicació suprimeixi les dreceres de la pantalla d\'inici sense la intervenció de l\'usuari."</string>
    <string name="permlab_processOutgoingCalls" msgid="3906007831192990946">"desviació de les trucades sortints"</string>
    <string name="permdesc_processOutgoingCalls" msgid="5331318931937402040">"Permet que l\'aplicació processi les trucades sortints i que canviï el número que es marcarà. Aquest permís permet que l\'aplicació supervisi, redirigeixi o bloquegi les trucades sortints."</string>
    <string name="permlab_receiveSms" msgid="8673471768947895082">"recepció de missatges de text (SMS)"</string>
    <string name="permdesc_receiveSms" msgid="6424387754228766939">"Permet que l\'aplicació rebi i processi missatges SMS. Això vol dir que l\'aplicació pot controlar o suprimir missatges que s\'han enviat al teu dispositiu sense mostrar-te\'ls."</string>
    <string name="permlab_receiveMms" msgid="1821317344668257098">"recepció de missatges de text (MMS)"</string>
    <string name="permdesc_receiveMms" msgid="533019437263212260">"Permet que l\'aplicació rebi i processi missatges MMS. Això vol dir que l\'aplicació pot controlar o suprimir missatges que s\'han enviat al teu dispositiu sense mostrar-te\'ls."</string>
    <string name="permlab_receiveEmergencyBroadcast" msgid="1803477660846288089">"recepció d\'emissions d\'emergència"</string>
    <string name="permdesc_receiveEmergencyBroadcast" msgid="848524070262431974">"Permet que l\'aplicació rebi i processi missatges de difusió d\'emergència. Aquest permís només està disponible per a les aplicacions del sistema."</string>
    <string name="permlab_readCellBroadcasts" msgid="1598328843619646166">"llegir missatges de difusió mòbil"</string>
    <string name="permdesc_readCellBroadcasts" msgid="6361972776080458979">"Permet que l\'aplicació llegeixi missatges de difusió mòbil rebuts pel dispositiu. Les alertes de difusió mòbil s\'entreguen en algunes ubicacions per alertar de situacions d\'emergència. És possible que les aplicacions malicioses interfereixin en el rendiment o en el funcionament del dispositiu quan es rep una difusió mòbil d\'emergència."</string>
    <string name="permlab_sendSms" msgid="5600830612147671529">"enviar missatges SMS"</string>
    <string name="permdesc_sendSms" msgid="7094729298204937667">"Permet que l\'aplicació enviï missatges SMS. Aquesta acció pot provocar càrrecs inesperats. Les aplicacions malicioses poden enviar missatges sense la teva confirmació, cosa que et pot fer gastar diners."</string>
    <string name="permlab_sendRespondViaMessageRequest" msgid="8713889105305943200">"envia els esdeveniments amb \"resposta per missatge\""</string>
    <string name="permdesc_sendRespondViaMessageRequest" msgid="7107648548468778734">"Permet que l\'aplicació enviï sol·licituds a altres aplicacions de missatgeria per gestionar els esdeveniments amb \"resposta per missatge\" de les trucades entrants."</string>
    <string name="permlab_readSms" msgid="8745086572213270480">"lectura dels missatges de text (SMS o MMS)"</string>
    <string name="permdesc_readSms" product="tablet" msgid="2467981548684735522">"Permet que l\'aplicació llegeixi missatges SMS emmagatzemats a la tauleta o a la targeta SIM. Això permet que l\'aplicació llegeixi tots els missatges SMS, independentment del contingut o de la confidencialitat."</string>
    <string name="permdesc_readSms" product="default" msgid="3695967533457240550">"Permet que l\'aplicació llegeixi missatges SMS emmagatzemats al telèfon o a la targeta SIM. Això permet que l\'aplicació llegeixi tots els missatges SMS, independentment del contingut o de la confidencialitat."</string>
    <string name="permlab_writeSms" msgid="3216950472636214774">"edició dels missatges de text (SMS o MMS)"</string>
    <string name="permdesc_writeSms" product="tablet" msgid="5160413947794501538">"Permet que l\'aplicació llegeixi missatges SMS emmagatzemats a la tauleta o a la targeta SIM. Les aplicacions malicioses poden llegir els teus missatges confidencials."</string>
    <string name="permdesc_writeSms" product="default" msgid="7268668709052328567">"Permet que l\'aplicació llegeixi missatges SMS emmagatzemats al telèfon o a la targeta SIM. Les aplicacions malicioses poden llegir els teus missatges confidencials."</string>
    <string name="permlab_receiveWapPush" msgid="5991398711936590410">"recepció de missatges de text (WAP)"</string>
    <string name="permdesc_receiveWapPush" msgid="748232190220583385">"Permet que l\'aplicació rebi i processi missatges WAP. Aquest permís inclou la capacitat de controlar o de suprimir missatges que s\'han enviat al teu dispositiu sense mostrar-te\'ls."</string>
    <string name="permlab_getTasks" msgid="6466095396623933906">"recupera les aplicacions en execució"</string>
    <string name="permdesc_getTasks" msgid="7454215995847658102">"Permet que l\'aplicació recuperi informació sobre les tasques que s\'executen actualment i les que s\'han executat recentment. Aquesta acció pot permetre que l\'aplicació descobreixi informació sobre les aplicacions que s\'utilitzen al dispositiu."</string>
    <string name="permlab_interactAcrossUsers" msgid="7114255281944211682">"interacciona entre usuaris"</string>
    <string name="permdesc_interactAcrossUsers" msgid="364670963623385786">"Permet que l\'aplicació dugui a terme accions en diferents usuaris del dispositiu. Les aplicacions malicioses poden fer servir aquest permís per infringir la protecció entre usuaris."</string>
    <string name="permlab_interactAcrossUsersFull" msgid="2567734285545074105">"llicència completa per interaccionar entre usuaris"</string>
    <string name="permdesc_interactAcrossUsersFull" msgid="376841368395502366">"Permet totes les interaccions possibles entre usuaris."</string>
    <string name="permlab_manageUsers" msgid="1676150911672282428">"gestió d\'usuaris"</string>
    <string name="permdesc_manageUsers" msgid="8409306667645355638">"Permet que les aplicacions gestionin usuaris al dispositiu, incloses les consultes, la creació i la supressió."</string>
    <string name="permlab_getDetailedTasks" msgid="6229468674753529501">"recupera els detalls d\'aplicacions en execució"</string>
    <string name="permdesc_getDetailedTasks" msgid="153824741440717599">"Permet que l\'aplicació recuperi informació detallada sobre les tasques que s\'estan executant actualment i que s\'han executat recentment. Les aplicacions malicioses poden descobrir informació privada sobre altres aplicacions."</string>
    <string name="permlab_reorderTasks" msgid="2018575526934422779">"canvia l\'ordre de les aplicacions en execució"</string>
    <string name="permdesc_reorderTasks" msgid="7734217754877439351">"Permet que l\'aplicació desplaci tasques en primer o segon pla. L\'aplicació pot fer-ho sense que tu ho indiquis."</string>
    <string name="permlab_removeTasks" msgid="6821513401870377403">"atura les aplicacions que s\'estan executant"</string>
    <string name="permdesc_removeTasks" msgid="1394714352062635493">"Permet que l\'aplicació elimini tasques i finalitzi les seves aplicacions. Les aplicacions malicioses poden alterar el comportament d\'altres aplicacions."</string>
    <string name="permlab_manageActivityStacks" msgid="7391191384027303065">"gestiona les piles d\'activitats"</string>
    <string name="permdesc_manageActivityStacks" msgid="1615881933034084440">"Permet que l\'aplicació, afegeixi, suprimeixi i modifiqui les piles d\'activitats on s\'executen altres aplicacions. És possible que les aplicacions malicioses interrompin el comportament d\'altres aplicacions."</string>
    <string name="permlab_startAnyActivity" msgid="2918768238045206456">"iniciar qualsevol activitat"</string>
    <string name="permdesc_startAnyActivity" msgid="997823695343584001">"Permet que l\'aplicació iniciï qualsevol activitat, amb independència de la protecció del permís o de l\'estat exportat."</string>
    <string name="permlab_setScreenCompatibility" msgid="6975387118861842061">"definició de la compatibilitat de pantalla"</string>
    <string name="permdesc_setScreenCompatibility" msgid="692043618693917374">"Permet que l\'aplicació controli el mode de compatibilitat de pantalla d\'altres aplicacions. És possible que les aplicacions malicioses interrompin el comportament d\'altres aplicacions."</string>
    <string name="permlab_setDebugApp" msgid="3022107198686584052">"activa la depuració d\'aplicacions"</string>
    <string name="permdesc_setDebugApp" msgid="4474512416299013256">"Permet que l\'aplicació activi la depuració d\'altra aplicació. Les aplicacions malicioses poden utilitzar aquest permís per interrompre l\'execució d\'altres aplicacions."</string>
    <string name="permlab_changeConfiguration" msgid="4162092185124234480">"canvi de la configuració de pantalla del sistema"</string>
    <string name="permdesc_changeConfiguration" msgid="4372223873154296076">"Permet que una aplicació canviï la configuració actual, com ara la configuració regional o la mida global del tipus de lletra."</string>
    <string name="permlab_enableCarMode" msgid="5684504058192921098">"activar el mode de cotxe"</string>
    <string name="permdesc_enableCarMode" msgid="4853187425751419467">"Permet que l\'aplicació activi el mode de cotxe."</string>
    <string name="permlab_killBackgroundProcesses" msgid="3914026687420177202">"tancament d\'altres aplicacions"</string>
    <string name="permdesc_killBackgroundProcesses" msgid="4593353235959733119">"Permet que l\'aplicació finalitzi processos d\'altres aplicacions en segon pla. Aquesta acció pot fer que altres aplicacions deixin d\'executar-se."</string>
    <string name="permlab_forceStopPackages" msgid="2329627428832067700">"força l\'aturada d\'altres aplicacions"</string>
    <string name="permdesc_forceStopPackages" msgid="5253157296183940812">"Permet que l\'aplicació forci l\'aturada d\'altres aplicacions."</string>
    <string name="permlab_forceBack" msgid="652935204072584616">"fes que l\'aplicació es tanqui"</string>
    <string name="permdesc_forceBack" msgid="3892295830419513623">"Permet que l\'aplicació faci que una activitat que es desenvolupa en primer pla es tanqui i torni enrere. No s\'hauria de necessitar mai per a les aplicacions normals."</string>
    <string name="permlab_dump" msgid="1681799862438954752">"recuperar l\'estat intern del sistema"</string>
    <string name="permdesc_dump" msgid="1778299088692290329">"Permet que l\'aplicació recuperi l\'estat intern del sistema. Les aplicacions malicioses poden recuperar una àmplia gamma d\'informació privada i de seguretat que normalment no haurien de necessitar mai."</string>
    <string name="permlab_retrieve_window_content" msgid="8022588608994589938">"recuperació del contingut de la pantalla"</string>
    <string name="permdesc_retrieve_window_content" msgid="3193269069469700265">"Permet que l\'aplicació recuperi el contingut de la finestra activa. Les aplicacions malicioses poden recuperar el contingut de tota la finestra i examinar-ne tot el text, excepte les contrasenyes."</string>
    <string name="permlab_temporary_enable_accessibility" msgid="2312612135127310254">"activació temporal de l\'accessibilitat"</string>
    <string name="permdesc_temporary_enable_accessibility" msgid="8079456293182975464">"Permet que una aplicació activi temporalment l\'accessibilitat al dispositiu. És possible que les aplicacions malicioses activin l\'accessibilitat sense el consentiment de l\'usuari."</string>
    <string name="permlab_retrieve_window_info" msgid="8532295199112519378">"recupera informació de les finestres"</string>
    <string name="permdesc_retrieve_window_info" msgid="4998836370424186849">"Permet que una aplicació recuperi informació sobre les finestres del gestor de finestres. Aplicacions malicioses podrien recuperar informació dirigida a la utilització per part del sistema intern."</string>
    <string name="permlab_filter_events" msgid="8675535648807427389">"filtra els esdeveniments"</string>
    <string name="permdesc_filter_events" msgid="8006236315888347680">"Permet que una aplicació registri un filtre d\'entrada per a l\'emissió de tots els esdeveniments d\'usuari abans no s\'enviïn. Aplicacions malicioses podrien controlar la IU del sistema sense la intervenció de l\'usuari."</string>
    <string name="permlab_magnify_display" msgid="5973626738170618775">"augment de la pantalla"</string>
    <string name="permdesc_magnify_display" msgid="7121235684515003792">"Permet a una aplicació augmentar el contingut d\'una pantalla. Les aplicacions malicioses poden transformar el contingut de la pantalla de manera que el dispositiu no es pugui fer servir."</string>
    <string name="permlab_shutdown" msgid="7185747824038909016">"apagar parcialment"</string>
    <string name="permdesc_shutdown" msgid="7046500838746291775">"Posa el gestor d\'activitats en estat d\'apagada. No fa una apagada completa."</string>
    <string name="permlab_stopAppSwitches" msgid="4138608610717425573">"impedir els canvis d\'aplicació"</string>
    <string name="permdesc_stopAppSwitches" msgid="8262195802582255021">"Impedeix que l\'usuari canviï a una altra aplicació."</string>
    <string name="permlab_getTopActivityInfo" msgid="2537922311411546016">"obtenció d\'informació de l\'aplicació actual"</string>
    <string name="permdesc_getTopActivityInfo" msgid="2512448855496067131">"Permet que el titular recuperi informació privada sobre l\'aplicació actual al primer pla de la pantalla."</string>
    <string name="permlab_runSetActivityWatcher" msgid="892239094867182656">"supervisa i controla tots els inicis d\'aplicacions"</string>
    <string name="permdesc_runSetActivityWatcher" msgid="6003603162578577406">"Permet que l\'aplicació supervisi i controli com el sistema inicia activitats. Les aplicacions malicioses poden comprometre totalment el sistema. Aquest permís només és necessari per al desenvolupament, mai per a l\'ús normal."</string>
    <string name="permlab_broadcastPackageRemoved" msgid="2576333434893532475">"enviar difusió d\'eliminació de paquet"</string>
    <string name="permdesc_broadcastPackageRemoved" msgid="6621901216207931089">"Permet que l\'aplicació difongui una notificació que indica que s\'ha eliminat un paquet d\'aplicació. Les aplicacions malicioses poden utilitzar aquesta funció per finalitzar qualsevol altra aplicació que s\'executi."</string>
    <string name="permlab_broadcastSmsReceived" msgid="5689095009030336593">"enviar difusió d\'SMS rebut"</string>
    <string name="permdesc_broadcastSmsReceived" msgid="4152037720034365492">"Permet que l\'aplicació difongui una notificació en què s\'indiqui que s\'ha rebut un missatge SMS. Les aplicacions malicioses poden fer servir aquesta funció per falsificar els missatges SMS entrants."</string>
    <string name="permlab_broadcastWapPush" msgid="3145347413028582371">"enviar una difusió de tipus WAP-PUSH-received"</string>
    <string name="permdesc_broadcastWapPush" msgid="4783402525039442729">"Permet que l\'aplicació difongui una notificació que indica que s\'ha rebut un missatge d\'inserció WAP. Les aplicacions malicioses poden utilitzar-ho per falsificar la recepció dels missatges MMS o per substituir silenciosament el contingut d\'una pàgina web per variants malicioses."</string>
    <string name="permlab_setProcessLimit" msgid="2451873664363662666">"limitar el nombre de processos en execució"</string>
    <string name="permdesc_setProcessLimit" msgid="7318061314040879542">"Permet que l\'aplicació controli el nombre màxim de processos que s\'executaran. No s\'hauria de necessitar mai per a les aplicacions normals."</string>
    <string name="permlab_setAlwaysFinish" msgid="550958507798796965">"com fer que es tanquin les aplicacions en segon pla"</string>
    <string name="permdesc_setAlwaysFinish" msgid="7471310652868841499">"Permet que l\'aplicació controli si les activitats sempre finalitzen quan passen a segon pla. No es necessita mai per a les aplicacions normals."</string>
    <string name="permlab_batteryStats" msgid="2789610673514103364">"llegeix les estadístiques de la bateria"</string>
    <string name="permdesc_batteryStats" msgid="5897346582882915114">"Permet que l\'aplicació llegeixi l\'ús de dades actual quan hi ha poca bateria. Pot permetre que l\'aplicació recopili informació detallada sobre les aplicacions que fas servir."</string>
    <string name="permlab_updateBatteryStats" msgid="3719689764536379557">"modifica les estadístiques de la bateria"</string>
    <string name="permdesc_updateBatteryStats" msgid="6862817857178025002">"Permet que l\'aplicació modifiqui les estadístiques d\'ús de la bateria recopilades. No ho poden fer servir les aplicacions normals."</string>
    <string name="permlab_getAppOpsStats" msgid="1508779687436585744">"recuperació d\'estadístiques d\'ús de l\'aplicació"</string>
    <string name="permdesc_getAppOpsStats" msgid="6243887041577912877">"Permet que l\'aplicació recuperi les estadístiques d\'ús de l\'aplicació recopilades. No indicat per a les aplicacions normals."</string>
    <string name="permlab_updateAppOpsStats" msgid="8829097373851521505">"modifica les estadístiques d\'ús de l\'aplicació"</string>
    <string name="permdesc_updateAppOpsStats" msgid="50784596594403483">"Permet que l\'aplicació modifiqui les estadístiques d\'ús de l\'aplicació recopilades. No indicat per a les aplicacions normals."</string>
    <string name="permlab_backup" msgid="470013022865453920">"controlar la còpia de seguretat i restauració del sistema"</string>
    <string name="permdesc_backup" msgid="6912230525140589891">"Permet que l\'aplicació controli el mecanisme de còpia de seguretat i restauració del sistema. No indicat per a les aplicacions normals."</string>
    <string name="permlab_confirm_full_backup" msgid="5557071325804469102">"confirmar una operació de còpia de seguretat completa o de restauració"</string>
    <string name="permdesc_confirm_full_backup" msgid="1748762171637699562">"Permet que l\'aplicació iniciï la IU de confirmació de còpia de seguretat completa. No la pot fer servir qualsevol aplicació."</string>
    <string name="permlab_internalSystemWindow" msgid="2148563628140193231">"visualitzar finestres no autoritzades"</string>
    <string name="permdesc_internalSystemWindow" msgid="7458387759461466397">"Permet que l\'aplicació creï finestres que utilitzarà la interfície d\'usuari del sistema intern. No indicat per a les aplicacions normals."</string>
    <string name="permlab_systemAlertWindow" msgid="3543347980839518613">"mostra sobre altres aplicacions"</string>
    <string name="permdesc_systemAlertWindow" msgid="8584678381972820118">"Permet que l\'aplicació dibuixi sobre les altres aplicacions o parts de la interfície d\'usuari. Pot interferir amb l\'ús de la interfície a qualsevol aplicació o canviar el que et sembla que estàs veient en altres aplicacions."</string>
    <string name="permlab_setAnimationScale" msgid="2805103241153907174">"modificar la velocitat d\'animacions global"</string>
    <string name="permdesc_setAnimationScale" msgid="7690063428924343571">"Permet que l\'aplicació canviï la velocitat d\'animació global (animacions més ràpides o lentes) en qualsevol moment."</string>
    <string name="permlab_manageAppTokens" msgid="1286505717050121370">"gestiona els testimonis d\'aplicacions"</string>
    <string name="permdesc_manageAppTokens" msgid="8043431713014395671">"Permet que les aplicacions creïn i gestionin els seus propis testimonis, evitant l\'ordre Z normal. No s\'hauria de necessitar mai per a les aplicacions normals."</string>
    <string name="permlab_freezeScreen" msgid="4708181184441880175">"bloqueig de la pantalla"</string>
    <string name="permdesc_freezeScreen" msgid="8558923789222670064">"Permet a l\'aplicació bloquejar temporalment la pantalla per fer una transició de pantalla completa."</string>
    <string name="permlab_injectEvents" msgid="1378746584023586600">"prémer tecles i botons de control"</string>
    <string name="permdesc_injectEvents" product="tablet" msgid="206352565599968632">"Permet que l\'aplicació lliuri els seus propis esdeveniments d\'entrada (tecles premudes, etc.) a d\'altres aplicacions. Les aplicacions malicioses poden utilitzar aquesta funció per controlar la tauleta."</string>
    <string name="permdesc_injectEvents" product="default" msgid="653128057572326253">"Permet que l\'aplicació lliuri els seus propis esdeveniments d\'entrada (tecles premudes, etc.) a d\'altres aplicacions. Les aplicacions malicioses poden utilitzar aquesta funció per controlar el telèfon."</string>
    <string name="permlab_readInputState" msgid="469428900041249234">"enregistrar allò que escriviu i les accions que dueu a terme"</string>
    <string name="permdesc_readInputState" msgid="8387754901688728043">"Permet que les aplicacions facin un seguiment de les tecles que prems, fins i tot quan s\'interactua amb una altra aplicació (com ara introduir una contrasenya). No s\'hauria de necessitar mai per a les aplicacions normals."</string>
    <string name="permlab_bindInputMethod" msgid="3360064620230515776">"vincular a un mètode d\'entrada"</string>
    <string name="permdesc_bindInputMethod" msgid="3250440322807286331">"Permet que el titular vinculi a la interfície de nivell superior d\'un mètode d\'entrada. No s\'hauria de necessitar mai per a les aplicacions normals."</string>
    <string name="permlab_bindAccessibilityService" msgid="5357733942556031593">"vincular amb un servei d\'accessibilitat"</string>
    <string name="permdesc_bindAccessibilityService" msgid="7034615928609331368">"Permet vincular amb la interfície de nivell superior d\'un servei d\'accessibilitat. Les aplicacions normals no haurien de necessitar-ho."</string>
    <string name="permlab_bindPrintService" msgid="8462815179572748761">"vincula amb un servei d\'impressió"</string>
    <string name="permdesc_bindPrintService" msgid="7960067623209111135">"Permet que el titular vinculi a la interfície de nivell superior d\'un servei d\'impressió. No s\'hauria de necessitar mai per a les aplicacions normals."</string>
    <string name="permlab_bindPrintSpoolerService" msgid="6807762783744125954">"vincula amb un servei de gestor de cues d\'impressió"</string>
    <string name="permdesc_bindPrintSpoolerService" msgid="3680552285933318372">"Permet que el titular vinculi a la interfície de nivell superior d\'un servei de gestor de cues d\'impressió. No s\'hauria de necessitar mai per a les aplicacions normals."</string>
    <string name="permlab_bindNfcService" msgid="2752731300419410724">"vincula al servei NFC"</string>
    <string name="permdesc_bindNfcService" msgid="6120647629174066862">"Permet que el titular es vinculi a les aplicacions que emulen les targetes de NFC. No hauria de ser mai necessari per a les aplicacions normals."</string>
    <string name="permlab_bindTextService" msgid="7358378401915287938">"vincula a un servei de text"</string>
    <string name="permdesc_bindTextService" msgid="8151968910973998670">"Permet al titular vincular amb la interfície de nivell superior d\'un servei de text (per exemple, SpellCheckerService). Les aplicacions normals mai no ho haurien de necessitar."</string>
    <string name="permlab_bindVpnService" msgid="4708596021161473255">"vincula a un servei de VPN"</string>
    <string name="permdesc_bindVpnService" msgid="2067845564581693905">"Permet que el titular vinculi a la interfície de nivell superior d\'un servei de VPN. No s\'hauria de necessitar mai per a les aplicacions normals."</string>
    <string name="permlab_bindWallpaper" msgid="8716400279937856462">"enllaça amb un fons de pantalla"</string>
    <string name="permdesc_bindWallpaper" msgid="7108428692595491668">"Permet que el titular vinculi a la interfície de nivell superior d\'un fons de pantalla. No s\'hauria de necessitar mai per a les aplicacions normals."</string>
    <string name="permlab_bindRemoteDisplay" msgid="1782923938029941960">"vincula a una pantalla remota"</string>
    <string name="permdesc_bindRemoteDisplay" msgid="1261242718727295981">"Permet que el titular es vinculi a la interfície de nivell superior d\'una pantalla remota. No s\'hauria de necessitar mai per a les aplicacions normals."</string>
    <string name="permlab_bindRemoteViews" msgid="5697987759897367099">"vincula a un servei de widget"</string>
    <string name="permdesc_bindRemoteViews" msgid="4717987810137692572">"Permet que el titular vinculi a la interfície de nivell superior d\'un servei de widget. No s\'hauria de necessitar mai per a les aplicacions normals."</string>
    <string name="permlab_bindDeviceAdmin" msgid="8704986163711455010">"interactuar amb un administrador del dispositiu"</string>
    <string name="permdesc_bindDeviceAdmin" msgid="569715419543907930">"Permet que el titular enviï intents a un administrador del sistema. No s\'hauria de necessitar mai per a les aplicacions normals."</string>
<<<<<<< HEAD
=======
    <string name="permlab_bindTvInput" msgid="5601264742478168987">"Vinculació a una entrada de televisor"</string>
    <string name="permdesc_bindTvInput" msgid="2371008331852001924">"Permet que el titular es vinculi a la interfície de nivell superior d\'una entrada de televisor. No s\'hauria de necessitar mai per a les aplicacions normals."</string>
>>>>>>> 352e1082
    <string name="permlab_manageDeviceAdmins" msgid="4248828900045808722">"afegeix un administrador al dispositiu o suprimeix-lo"</string>
    <string name="permdesc_manageDeviceAdmins" msgid="5025608167709942485">"Permet que el titular afegeixi administradors actius al dispositiu o en suprimeixi. No s\'hauria de necessitar per a les aplicacions normals."</string>
    <string name="permlab_setOrientation" msgid="3365947717163866844">"canviar l\'orientació de la pantalla"</string>
    <string name="permdesc_setOrientation" msgid="3046126619316671476">"Permet que l\'aplicació canviï el gir de la pantalla en qualsevol moment. No s\'hauria de necessitar mai per a les aplicacions normals."</string>
    <string name="permlab_setPointerSpeed" msgid="9175371613322562934">"canvi de velocitat del punter"</string>
    <string name="permdesc_setPointerSpeed" msgid="6866563234274104233">"Permet que l\'aplicació canviï la velocitat del punter del ratolí o del ratolí tàctil en qualsevol moment. No s\'hauria de necessitar mai per a les aplicacions normals."</string>
    <string name="permlab_setKeyboardLayout" msgid="4778731703600909340">"canvia la disposició del teclat"</string>
    <string name="permdesc_setKeyboardLayout" msgid="8480016771134175879">"Permet que l\'aplicació canviï la disposició del teclat. En principi mai no serà necessari per a les aplicacions normals."</string>
    <string name="permlab_signalPersistentProcesses" msgid="4539002991947376659">"envia senyals Linux a les aplicacions"</string>
    <string name="permdesc_signalPersistentProcesses" msgid="4896992079182649141">"Permet que l\'aplicació sol·liciti que el senyal subministrat s\'enviï a tots els processos persistents."</string>
    <string name="permlab_persistentActivity" msgid="8841113627955563938">"fes que l\'aplicació s\'executi sempre"</string>
    <string name="permdesc_persistentActivity" product="tablet" msgid="8525189272329086137">"Permet que l\'aplicació faci que parts de la seva memòria siguin persistents. Aquesta acció pot limitar la memòria disponible per a altres aplicacions i alentir la tauleta."</string>
    <string name="permdesc_persistentActivity" product="default" msgid="4384760047508278272">"Permet que l\'aplicació faci que parts de la seva memòria siguin persistents. Aquesta acció pot limitar la memòria disponible per a altres aplicacions i alentir el telèfon."</string>
    <string name="permlab_deletePackages" msgid="184385129537705938">"suprimeix aplicacions"</string>
    <string name="permdesc_deletePackages" msgid="7411480275167205081">"Permet que l\'aplicació suprimeixi els paquets d\'Android. Les aplicacions malicioses poden utilitzar-ho per suprimir aplicacions importants."</string>
    <string name="permlab_clearAppUserData" msgid="274109191845842756">"suprimeix les dades d\'altres aplicacions"</string>
    <string name="permdesc_clearAppUserData" msgid="4625323684125459488">"Permet que l\'aplicació esborri les dades de l\'usuari."</string>
    <string name="permlab_deleteCacheFiles" msgid="3128665571837408675">"suprimeix la memòria cau d\'altres aplicacions"</string>
    <string name="permdesc_deleteCacheFiles" msgid="3812998599006730196">"Permet que l\'aplicació suprimeixi fitxers de la memòria cau."</string>
    <string name="permlab_getPackageSize" msgid="7472921768357981986">"mesura l\'espai d\'emmagatzematge d\'aplicacions"</string>
    <string name="permdesc_getPackageSize" msgid="3921068154420738296">"Permet que l\'aplicació recuperi les mides del codi, de les dades i de la memòria cau"</string>
    <string name="permlab_installPackages" msgid="2199128482820306924">"instal·la aplicacions directament"</string>
    <string name="permdesc_installPackages" msgid="5628530972548071284">"Permet que l\'aplicació instal·li paquets d\'Android nous o actualitzats. Les aplicacions malicioses poden utilitzar aquesta funció per afegir aplicacions noves amb permisos eficaços de manera arbitrària."</string>
    <string name="permlab_clearAppCache" msgid="7487279391723526815">"suprimeix totes les dades de memòria cau d\'aplicacions"</string>
    <string name="permdesc_clearAppCache" product="tablet" msgid="8974640871945434565">"Permet que l\'aplicació alliberi espai a la tauleta mitjançant la supressió de fitxers als directoris de la memòria cau d\'altres aplicacions. Això pot fer que altres aplicacions s\'iniciïn més a poc a poc, perquè han de tornar a recuperar les dades."</string>
    <string name="permdesc_clearAppCache" product="default" msgid="2459441021956436779">"Permet que l\'aplicació alliberi espai al telèfon mitjançant la supressió de fitxers als directoris de la memòria cau d\'altres aplicacions. Això pot fer que altres aplicacions s\'iniciïn més a poc a poc, perquè han de tornar a recuperar les dades."</string>
    <string name="permlab_movePackage" msgid="3289890271645921411">"mou els recursos de l\'aplicació"</string>
    <string name="permdesc_movePackage" msgid="319562217778244524">"Permet que l\'aplicació desplaci els recursos de l\'aplicació de suports interns a externs i viceversa."</string>
    <string name="permlab_readLogs" msgid="6615778543198967614">"llegir dades de registre personals"</string>
    <string name="permdesc_readLogs" product="tablet" msgid="82061313293455151">"Permet que l\'aplicació llegeixi els diversos fitxers de registre del sistema. Això li permet descobrir informació general sobre què estàs fent amb la tauleta, i pot incloure informació personal o privada."</string>
    <string name="permdesc_readLogs" product="default" msgid="2063438140241560443">"Permet que l\'aplicació llegeixi els diversos fitxers de registre del sistema. Això li permet descobrir informació general sobre què estàs fent amb el telèfon i, potencialment, pot incloure informació personal o privada."</string>
    <string name="permlab_anyCodecForPlayback" msgid="715805555823881818">"utilitza qualsevol descodificador de mitjans per a la reproducció"</string>
    <string name="permdesc_anyCodecForPlayback" msgid="8283912488433189010">"Permet que l\'aplicació utilitzi qualsevol descodificador de mitjans instal·lat per descodificar per a la reproducció."</string>
    <string name="permlab_manageCaCertificates" msgid="1678391896786882014">"gestiona les credencials de confiança"</string>
    <string name="permdesc_manageCaCertificates" msgid="4015644047196937014">"Permet que l\'aplicació instal·li i desinstal·li certificats de CA com a credencials de confiança."</string>
    <string name="permlab_bindIdleService" msgid="7521398788076342815">"vincula als serveis inactius"</string>
    <string name="permdesc_bindIdleService" msgid="7747505810143356528">"Amb aquest permís, el sistema Android podrà vincular-se amb els serveis inactius d\'una aplicació."</string>
    <string name="permlab_diagnostic" msgid="8076743953908000342">"llegir/escriure recursos propietat de diag"</string>
    <string name="permdesc_diagnostic" msgid="6608295692002452283">"Permet que l\'aplicació llegeixi i escrigui a qualsevol recurs propietat del grup diag; per exemple, els fitxers de /dev. Això podria afectar l\'estabilitat i la seguretat del sistema. NOMÉS l\'hauria d\'utilitzar el fabricant o l\'operador per a diagnòstics específics de maquinari."</string>
    <string name="permlab_changeComponentState" msgid="6335576775711095931">"activa o desactiva els components de l\'aplicació"</string>
    <string name="permdesc_changeComponentState" product="tablet" msgid="8887435740982237294">"Permet que l\'aplicació canviï si un component d\'una altra aplicació està activat o no. Les aplicacions malicioses poden utilitzar aquesta funció per desactivar funcions importants de la tauleta. Cal anar amb compte amb aquest permís, ja que és possible que els components de l\'aplicació esdevinguin inutilitzables, incoherents o inestables."</string>
    <string name="permdesc_changeComponentState" product="default" msgid="1827232484416505615">"Permet que l\'aplicació canviï si un component d\'una altra aplicació està activat o no. Les aplicacions malicioses poden utilitzar aquesta funció per desactivar funcions importants del telèfon. Cal anar amb compte amb aquest permís, perquè és possible que els components de l\'aplicació esdevinguin inutilitzables, incoherents o inestables."</string>
    <string name="permlab_grantRevokePermissions" msgid="4627315351093508795">"concedeix o denega permisos"</string>
    <string name="permdesc_grantRevokePermissions" msgid="4088642654085850662">"Permet que una aplicació concedeixi o denegui permisos específics per a aquesta o per a altres aplicacions. És possible que les aplicacions malicioses ho facin servir per accedir a funcions a les quals no has concedit accés."</string>
    <string name="permlab_setPreferredApplications" msgid="8463181628695396391">"defineix les aplicacions preferides"</string>
    <string name="permdesc_setPreferredApplications" msgid="4973986762241783712">"Permet que l\'aplicació modifiqui les aplicacions preferides. Les aplicacions malicioses poden canviar silenciosament les aplicacions que s\'executen, falsejar les aplicacions existents o recollir dades privades de l\'usuari."</string>
    <string name="permlab_writeSettings" msgid="2226195290955224730">"modificació de la configuració del sistema"</string>
    <string name="permdesc_writeSettings" msgid="7775723441558907181">"Permet que l\'aplicació modifiqui les dades de configuració del sistema. Les aplicacions malicioses poden malmetre la configuració del sistema."</string>
    <string name="permlab_writeSecureSettings" msgid="204676251876718288">"modificar la configuració de seguretat del sistema"</string>
    <string name="permdesc_writeSecureSettings" msgid="8159535613020137391">"Permet que l\'aplicació modifiqui les dades de la configuració de seguretat del sistema. No indicat per a les aplicacions normals."</string>
    <string name="permlab_writeGservices" msgid="2149426664226152185">"modificar el mapa de serveis de Google"</string>
    <string name="permdesc_writeGservices" msgid="1287309437638380229">"Permet que l\'aplicació modifiqui el mapa dels serveis de Google. No la poden fer servir les aplicacions normals."</string>
    <string name="permlab_receiveBootCompleted" msgid="5312965565987800025">"execució en iniciar"</string>
    <string name="permdesc_receiveBootCompleted" product="tablet" msgid="7390304664116880704">"Permet que l\'aplicació s\'iniciï tan bon punt el sistema hagi acabat d\'arrencar. Això pot fer que es trigui més a iniciar el telèfon i permetre a l\'aplicació alentir-ne el funcionament general en executar-se sempre."</string>
    <string name="permdesc_receiveBootCompleted" product="default" msgid="513950589102617504">"Permet que l\'aplicació s\'iniciï tan bon punt el sistema hagi acabat d\'arrencar. Això pot fer que es trigui més a iniciar el telèfon i permetre a l\'aplicació alentir-ne el funcionament general si s\'executa sempre."</string>
    <string name="permlab_broadcastSticky" msgid="7919126372606881614">"enviar difusió permanent"</string>
    <string name="permdesc_broadcastSticky" product="tablet" msgid="7749760494399915651">"Permet que l\'aplicació enviï emissions permanents, que es conserven després de finalitzar l\'emissió. L\'ús excessiu pot alentir o desestabilitzar la tauleta si li fan utilitzar massa memòria."</string>
    <string name="permdesc_broadcastSticky" product="default" msgid="2825803764232445091">"Permet que l\'aplicació enviï emissions permanents, que es conserven després de finalitzar l\'emissió. L\'ús excessiu pot alentir o desestabilitzar el telèfon si li fan utilitzar massa memòria."</string>
    <string name="permlab_readContacts" msgid="8348481131899886131">"lectura dels contactes"</string>
    <string name="permdesc_readContacts" product="tablet" msgid="5294866856941149639">"Permet que l\'aplicació llegeixi dades sobre els contactes que tinguis emmagatzemats a la tauleta, inclosa la freqüència amb què has trucat, has enviat correus electrònics o t\'has comunicat d\'altres maneres amb persones concretes. Aquest permís permet que les aplicacions desin les dades dels teus contactes, i és possible que les aplicacions malicioses comparteixin dades dels contactes sense el teu coneixement."</string>
    <string name="permdesc_readContacts" product="default" msgid="8440654152457300662">"Permet que l\'aplicació llegeixi dades sobre els contactes que tinguis emmagatzemats al telèfon, inclosa la freqüència amb què has trucat, has enviat correus electrònics o t\'has comunicat d\'altres maneres amb persones concretes. Aquest permís permet que les aplicacions desin les dades dels teus contactes, i és possible que les aplicacions malicioses comparteixin dades dels contactes sense el teu coneixement."</string>
    <string name="permlab_writeContacts" msgid="5107492086416793544">"modificar els teus contactes"</string>
    <string name="permdesc_writeContacts" product="tablet" msgid="897243932521953602">"Permet que l\'aplicació modifiqui les dades sobre contactes emmagatzemades a la tauleta, inclosa la freqüència amb què has trucat, has enviat correus electrònics o t\'has comunicat d\'altres maneres amb contactes concrets. Aquest permís permet que les aplicacions suprimeixin dades de contactes."</string>
    <string name="permdesc_writeContacts" product="default" msgid="589869224625163558">"Permet que l\'aplicació modifiqui les dades sobre contactes emmagatzemades al telèfon, inclosa la freqüència amb què has trucat, has enviat correus electrònics o t\'has comunicat d\'altres maneres amb contactes concrets. Aquest permís permet que les aplicacions suprimeixin dades de contactes."</string>
    <string name="permlab_readCallLog" msgid="3478133184624102739">"lectura del registre de trucades"</string>
    <string name="permdesc_readCallLog" product="tablet" msgid="3700645184870760285">"Permet que l\'aplicació llegeixi el registre de trucades de la teva tauleta, incloses les dades sobre les trucades entrants i sortints. Aquest permís permet que les aplicacions desin les dades del registre de trucades, i és possible que les aplicacions malicioses comparteixin dades del registre de trucades sense el teu coneixement."</string>
    <string name="permdesc_readCallLog" product="default" msgid="5777725796813217244">"Permet que l\'aplicació llegeixi el registre de trucades del teu telèfon, incloses les dades sobre les trucades entrants i sortints. Aquest permís permet que les aplicacions desin les dades del registre de trucades, i és possible que les aplicacions malicioses comparteixin dades del registre de trucades sense el teu coneixement."</string>
    <string name="permlab_writeCallLog" msgid="8552045664743499354">"escriptura del registre de trucades"</string>
    <string name="permdesc_writeCallLog" product="tablet" msgid="6661806062274119245">"Permet que l\'aplicació modifiqui el registre de trucades de la teva tauleta, incloses les dades de les trucades entrants i sortints. És possible que les aplicacions malicioses ho utilitzin per eliminar o per modificar el teu registre de trucades."</string>
    <string name="permdesc_writeCallLog" product="default" msgid="683941736352787842">"Permet que l\'aplicació modifiqui el registre de trucades del teu telèfon, incloses les dades de les trucades entrants i sortints. És possible que les aplicacions malicioses ho utilitzin per eliminar o per modificar el teu registre de trucades."</string>
    <string name="permlab_readProfile" msgid="4701889852612716678">"lectura targeta de contacte"</string>
    <string name="permdesc_readProfile" product="default" msgid="5462475151849888848">"Permet que l\'aplicació pugui llegir informació del perfil personal emmagatzemada al dispositiu, com ara el teu nom i la teva informació de contacte. Això significa que l\'aplicació et pot identificar i enviar la informació del teu perfil a altres persones."</string>
    <string name="permlab_writeProfile" msgid="907793628777397643">"modificació targeta contacte"</string>
    <string name="permdesc_writeProfile" product="default" msgid="5552084294598465899">"Permet que l\'aplicació pugui canviar o afegir informació del perfil personal emmagatzemada al dispositiu, com ara el teu nom i la teva informació de contacte. Això significa que l\'aplicació et pot identificar i enviar la informació del teu perfil a altres persones."</string>
    <string name="permlab_readSocialStream" product="default" msgid="1268920956152419170">"llegeix el teu tauler d\'activitat social"</string>
    <string name="permdesc_readSocialStream" product="default" msgid="4255706027172050872">"Permet que l\'aplicació accedeixi i sincronitzi actualitzacions socials teves i dels teus amics. Vés amb compte en compartir informació: això permet que l\'aplicació llegeixi comunicacions entre tu i els teus amics a les xarxes socials, independentment de la confidencialitat. Nota: És possible que aquest permís no s\'apliqui a totes les xarxes socials."</string>
    <string name="permlab_writeSocialStream" product="default" msgid="3504179222493235645">"escriu al tauler d\'activitat social"</string>
    <string name="permdesc_writeSocialStream" product="default" msgid="3086557552204114849">"Permet que l\'aplicació mostri actualitzacions socials dels teus amics. Vés amb compte en compartir informació: això permet que l\'aplicació produeixi missatges que pot semblar que provinguin d\'un amic. Nota: És possible que aquest permís no s\'apliqui a totes les xarxes socials."</string>
    <string name="permlab_readCalendar" msgid="5972727560257612398">"llegeix els esdeveniments del calendari més informació confidencial"</string>
    <string name="permdesc_readCalendar" product="tablet" msgid="4216462049057658723">"Permet que l\'aplicació llegeixi tots els esdeveniments del calendari emmagatzemats a la tauleta, inclosos els dels amics o dels companys de feina. Aquesta acció pot permetre que l\'aplicació comparteixi o desi les dades del teu calendari, sense tenir en compte la confidencialitat."</string>
    <string name="permdesc_readCalendar" product="default" msgid="7434548682470851583">"Permet que l\'aplicació llegeixi tots els esdeveniments del calendari emmagatzemats al telèfon, inclosos els dels amics o dels companys de feina. Aquesta acció pot permetre que l\'aplicació comparteixi o desi les dades del teu calendari, sense tenir en compte la confidencialitat."</string>
    <string name="permlab_writeCalendar" msgid="8438874755193825647">"afegeix o modifica els esdeveniments del calendari i envia correus electrònics als clients sense el coneixement dels propietaris"</string>
    <string name="permdesc_writeCalendar" product="tablet" msgid="6679035520113668528">"Permet que l\'aplicació afegeixi, elimini o canviï esdeveniments que pots modificar a la tauleta, inclosos els d\'amics o de companys de feina. Aquesta acció pot permetre que l\'aplicació enviï missatges que sembli que provinguin dels propietaris del calendari o que modifiqui esdeveniments sense el coneixement dels propietaris."</string>
    <string name="permdesc_writeCalendar" product="default" msgid="2324469496327249376">"Permet que l\'aplicació afegeixi, elimini o canviï esdeveniments que pots modificar al telèfon, inclosos els d\'amics o de companys de feina. Aquesta acció pot permetre que l\'aplicació enviï missatges que sembli que provinguin dels propietaris del calendari o que modifiqui esdeveniments sense el coneixement dels propietaris."</string>
    <string name="permlab_accessMockLocation" msgid="8688334974036823330">"crear orígens d\'ubicacions fictícies per fer proves"</string>
    <string name="permdesc_accessMockLocation" msgid="5808711039482051824">"Crea fonts d\'ubicació fictícies per provar o per instal·lar un proveïdor d\'ubicació nou. Aquesta acció permet que l\'aplicació substitueixi la ubicació o l\'estat que retornen altres fonts d\'ubicació, com ara el GPS o altres proveïdors d\'ubicació."</string>
    <string name="permlab_accessLocationExtraCommands" msgid="2836308076720553837">"accedir a ordres del proveïdor d\'ubicació addicionals"</string>
    <string name="permdesc_accessLocationExtraCommands" msgid="5945166642335800763">"Permet que l\'aplicació accedeixi a ordres del proveïdor d\'ubicació addicionals. Aquesta acció pot permetre que l\'aplicació interfereixi amb el funcionament del GPS o d\'altres fonts d\'ubicació."</string>
    <string name="permlab_installLocationProvider" msgid="6578101199825193873">"permís per instal·lar un proveïdor d\'ubicacions"</string>
    <string name="permdesc_installLocationProvider" msgid="9066146120470591509">"Crea fonts d\'ubicació fictícies per provar o per instal·lar un proveïdor d\'ubicació nou. Aquesta acció permet que l\'aplicació substitueixi la ubicació o l\'estat que retornen altres fonts d\'ubicació, com ara el GPS o altres proveïdors d\'ubicació."</string>
    <string name="permlab_accessFineLocation" msgid="1191898061965273372">"ubicació precisa (basada en GPS i xarxa)"</string>
    <string name="permdesc_accessFineLocation" msgid="5295047563564981250">"Permet que l\'aplicació obtingui la teva ubicació precisa mitjançant un sistema de posicionament global (GPS) o fonts d\'ubicació de xarxa, com ara torres de telefonia mòbil i Wi-Fi. Aquests serveis d\'ubicació s\'han d\'activar i han d\'estar disponibles al dispositiu perquè l\'aplicació els pugui fer servir. Les aplicacions poden utilitzar aquestes dades per determinar aproximadament on et trobes i pot ser que consumeixin més bateria."</string>
    <string name="permlab_accessCoarseLocation" msgid="4887895362354239628">"ubicació aproximada (basada en xarxa)"</string>
    <string name="permdesc_accessCoarseLocation" msgid="2538200184373302295">"Permet que l\'aplicació obtingui la teva ubicació aproximada. Aquesta ubicació prové dels serveis d\'ubicació que utilitzen fonts d\'ubicació de la xarxa, com ara torres de telefonia mòbil i Wi-Fi. Aquests serveis d\'ubicació s\'han d\'activar i han d\'estar disponibles al dispositiu perquè l\'aplicació els pugui fer servir. Les aplicacions poden utilitzar aquestes dades per determinar aproximadament on et trobes."</string>
    <string name="permlab_accessSurfaceFlinger" msgid="2363969641792388947">"accedir a SurfaceFlinger"</string>
    <string name="permdesc_accessSurfaceFlinger" msgid="1041619516733293551">"Permet que l\'aplicació utilitzi funcions SurfaceFlinger de baix nivell."</string>
    <string name="permlab_readFrameBuffer" msgid="6690504248178498136">"llegir la memòria intermèdia de marcs"</string>
    <string name="permdesc_readFrameBuffer" msgid="4937405521809454680">"Permet que l\'aplicació llegeixi el contingut de la memòria intermèdia de marcs."</string>
    <string name="permlab_accessInputFlinger" msgid="5348635270689553857">"accedeix a InputFlinger"</string>
    <string name="permdesc_accessInputFlinger" msgid="2104864941201226616">"Permet que l\'aplicació utilitzi funcions de baix nivell d\'InputFlinger."</string>
    <string name="permlab_configureWifiDisplay" msgid="5595661694746742168">"configuració de les pantalles Wi-Fi"</string>
    <string name="permdesc_configureWifiDisplay" msgid="7916815158690218065">"Permet a l\'aplicació configurar-se i connectar-se a les pantalles Wi-Fi."</string>
    <string name="permlab_controlWifiDisplay" msgid="393641276723695496">"control de les pantalles Wi-Fi"</string>
    <string name="permdesc_controlWifiDisplay" msgid="4543912292681826986">"Permet a l\'aplicació controlar les funcions de baix nivell de les pantalles Wi-Fi."</string>
    <string name="permlab_captureAudioOutput" msgid="6857134498402346708">"captura la sortida d\'àudio"</string>
    <string name="permdesc_captureAudioOutput" msgid="6210597754212208853">"Permet que l\'aplicació capturi i redirigeixi la sortida d\'àudio."</string>
    <string name="permlab_captureAudioHotword" msgid="1890553935650349808">"Detecció de paraules actives"</string>
    <string name="permdesc_captureAudioHotword" msgid="9151807958153056810">"Permet que l\'aplicació capturi àudio per a la detecció de paraules actives. La captura es pot produir en segon pla però no evita altres captures d\'àudio (per exemple, de càmera de vídeo)."</string>
    <string name="permlab_captureVideoOutput" msgid="2246828773589094023">"captura la sortida de vídeo"</string>
    <string name="permdesc_captureVideoOutput" msgid="359481658034149860">"Permet que l\'aplicació capturi i redirigeixi la sortida de vídeo."</string>
    <string name="permlab_captureSecureVideoOutput" msgid="7815398969303382016">"captura la sortida de vídeo segur"</string>
    <string name="permdesc_captureSecureVideoOutput" msgid="2779793064709350289">"Permet que l\'aplicació capturi i redirigeixi la sortida de vídeo segur."</string>
    <string name="permlab_mediaContentControl" msgid="8749790560720562511">"controla la reproducció de fitxers multimèdia i l\'accés a metadades"</string>
    <string name="permdesc_mediaContentControl" msgid="1637478200272062">"Permet que l\'aplicació controli la reproducció de fitxers multimèdia i que accedeixi a informació d\'aquest tipus de fitxers (títol, autor...)."</string>
    <string name="permlab_modifyAudioSettings" msgid="6095859937069146086">"canviar la configuració d\'àudio"</string>
    <string name="permdesc_modifyAudioSettings" msgid="3522565366806248517">"Permet que l\'aplicació modifiqui la configuració d\'àudio general, com ara el volum i l\'altaveu de sortida que es fa servir."</string>
    <string name="permlab_recordAudio" msgid="3876049771427466323">"enregistrar àudio"</string>
    <string name="permdesc_recordAudio" msgid="4906839301087980680">"Permet que l\'aplicació enregistri àudio amb el micròfon. Aquest permís permet que l\'aplicació enregistri àudio en qualsevol moment sense la teva confirmació."</string>
    <string name="permlab_sim_communication" msgid="1180265879464893029">"comunicació SIM"</string>
    <string name="permdesc_sim_communication" msgid="5725159654279639498">"Permet que l\'aplicació enviï ordres a la SIM. Això és molt perillós."</string>
    <string name="permlab_camera" msgid="3616391919559751192">"fes fotos i vídeos"</string>
    <string name="permdesc_camera" msgid="8497216524735535009">"Permet que l\'aplicació faci fotos i vídeos amb la càmera. Aquest permís permet que l\'aplicació utilitzi la càmera en qualsevol moment sense la teva confirmació."</string>
    <string name="permlab_cameraDisableTransmitLed" msgid="2651072630501126222">"desactiva la transmissió del LED indicador en fer servir la càmera"</string>
    <string name="permdesc_cameraDisableTransmitLed" msgid="4764585465480295341">"Permet que una aplicació dels sistema preinstal·lada desactivi el LED indicador d\'ús de la càmera."</string>
    <string name="permlab_brick" product="tablet" msgid="2961292205764488304">"desactiva la tauleta de manera permanent"</string>
    <string name="permlab_brick" product="default" msgid="8337817093326370537">"desactivar definitivament el telèfon"</string>
    <string name="permdesc_brick" product="tablet" msgid="4334818808001699530">"Permet que l\'aplicació desactivi tota la tauleta de manera permanent. Aquesta acció és molt perillosa."</string>
    <string name="permdesc_brick" product="default" msgid="5788903297627283099">"Permet a l\'aplicació desactivar tot el telèfon definitivament. Això és molt perillós."</string>
    <string name="permlab_reboot" product="tablet" msgid="3436634972561795002">"fes que la tauleta es reiniciï"</string>
    <string name="permlab_reboot" product="default" msgid="2898560872462638242">"forçar el reinici del telèfon"</string>
    <string name="permdesc_reboot" product="tablet" msgid="8172056180063700741">"Permet que l\'aplicació faci que es reiniciï la tauleta."</string>
    <string name="permdesc_reboot" product="default" msgid="5326008124289989969">"Permet que l\'aplicació faci que es reiniciï el telèfon."</string>
    <string name="permlab_mount_unmount_filesystems" product="nosdcard" msgid="2927361537942591841">"accés sist. fitxers emmag. USB"</string>
    <string name="permlab_mount_unmount_filesystems" product="default" msgid="4402305049890953810">"accés al sistema de fitxers de la targeta SD"</string>
    <string name="permdesc_mount_unmount_filesystems" msgid="1829290701658992347">"Permet que l\'aplicació instal·li i desinstal·li sistemes de fitxers per a l\'emmagatzematge extraïble."</string>
    <string name="permlab_mount_format_filesystems" product="nosdcard" msgid="6227819582624904972">"esborrament emmagatzematge USB"</string>
    <string name="permlab_mount_format_filesystems" product="default" msgid="262582698639274056">"esborrament de la targeta SD"</string>
    <string name="permdesc_mount_format_filesystems" msgid="8784268246779198627">"Permet que l\'aplicació formati l\'emmagatzematge extraïble."</string>
    <string name="permlab_asec_access" msgid="3411338632002193846">"obtén informació sobre l\'emmagatzematge intern"</string>
    <string name="permdesc_asec_access" msgid="3094563844593878548">"Permet que l\'aplicació obtingui informació de l\'emmagatzematge intern."</string>
    <string name="permlab_asec_create" msgid="6414757234789336327">"crea emmagatzematge intern"</string>
    <string name="permdesc_asec_create" msgid="4558869273585856876">"Permet que l\'aplicació creï emmagatzematge intern."</string>
    <string name="permlab_asec_destroy" msgid="526928328301618022">"destrueix l\'emmagatzematge intern"</string>
    <string name="permdesc_asec_destroy" msgid="7218749286145526537">"Permet que l\'aplicació finalitzi l\'emmagatzematge intern."</string>
    <string name="permlab_asec_mount_unmount" msgid="8877998101944999386">"instal·la/desinstal·la l\'emmagatzematge intern"</string>
    <string name="permdesc_asec_mount_unmount" msgid="3451360114902490929">"Permet que l\'aplicació instal·li/desinstal·li l\'emmagatzematge intern."</string>
    <string name="permlab_asec_rename" msgid="7496633954080472417">"canvia el nom de l\'emmagatzematge intern"</string>
    <string name="permdesc_asec_rename" msgid="1794757588472127675">"Permet que l\'aplicació canviï el nom de l\'emmagatzematge intern."</string>
    <string name="permlab_vibrate" msgid="7696427026057705834">"controlar la vibració"</string>
    <string name="permdesc_vibrate" msgid="6284989245902300945">"Permet que l\'aplicació controli el vibrador."</string>
    <string name="permlab_flashlight" msgid="2155920810121984215">"controlar el flaix"</string>
    <string name="permdesc_flashlight" msgid="6522284794568368310">"Permet que l\'aplicació controli el flaix."</string>
    <string name="permlab_manageUsb" msgid="1113453430645402723">"gestiona les preferències i els permisos dels dispositius USB"</string>
    <string name="permdesc_manageUsb" msgid="7776155430218239833">"Permet que l\'aplicació gestioni les preferències i els permisos dels dispositius USB."</string>
    <string name="permlab_accessMtp" msgid="4953468676795917042">"implementa el protocol MTP"</string>
    <string name="permdesc_accessMtp" msgid="6532961200486791570">"Permet l\'accés al programa de control MTP de kernel per implementar el protocol USB d\'MTP."</string>
    <string name="permlab_hardware_test" msgid="4148290860400659146">"provar el maquinari"</string>
    <string name="permdesc_hardware_test" msgid="6597964191208016605">"Permet que l\'aplicació controli diversos perifèrics per a les proves de maquinari."</string>
    <string name="permlab_callPhone" msgid="3925836347681847954">"trucar directament a números de telèfon"</string>
    <string name="permdesc_callPhone" msgid="3740797576113760827">"Permet que l\'aplicació truqui a números de telèfon sense la teva intervenció. Aquesta acció pot produir càrrecs o trucades inesperades. Tingues en compte que això no permet que l\'aplicació truqui a números d\'emergència. Les aplicacions malicioses poden fer trucades sense la teva confirmació, cosa que et pot fer gastar diners."</string>
    <string name="permlab_callPrivileged" msgid="4198349211108497879">"trucar directament a qualsevol número de telèfon"</string>
    <string name="permdesc_callPrivileged" msgid="1689024901509996810">"Permet que l\'aplicació truqui a qualsevol número de telèfon, inclosos els números d\'emergència, sense la teva intervenció. Les aplicacions malicioses poden fer trucades innecessàries i il·legals a serveis d\'emergència."</string>
    <string name="permlab_performCdmaProvisioning" product="tablet" msgid="4842576994144604821">"inicia directament la configuració de la tauleta CDMA"</string>
    <string name="permlab_performCdmaProvisioning" product="default" msgid="5604848095315421425">"iniciar directament la configuració del telèfon CDMA"</string>
    <string name="permdesc_performCdmaProvisioning" msgid="1994193538802314186">"Permet que l\'aplicació iniciï l\'aprovisionament CDMA. Les aplicacions malicioses poden iniciar l\'aprovisionament CDMA innecessàriament."</string>
    <string name="permlab_locationUpdates" msgid="7785408253364335740">"controlar les notificacions d\'actualització de la ubicació"</string>
    <string name="permdesc_locationUpdates" msgid="1120741557891438876">"Permet que l\'aplicació activi i desactivi les notificacions d\'actualització de la ubicació del senyal mòbil. No la poden fer servir les aplicacions normals."</string>
    <string name="permlab_checkinProperties" msgid="7855259461268734914">"accedir a les propietats d\'accés"</string>
    <string name="permdesc_checkinProperties" msgid="4024526968630194128">"Permet a l\'aplicació l\'accés de lectura/escriptura a les propietats penjades pel servei de registre. No es pot fer servir per a les aplicacions normals."</string>
    <string name="permlab_bindGadget" msgid="776905339015863471">"triar widgets"</string>
    <string name="permdesc_bindGadget" msgid="8261326938599049290">"Permet que l\'aplicació indiqui al sistema quins widgets pot utilitzar cada aplicació. Amb aquest permís, les aplicacions poden concedir accés a les dades personals a altres aplicacions. No indicat per a les aplicacions normals."</string>
    <string name="permlab_modifyPhoneState" msgid="8423923777659292228">"modificar l\'estat del telèfon"</string>
    <string name="permdesc_modifyPhoneState" msgid="1029877529007686732">"Permet que l\'aplicació controli les funcions de telèfon del dispositiu. Una aplicació amb aquest permís pot canviar de xarxa, activar i desactivar el senyal mòbil i dur a terme accions semblants sense notificar-t\'ho."</string>
    <string name="permlab_readPhoneState" msgid="9178228524507610486">"veure l\'estat i la identitat del telèfon"</string>
    <string name="permdesc_readPhoneState" msgid="1639212771826125528">"Permet que l\'aplicació accedeixi a les funcions de telèfon del dispositiu. Aquest permís permet que l\'aplicació determini el número de telèfon i els identificadors del dispositiu, si hi ha una trucada activa i el número remot connectat amb una trucada."</string>
    <string name="permlab_wakeLock" product="tablet" msgid="1531731435011495015">"evita que la tauleta entri en mode d\'inactivitat"</string>
    <string name="permlab_wakeLock" product="default" msgid="573480187941496130">"impedir que el telèfon entri en mode de repòs"</string>
    <string name="permdesc_wakeLock" product="tablet" msgid="7311319824400447868">"Permet que l\'aplicació impedeixi que la tauleta entri en repòs."</string>
    <string name="permdesc_wakeLock" product="default" msgid="8559100677372928754">"Permet que l\'aplicació impedeixi que el telèfon entri en repòs."</string>
    <string name="permlab_transmitIr" msgid="7545858504238530105">"transmissió d\'infraroigs"</string>
    <string name="permdesc_transmitIr" product="tablet" msgid="5358308854306529170">"Permet que l\'aplicació utilitzi el transmissor d\'infraroigs de la tauleta."</string>
    <string name="permdesc_transmitIr" product="default" msgid="7957763745020300725">"Permet que l\'aplicació utilitzi el transmissor d\'infraroigs del telèfon."</string>
    <string name="permlab_devicePower" product="tablet" msgid="2787034722616350417">"activa o desactiva la tauleta"</string>
    <string name="permlab_devicePower" product="default" msgid="4928622470980943206">"engegar o apagar el telèfon"</string>
    <string name="permdesc_devicePower" product="tablet" msgid="6689862878984631831">"Permet que l\'aplicació encengui i apagui la tauleta."</string>
    <string name="permdesc_devicePower" product="default" msgid="6037057348463131032">"Permet a l\'aplicació engegar o apagar el telèfon."</string>
    <string name="permlab_factoryTest" msgid="3715225492696416187">"executar en mode de proves de fàbrica"</string>
    <string name="permdesc_factoryTest" product="tablet" msgid="3952059318359653091">"Executa com a prova de perfil baix del fabricant que permet accés complet al maquinari de la tauleta. Només està disponible quan la tauleta s\'executa en mode de prova del fabricant."</string>
    <string name="permdesc_factoryTest" product="default" msgid="8136644990319244802">"S\'executa com a prova del fabricant de baix nivell, cosa que permet l\'accés total al maquinari del telèfon. Només està disponible quan un telèfon s\'executa en mode de proves del fabricant."</string>
    <string name="permlab_setWallpaper" msgid="6627192333373465143">"definir fons de pantalla"</string>
    <string name="permdesc_setWallpaper" msgid="7373447920977624745">"Permet que l\'aplicació estableixi el fons de pantalla del sistema."</string>
    <string name="permlab_setWallpaperHints" msgid="3278608165977736538">"ajustament de la mida del fons de pantalla"</string>
    <string name="permdesc_setWallpaperHints" msgid="8235784384223730091">"Permet que l\'aplicació defineixi els suggeriments de mida del fons de pantalla."</string>
    <string name="permlab_masterClear" msgid="2315750423139697397">"restablir el sistema als valors predeterminats de fàbrica"</string>
    <string name="permdesc_masterClear" msgid="3665380492633910226">"Permet que l\'aplicació restableixi completament el sistema a la configuració de fàbrica, amb la qual cosa s\'esborren totes les dades, la configuració i les aplicacions instal·lades."</string>
    <string name="permlab_setTime" msgid="2021614829591775646">"definir l\'hora"</string>
    <string name="permdesc_setTime" product="tablet" msgid="1896341438151152881">"Permet que l\'aplicació canviï la zona horària de la tauleta."</string>
    <string name="permdesc_setTime" product="default" msgid="1855702730738020">"Permet que l\'aplicació canviï l\'hora del rellotge del telèfon."</string>
    <string name="permlab_setTimeZone" msgid="2945079801013077340">"selecció de zona horària"</string>
    <string name="permdesc_setTimeZone" product="tablet" msgid="1676983712315827645">"Permet que l\'aplicació canviï la zona horària de la tauleta."</string>
    <string name="permdesc_setTimeZone" product="default" msgid="4499943488436633398">"Permet que l\'aplicació canviï la zona horària del telèfon."</string>
    <string name="permlab_accountManagerService" msgid="4829262349691386986">"actuar com a AccountManagerService"</string>
    <string name="permdesc_accountManagerService" msgid="1948455552333615954">"Permet que una aplicació faci trucades a autenticadors de comptes."</string>
    <string name="permlab_getAccounts" msgid="1086795467760122114">"cercar comptes al dispositiu"</string>
    <string name="permdesc_getAccounts" product="tablet" msgid="2741496534769660027">"Permet que l\'aplicació obtingui la llista de comptes coneguts per la tauleta. Això pot incloure tots els comptes que hagin creat les aplicacions que tens instal·lades."</string>
    <string name="permdesc_getAccounts" product="default" msgid="3448316822451807382">"Permet que l\'aplicació obtingui la llista de comptes coneguts pel telèfon. Això pot incloure tots els comptes que hagin creat les aplicacions que tens instal·lades."</string>
    <string name="permlab_authenticateAccounts" msgid="5265908481172736933">"creació de comptes i definició de contrasenyes"</string>
    <string name="permdesc_authenticateAccounts" msgid="5472124296908977260">"Permet que l\'aplicació utilitzi les funcions d\'autenticador de comptes del gestor de comptes, incloses la creació de comptes i l\'obtenció i la definició de les seves contrasenyes."</string>
    <string name="permlab_manageAccounts" msgid="4983126304757177305">"addició o eliminació de comptes"</string>
    <string name="permdesc_manageAccounts" msgid="8698295625488292506">"Permet que l\'aplicació dugui a terme operacions com ara afegir i eliminar comptes i suprimir-ne la contrasenya."</string>
    <string name="permlab_useCredentials" msgid="235481396163877642">"fer servir comptes del dispositiu"</string>
    <string name="permdesc_useCredentials" msgid="7984227147403346422">"Permet que l\'aplicació sol·liciti testimonis d\'autenticació."</string>
    <string name="permlab_accessNetworkState" msgid="4951027964348974773">"veure connexions de xarxa"</string>
    <string name="permdesc_accessNetworkState" msgid="8318964424675960975">"Permet que l\'aplicació visualitzi informació sobre connexions de xarxa, com ara quines xarxes hi ha i quines estan connectades."</string>
    <string name="permlab_createNetworkSockets" msgid="8018758136404323658">"accés total a la xarxa"</string>
    <string name="permdesc_createNetworkSockets" msgid="3403062187779724185">"Permet que l\'aplicació creï sòcols de xarxa i que utilitzi protocols de xarxa personalitzats. El navegador i altres aplicacions proporcionen mitjans per enviar dades a Internet, de manera que aquest permís no és obligatori per enviar-n\'hi."</string>
    <string name="permlab_writeApnSettings" msgid="505660159675751896">"canvi/intercepció de la configuració de xarxa i el trànsit"</string>
    <string name="permdesc_writeApnSettings" msgid="5333798886412714193">"Permet que l\'aplicació pugui canviar la configuració de xarxa i interceptar i inspeccionar tot el trànsit de la xarxa, per exemple, canviar el servidor intermediari i el port de qualsevol APN. Les aplicacions malicioses poden controlar, redireccionar o modificar paquets de la xarxa sense el teu coneixement."</string>
    <string name="permlab_changeNetworkState" msgid="958884291454327309">"canviar la connectivitat de xarxa"</string>
    <string name="permdesc_changeNetworkState" msgid="6789123912476416214">"Permet que l\'aplicació pugui canviar l\'estat de connectivitat de la xarxa."</string>
    <string name="permlab_changeTetherState" msgid="5952584964373017960">"Canvia la connectivitat d\'ancoratge a xarxa"</string>
    <string name="permdesc_changeTetherState" msgid="1524441344412319780">"Permet que l\'aplicació canviï l\'estat de la connectivitat de la xarxa d\'ancoratge."</string>
    <string name="permlab_changeBackgroundDataSetting" msgid="1400666012671648741">"canviar la configuració d\'ús de dades en segon pla"</string>
    <string name="permdesc_changeBackgroundDataSetting" msgid="5347729578468744379">"Permet que l\'aplicació canviï la configuració d\'ús de les dades en segon pla."</string>
    <string name="permlab_accessWifiState" msgid="5202012949247040011">"veure connexions Wi-Fi"</string>
    <string name="permdesc_accessWifiState" msgid="5002798077387803726">"Permet que l\'aplicació visualitzi informació sobre les xarxes Wi-Fi, com ara si la Wi-Fi està activada i el nom dels dispositius Wi-Fi connectats."</string>
    <string name="permlab_changeWifiState" msgid="6550641188749128035">"connectar-se a xarxes Wi-Fi i desconnectar-se"</string>
    <string name="permdesc_changeWifiState" msgid="7137950297386127533">"Permet que l\'aplicació es connecti i es desconnecti de punts d\'accés Wi-Fi i que faci canvis a la configuració de les xarxes Wi-Fi dels dispositius."</string>
    <string name="permlab_changeWifiMulticastState" msgid="1368253871483254784">"permetre la recepció de multidifusió Wi-fi"</string>
    <string name="permdesc_changeWifiMulticastState" product="tablet" msgid="7969774021256336548">"Permet que l\'aplicació rebi paquets enviats a tots els dispositius d\'una xarxa Wi-Fi mitjançant les adreces multidifusió, no només a la teva tauleta. Fa servir més energia que el mode que no és multidifusió."</string>
    <string name="permdesc_changeWifiMulticastState" product="default" msgid="6851949706025349926">"Permet que l\'aplicació rebi paquets enviats a tots els dispositius d\'una xarxa Wi-Fi mitjançant les adreces multidifusió, no només al teu telèfon. Fa servir més energia que el mode que no és multidifusió."</string>
    <string name="permlab_bluetoothAdmin" msgid="6006967373935926659">"accés a la configuració de Bluetooth"</string>
    <string name="permdesc_bluetoothAdmin" product="tablet" msgid="6921177471748882137">"Permet que l\'aplicació configuri la tauleta Bluetooth local i que detecti i emparelli dispositius remots."</string>
    <string name="permdesc_bluetoothAdmin" product="default" msgid="8931682159331542137">"Permet que l\'aplicació configuri el telèfon Bluetooth local i que detecti i emparelli dispositius remots."</string>
    <string name="permlab_bluetoothPriv" msgid="4009494246009513828">"permet l\'emparellament de l\'aplicació mitjançant Bluetooth"</string>
    <string name="permdesc_bluetoothPriv" product="tablet" msgid="8045735193417468857">"Permet que l\'aplicació s\'emparelli amb dispositius remots sense la interacció de l\'usuari."</string>
    <string name="permdesc_bluetoothPriv" product="default" msgid="8045735193417468857">"Permet que l\'aplicació s\'emparelli amb dispositius remots sense la interacció de l\'usuari."</string>
    <string name="permlab_accessWimaxState" msgid="4195907010610205703">"connecta i desconnecta de WiMAX"</string>
    <string name="permdesc_accessWimaxState" msgid="6360102877261978887">"Permet que l\'aplicació determini si WiMAX està activat i que vegi la informació sobre totes les xarxes WiMAX que estan connectades."</string>
    <string name="permlab_changeWimaxState" msgid="2405042267131496579">"Canvia l\'estat de WiMAX"</string>
    <string name="permdesc_changeWimaxState" product="tablet" msgid="3156456504084201805">"Permet que l\'aplicació connecti i desconnecti la tauleta de les xarxes WiMAX."</string>
    <string name="permdesc_changeWimaxState" product="default" msgid="697025043004923798">"Permet que l\'aplicació connecti i desconnecti el telèfon de les xarxes WiMAX."</string>
    <string name="permlab_bluetooth" msgid="6127769336339276828">"emparella amb dispositius Bluetooth"</string>
    <string name="permdesc_bluetooth" product="tablet" msgid="3480722181852438628">"Permet que l\'aplicació visualitzi la configuració de Bluetooth de la tauleta i que estableixi i accepti connexions amb dispositius sincronitzats."</string>
    <string name="permdesc_bluetooth" product="default" msgid="3207106324452312739">"Permet que una aplicació visualitzi la configuració de Bluetooth del telèfon i que estableixi i accepti connexions amb els dispositius sincronitzats."</string>
    <string name="permlab_nfc" msgid="4423351274757876953">"controla Near Field Communication (NFC)"</string>
    <string name="permdesc_nfc" msgid="7120611819401789907">"Permet que l\'aplicació es comuniqui amb les etiquetes, les targetes i els lectors de Near Field Communication (NFC)."</string>
    <string name="permlab_disableKeyguard" msgid="3598496301486439258">"desactivació del bloqueig de pantalla"</string>
    <string name="permdesc_disableKeyguard" msgid="6034203065077122992">"Permet que l\'aplicació desactivi el bloqueig del teclat i qualsevol element de seguretat de contrasenyes associat. Per exemple, el telèfon desactiva el bloqueig del teclat en rebre una trucada telefònica entrant i, a continuació, reactiva el bloqueig del teclat quan finalitza la trucada."</string>
    <string name="permlab_readSyncSettings" msgid="6201810008230503052">"llegir la configuració de sincronització"</string>
    <string name="permdesc_readSyncSettings" msgid="2706745674569678644">"Permet que l\'aplicació llegeixi la configuració de sincronització d\'un compte. Per exemple, això pot determinar que l\'aplicació Persones estigui sincronitzada amb un compte."</string>
    <string name="permlab_writeSyncSettings" msgid="5408694875793945314">"activació o desactivació de la sincronització"</string>
    <string name="permdesc_writeSyncSettings" msgid="8956262591306369868">"Permet que una aplicació modifiqui la configuració de sincronització d\'un compte. Per exemple, aquesta acció es pot fer servir per activar la sincronització de l\'aplicació Persones amb un compte."</string>
    <string name="permlab_readSyncStats" msgid="7396577451360202448">"llegir les estadístiques de sincronització"</string>
    <string name="permdesc_readSyncStats" msgid="1510143761757606156">"Permet que una aplicació llegeixi les estadístiques de sincronització d\'un compte, inclòs l\'historial d\'esdeveniments sincronitzats i quantes dades se sincronitzen."</string>
    <string name="permlab_subscribedFeedsRead" msgid="4756609637053353318">"llegir els feeds als quals esteu subscrit"</string>
    <string name="permdesc_subscribedFeedsRead" msgid="5557058907906144505">"Permet que l\'aplicació obtingui detalls sobre els feeds sincronitzats actualment."</string>
    <string name="permlab_subscribedFeedsWrite" msgid="9015246325408209296">"escriure feeds subscrits"</string>
    <string name="permdesc_subscribedFeedsWrite" msgid="6928930188826089413">"Permet que l\'aplicació modifiqui els feeds sincronitzats actualment. Les aplicacions malicioses poden canviar els teus feeds sincronitzats."</string>
    <string name="permlab_readDictionary" msgid="4107101525746035718">"lectura dels termes que afegeixes al diccionari"</string>
    <string name="permdesc_readDictionary" msgid="659614600338904243">"Permet que l\'aplicació llegeixi les paraules, els noms i les frases que l\'usuari pot haver emmagatzemat al seu diccionari."</string>
    <string name="permlab_writeDictionary" msgid="2183110402314441106">"afegeix paraules al diccionari definit per l\'usuari"</string>
    <string name="permdesc_writeDictionary" msgid="8185385716255065291">"Permet que l\'aplicació escrigui paraules noves al diccionari de l\'usuari."</string>
    <string name="permlab_sdcardRead" product="nosdcard" msgid="367275095159405468">"lectura contingut emmagat. USB"</string>
    <string name="permlab_sdcardRead" product="default" msgid="2188156462934977940">"lectura del contingut de la targeta SD"</string>
    <string name="permdesc_sdcardRead" product="nosdcard" msgid="3446988712598386079">"Permet que l\'aplicació llegeixi el contingut de l\'emmagatzematge USB."</string>
    <string name="permdesc_sdcardRead" product="default" msgid="2607362473654975411">"Permet que l\'aplicació llegeixi el contingut de la targeta SD."</string>
    <string name="permlab_sdcardWrite" product="nosdcard" msgid="8485979062254666748">"editar o suprimir contingut d\'USB"</string>
    <string name="permlab_sdcardWrite" product="default" msgid="8805693630050458763">"modifica o suprimeix el contingut de la targeta SD"</string>
    <string name="permdesc_sdcardWrite" product="nosdcard" msgid="6175406299445710888">"Permet que l\'aplicació escrigui a l\'emmagatzematge USB."</string>
    <string name="permdesc_sdcardWrite" product="default" msgid="4337417790936632090">"Permet a l\'aplicació escriure a la targeta SD."</string>
    <string name="permlab_mediaStorageWrite" product="default" msgid="6859839199706879015">"Canvia/esborra emmagatz. intern"</string>
    <string name="permdesc_mediaStorageWrite" product="default" msgid="8189160597698529185">"Permet que l\'aplicació modifiqui el contingut de l\'emmagatzematge multimèdia intern."</string>
    <string name="permlab_manageDocs" product="default" msgid="5778318598448849829">"gestió emmagatzematge docum."</string>
    <string name="permdesc_manageDocs" product="default" msgid="8704323176914121484">"Permet que l\'aplicació gestioni l\'emmagatzematge de documents."</string>
    <string name="permlab_sdcardAccessAll" msgid="8150613823900460576">"accedeix a l\'emmagatzematge extern per a tots els usuaris"</string>
    <string name="permdesc_sdcardAccessAll" msgid="3215208357415891320">"Permet que l\'aplicació accedeixi a l\'emmagatzematge extern per a tots els usuaris."</string>
    <string name="permlab_cache_filesystem" msgid="5656487264819669824">"accedir al sistema de fitxers de la memòria cau"</string>
    <string name="permdesc_cache_filesystem" msgid="5578967642265550955">"Permet que l\'aplicació llegeixi el sistema de fitxers de la memòria cau i que hi escrigui."</string>
    <string name="permlab_use_sip" msgid="5986952362795870502">"fer/rebre trucades per Internet"</string>
    <string name="permdesc_use_sip" msgid="4717632000062674294">"Permet que l\'aplicació utilitzi el servei SIP per fer i per rebre trucades per Internet."</string>
    <string name="permlab_bind_call_service" msgid="6724009726671246551">"interacciona amb la pantalla de la trucada"</string>
    <string name="permdesc_bind_call_service" msgid="8732547662442572435">"Permet que l\'aplicació controli quan i com l\'usuari veu la pantalla de la trucada."</string>
    <string name="permlab_readNetworkUsageHistory" msgid="7862593283611493232">"lectura de l\'ús històric de la xarxa"</string>
    <string name="permdesc_readNetworkUsageHistory" msgid="7689060749819126472">"Permet que l\'aplicació llegeixi l\'ús històric de la xarxa per a xarxes i per a aplicacions específiques."</string>
    <string name="permlab_manageNetworkPolicy" msgid="2562053592339859990">"gestió de la política de xarxa"</string>
    <string name="permdesc_manageNetworkPolicy" msgid="7537586771559370668">"Permet que l\'aplicació gestioni les polítiques de la xarxa i que defineixi les regles específiques d\'aplicació."</string>
    <string name="permlab_modifyNetworkAccounting" msgid="5088217309088729650">"modificació del càlcul d\'ús de la xarxa"</string>
    <string name="permdesc_modifyNetworkAccounting" msgid="5443412866746198123">"Permet que l\'aplicació modifiqui la manera com es calcula l\'ús de la xarxa per part de les aplicacions. No indicat per a les aplicacions normals."</string>
    <string name="permlab_markNetworkSocket" msgid="3658527214914959749">"modifica les marques dels sòcols"</string>
    <string name="permdesc_markNetworkSocket" msgid="7655568433696356578">"Permet que l\'aplicació modifiqui les marques de sòcols per a l\'encaminament"</string>
    <string name="permlab_accessNotifications" msgid="7673416487873432268">"accedeix a les notificacions"</string>
    <string name="permdesc_accessNotifications" msgid="458457742683431387">"Permet que l\'aplicació recuperi, examini i esborri les notificacions, incloses les que han publicat altres aplicacions."</string>
    <string name="permlab_bindNotificationListenerService" msgid="7057764742211656654">"vincula a un servei de processament de notificacions"</string>
    <string name="permdesc_bindNotificationListenerService" msgid="985697918576902986">"Permet que el titular vinculi la interfície de nivell superior d\'un servei de processament de notificacions. No s\'hauria de necessitar mai per a les aplicacions normals."</string>
    <string name="permlab_invokeCarrierSetup" msgid="3699600833975117478">"invoca l\'aplicació de configuració proporcionada per l\'operador"</string>
    <string name="permdesc_invokeCarrierSetup" msgid="4159549152529111920">"Permet que el titular invoqui l\'aplicació de configuració proporcionada per l\'operador. No s\'hauria de necessitar mai per a les aplicacions normals."</string>
    <string name="permlab_accessNetworkConditions" msgid="8206077447838909516">"conèixer les observacions sobre les condicions de la xarxa"</string>
    <string name="permdesc_accessNetworkConditions" msgid="6899102075825272211">"Permet que una aplicació conegui les observacions sobre les condicions de la xarxa. No s\'ha de necessitar mai per a aplicacions normals."</string>
    <string name="policylab_limitPassword" msgid="4497420728857585791">"Definir les normes de contrasenya"</string>
    <string name="policydesc_limitPassword" msgid="3252114203919510394">"Controla la longitud i els caràcters permesos a les contrasenyes de desbloqueig de pantalla."</string>
    <string name="policylab_watchLogin" msgid="914130646942199503">"Controlar intents de desbloqueig de pantalla"</string>
    <string name="policydesc_watchLogin" product="tablet" msgid="3215729294215070072">"Supervisa el nombre de contrasenyes incorrectes introduïdes per desbloquejar la pantalla i bloqueja la tauleta o n\'esborra totes les dades si s\'introdueixen massa contrasenyes incorrectes."</string>
    <string name="policydesc_watchLogin" product="default" msgid="5712323091846761073">"Supervisa el nombre de contrasenyes incorrectes introduïdes en desbloquejar la pantalla, i bloqueja el telèfon o esborra totes les dades del telèfon si s\'introdueixen massa contrasenyes incorrectes."</string>
    <string name="policylab_resetPassword" msgid="2620077191242688955">"Canvia la contrasenya de desbloqueig de pantalla"</string>
    <string name="policydesc_resetPassword" msgid="605963962301904458">"Canvia la contrasenya de desbloqueig de pantalla."</string>
    <string name="policylab_forceLock" msgid="2274085384704248431">"Bloqueig de pantalla"</string>
    <string name="policydesc_forceLock" msgid="1141797588403827138">"Controla com i quan es bloqueja la pantalla."</string>
    <string name="policylab_wipeData" msgid="3910545446758639713">"Esborra totes les dades"</string>
    <string name="policydesc_wipeData" product="tablet" msgid="4306184096067756876">"Esborra les dades de la tauleta sense advertiment mitjançant un restabliment de les dades de fàbrica."</string>
    <string name="policydesc_wipeData" product="default" msgid="5096895604574188391">"Esborra les dades del telèfon sense avisar, restablint les dades de fàbrica."</string>
    <string name="policylab_setGlobalProxy" msgid="2784828293747791446">"Defineix el servidor intermediari global del dispositiu"</string>
    <string name="policydesc_setGlobalProxy" msgid="6387497466660154931">"Defineix el servidor intermediari global del dispositiu que cal utilitzar mentre la política estigui activada. Només el primer administrador del dispositiu pot definir el servidor intermediari global efectiu."</string>
    <string name="policylab_expirePassword" msgid="885279151847254056">"Definir caducitat de bloqueig de pantalla"</string>
    <string name="policydesc_expirePassword" msgid="1729725226314691591">"Controla la freqüència amb què cal canviar la contrasenya de bloqueig de pantalla."</string>
    <string name="policylab_encryptedStorage" msgid="8901326199909132915">"Encriptació d’emmagatzematge"</string>
    <string name="policydesc_encryptedStorage" msgid="2637732115325316992">"Requereix que les dades de l\'aplicació emmagatzemades estiguin encriptades."</string>
    <string name="policylab_disableCamera" msgid="6395301023152297826">"Desactivar les càmeres"</string>
    <string name="policydesc_disableCamera" msgid="2306349042834754597">"Impedeix l\'ús de totes les càmeres del dispositiu."</string>
    <string name="policylab_disableKeyguardFeatures" msgid="266329104542638802">"Des. funcions en bloq. tecles"</string>
    <string name="policydesc_disableKeyguardFeatures" msgid="3467082272186534614">"Impedeix l\'ús d\'algunes funcions en bloqueig de tecles."</string>
  <string-array name="phoneTypes">
    <item msgid="8901098336658710359">"Casa"</item>
    <item msgid="869923650527136615">"Mòbil"</item>
    <item msgid="7897544654242874543">"Feina"</item>
    <item msgid="1103601433382158155">"Fax de la feina"</item>
    <item msgid="1735177144948329370">"Fax particular"</item>
    <item msgid="603878674477207394">"Cercapersones"</item>
    <item msgid="1650824275177931637">"Altres"</item>
    <item msgid="9192514806975898961">"Personalitzat"</item>
  </string-array>
  <string-array name="emailAddressTypes">
    <item msgid="8073994352956129127">"Casa"</item>
    <item msgid="7084237356602625604">"Feina"</item>
    <item msgid="1112044410659011023">"Altres"</item>
    <item msgid="2374913952870110618">"Personalitzada"</item>
  </string-array>
  <string-array name="postalAddressTypes">
    <item msgid="6880257626740047286">"Casa"</item>
    <item msgid="5629153956045109251">"Feina"</item>
    <item msgid="4966604264500343469">"Altres"</item>
    <item msgid="4932682847595299369">"Personalitzada"</item>
  </string-array>
  <string-array name="imAddressTypes">
    <item msgid="1738585194601476694">"Casa"</item>
    <item msgid="1359644565647383708">"Feina"</item>
    <item msgid="7868549401053615677">"Altres"</item>
    <item msgid="3145118944639869809">"Personalitzat"</item>
  </string-array>
  <string-array name="organizationTypes">
    <item msgid="7546335612189115615">"Feina"</item>
    <item msgid="4378074129049520373">"Altres"</item>
    <item msgid="3455047468583965104">"Personalitzat"</item>
  </string-array>
  <string-array name="imProtocols">
    <item msgid="8595261363518459565">"AIM"</item>
    <item msgid="7390473628275490700">"Windows Live"</item>
    <item msgid="7882877134931458217">"Yahoo"</item>
    <item msgid="5035376313200585242">"Skype"</item>
    <item msgid="7532363178459444943">"QQ"</item>
    <item msgid="3713441034299660749">"Google Talk"</item>
    <item msgid="2506857312718630823">"ICQ"</item>
    <item msgid="1648797903785279353">"Jabber"</item>
  </string-array>
    <string name="phoneTypeCustom" msgid="1644738059053355820">"Personalitzat"</string>
    <string name="phoneTypeHome" msgid="2570923463033985887">"Casa"</string>
    <string name="phoneTypeMobile" msgid="6501463557754751037">"Mòbil"</string>
    <string name="phoneTypeWork" msgid="8863939667059911633">"Feina"</string>
    <string name="phoneTypeFaxWork" msgid="3517792160008890912">"Fax de la feina"</string>
    <string name="phoneTypeFaxHome" msgid="2067265972322971467">"Fax particular"</string>
    <string name="phoneTypePager" msgid="7582359955394921732">"Cercapersones"</string>
    <string name="phoneTypeOther" msgid="1544425847868765990">"Altres"</string>
    <string name="phoneTypeCallback" msgid="2712175203065678206">"Torna la trucada"</string>
    <string name="phoneTypeCar" msgid="8738360689616716982">"Cotxe"</string>
    <string name="phoneTypeCompanyMain" msgid="540434356461478916">"Principal de l\'empresa"</string>
    <string name="phoneTypeIsdn" msgid="8022453193171370337">"XDSI"</string>
    <string name="phoneTypeMain" msgid="6766137010628326916">"Principal"</string>
    <string name="phoneTypeOtherFax" msgid="8587657145072446565">"Altres faxos"</string>
    <string name="phoneTypeRadio" msgid="4093738079908667513">"Senyal mòbil"</string>
    <string name="phoneTypeTelex" msgid="3367879952476250512">"Tèlex"</string>
    <string name="phoneTypeTtyTdd" msgid="8606514378585000044">"TTY TDD"</string>
    <string name="phoneTypeWorkMobile" msgid="1311426989184065709">"Mòbil de la feina"</string>
    <string name="phoneTypeWorkPager" msgid="649938731231157056">"Cercapersones de la feina"</string>
    <string name="phoneTypeAssistant" msgid="5596772636128562884">"Auxiliar"</string>
    <string name="phoneTypeMms" msgid="7254492275502768992">"MMS"</string>
    <string name="eventTypeCustom" msgid="7837586198458073404">"Personalitzats"</string>
    <string name="eventTypeBirthday" msgid="2813379844211390740">"Aniversari"</string>
    <string name="eventTypeAnniversary" msgid="3876779744518284000">"Aniversari"</string>
    <string name="eventTypeOther" msgid="7388178939010143077">"Altres"</string>
    <string name="emailTypeCustom" msgid="8525960257804213846">"Personalitzada"</string>
    <string name="emailTypeHome" msgid="449227236140433919">"Casa"</string>
    <string name="emailTypeWork" msgid="3548058059601149973">"Feina"</string>
    <string name="emailTypeOther" msgid="2923008695272639549">"Altres"</string>
    <string name="emailTypeMobile" msgid="119919005321166205">"Mòbil"</string>
    <string name="postalTypeCustom" msgid="8903206903060479902">"Personalitzada"</string>
    <string name="postalTypeHome" msgid="8165756977184483097">"Casa"</string>
    <string name="postalTypeWork" msgid="5268172772387694495">"Feina"</string>
    <string name="postalTypeOther" msgid="2726111966623584341">"Altres"</string>
    <string name="imTypeCustom" msgid="2074028755527826046">"Personalitzat"</string>
    <string name="imTypeHome" msgid="6241181032954263892">"Casa"</string>
    <string name="imTypeWork" msgid="1371489290242433090">"Feina"</string>
    <string name="imTypeOther" msgid="5377007495735915478">"Altres"</string>
    <string name="imProtocolCustom" msgid="6919453836618749992">"Personalitzat"</string>
    <string name="imProtocolAim" msgid="7050360612368383417">"AIM"</string>
    <string name="imProtocolMsn" msgid="144556545420769442">"Windows Live"</string>
    <string name="imProtocolYahoo" msgid="8271439408469021273">"Yahoo"</string>
    <string name="imProtocolSkype" msgid="9019296744622832951">"Skype"</string>
    <string name="imProtocolQq" msgid="8887484379494111884">"QQ"</string>
    <string name="imProtocolGoogleTalk" msgid="493902321140277304">"Hangouts"</string>
    <string name="imProtocolIcq" msgid="1574870433606517315">"ICQ"</string>
    <string name="imProtocolJabber" msgid="2279917630875771722">"Jabber"</string>
    <string name="imProtocolNetMeeting" msgid="8287625655986827971">"NetMeeting"</string>
    <string name="orgTypeWork" msgid="29268870505363872">"Feina"</string>
    <string name="orgTypeOther" msgid="3951781131570124082">"Altres"</string>
    <string name="orgTypeCustom" msgid="225523415372088322">"Personalitzat"</string>
    <string name="relationTypeCustom" msgid="3542403679827297300">"Personalitzada"</string>
    <string name="relationTypeAssistant" msgid="6274334825195379076">"Assistent"</string>
    <string name="relationTypeBrother" msgid="8757913506784067713">"Germà"</string>
    <string name="relationTypeChild" msgid="1890746277276881626">"Fill"</string>
    <string name="relationTypeDomesticPartner" msgid="6904807112121122133">"Parella de fet"</string>
    <string name="relationTypeFather" msgid="5228034687082050725">"Pare"</string>
    <string name="relationTypeFriend" msgid="7313106762483391262">"Amic"</string>
    <string name="relationTypeManager" msgid="6365677861610137895">"Gerent"</string>
    <string name="relationTypeMother" msgid="4578571352962758304">"Mare"</string>
    <string name="relationTypeParent" msgid="4755635567562925226">"Pare/mare"</string>
    <string name="relationTypePartner" msgid="7266490285120262781">"Company"</string>
    <string name="relationTypeReferredBy" msgid="101573059844135524">"Recomanat per"</string>
    <string name="relationTypeRelative" msgid="1799819930085610271">"Familiar"</string>
    <string name="relationTypeSister" msgid="1735983554479076481">"Germana"</string>
    <string name="relationTypeSpouse" msgid="394136939428698117">"Cònjuge"</string>
    <string name="sipAddressTypeCustom" msgid="2473580593111590945">"Personalitzada"</string>
    <string name="sipAddressTypeHome" msgid="6093598181069359295">"Casa"</string>
    <string name="sipAddressTypeWork" msgid="6920725730797099047">"Feina"</string>
    <string name="sipAddressTypeOther" msgid="4408436162950119849">"Altres"</string>
    <string name="quick_contacts_not_available" msgid="746098007828579688">"No hem trobat cap aplicació per mostrar aquest contacte."</string>
    <string name="keyguard_password_enter_pin_code" msgid="3037685796058495017">"Introdueix el codi PIN"</string>
    <string name="keyguard_password_enter_puk_code" msgid="4800725266925845333">"Introdueix el codi PUK i el codi PIN nou"</string>
    <string name="keyguard_password_enter_puk_prompt" msgid="1341112146710087048">"Codi PUK"</string>
    <string name="keyguard_password_enter_pin_prompt" msgid="8027680321614196258">"Codi PIN nou"</string>
    <string name="keyguard_password_entry_touch_hint" msgid="7858547464982981384"><font size="17">"Toca per introduir contrasenya"</font></string>
    <string name="keyguard_password_enter_password_code" msgid="1054721668279049780">"Introdueix la contrasenya per desbloquejar"</string>
    <string name="keyguard_password_enter_pin_password_code" msgid="6391755146112503443">"Introdueix la contrasenya per desbloquejar"</string>
    <string name="keyguard_password_wrong_pin_code" msgid="2422225591006134936">"Codi PIN incorrecte."</string>
    <string name="keyguard_label_text" msgid="861796461028298424">"Per desbloquejar-lo, premeu Menú i després 0."</string>
    <string name="emergency_call_dialog_number_for_display" msgid="696192103195090970">"Número d\'emergència"</string>
    <string name="lockscreen_carrier_default" msgid="8963839242565653192">"Sense servei."</string>
    <string name="lockscreen_screen_locked" msgid="7288443074806832904">"Pantalla bloquejada."</string>
    <string name="lockscreen_instructions_when_pattern_enabled" msgid="46154051614126049">"Premeu Menú per desbloquejar-lo o per fer una trucada d\'emergència."</string>
    <string name="lockscreen_instructions_when_pattern_disabled" msgid="686260028797158364">"Premeu Menú per desbloquejar."</string>
    <string name="lockscreen_pattern_instructions" msgid="7478703254964810302">"Dibuixeu el patró de desbloqueig"</string>
    <string name="lockscreen_emergency_call" msgid="5347633784401285225">"Trucada d\'emergència"</string>
    <string name="lockscreen_return_to_call" msgid="5244259785500040021">"Torna a la trucada"</string>
    <string name="lockscreen_pattern_correct" msgid="9039008650362261237">"Correcte!"</string>
    <string name="lockscreen_pattern_wrong" msgid="4317955014948108794">"Torna-ho a provar"</string>
    <string name="lockscreen_password_wrong" msgid="5737815393253165301">"Torna-ho a provar"</string>
    <string name="faceunlock_multiple_failures" msgid="754137583022792429">"S\'ha superat el nombre màxim d\'intents de desbloqueig facial"</string>
    <string name="lockscreen_plugged_in" msgid="8057762828355572315">"S\'està carregant, <xliff:g id="NUMBER">%d</xliff:g><xliff:g id="PERCENT">%%</xliff:g>"</string>
    <string name="lockscreen_charged" msgid="321635745684060624">"Carregada"</string>
    <string name="lockscreen_battery_short" msgid="4477264849386850266">"<xliff:g id="NUMBER">%d</xliff:g> <xliff:g id="PERCENT">%%</xliff:g>"</string>
    <string name="lockscreen_low_battery" msgid="1482873981919249740">"Connecteu el carregador."</string>
    <string name="lockscreen_missing_sim_message_short" msgid="5099439277819215399">"No hi ha cap targeta SIM."</string>
    <string name="lockscreen_missing_sim_message" product="tablet" msgid="151659196095791474">"No hi ha cap targeta SIM a la tauleta."</string>
    <string name="lockscreen_missing_sim_message" product="default" msgid="2186920585695169078">"No hi ha cap targeta SIM al telèfon."</string>
    <string name="lockscreen_missing_sim_instructions" msgid="5372787138023272615">"Insereix una targeta SIM."</string>
    <string name="lockscreen_missing_sim_instructions_long" msgid="3526573099019319472">"Falta la targeta SIM o no es pot llegir. Insereix-ne una."</string>
    <string name="lockscreen_permanent_disabled_sim_message_short" msgid="5096149665138916184">"Targeta SIM no utilitzable."</string>
    <string name="lockscreen_permanent_disabled_sim_instructions" msgid="910904643433151371">"La targeta SIM està desactivada permanentment.\n Contacta amb el teu proveïdor de serveis sense fil per obtenir-ne una altra."</string>
    <string name="lockscreen_transport_prev_description" msgid="201594905152746886">"Botó de pista anterior"</string>
    <string name="lockscreen_transport_next_description" msgid="6089297650481292363">"Botó de pista següent"</string>
    <string name="lockscreen_transport_pause_description" msgid="7659088786780128001">"Botó de pausa"</string>
    <string name="lockscreen_transport_play_description" msgid="5888422938351019426">"Botó de reproducció"</string>
    <string name="lockscreen_transport_stop_description" msgid="4562318378766987601">"Botó de parada"</string>
    <string name="emergency_calls_only" msgid="6733978304386365407">"Només trucades d\'emergència"</string>
    <string name="lockscreen_network_locked_message" msgid="143389224986028501">"Xarxa bloquejada"</string>
    <string name="lockscreen_sim_puk_locked_message" msgid="7441797339976230">"La targeta SIM està bloquejada pel PUK."</string>
    <string name="lockscreen_sim_puk_locked_instructions" msgid="8127916255245181063">"Consulta la guia de l\'usuari o posa\'t en contacte amb el servei d\'atenció al client."</string>
    <string name="lockscreen_sim_locked_message" msgid="8066660129206001039">"La targeta SIM està bloquejada."</string>
    <string name="lockscreen_sim_unlock_progress_dialog_message" msgid="595323214052881264">"S\'està desbloquejant la targeta SIM..."</string>
    <string name="lockscreen_too_many_failed_attempts_dialog_message" msgid="6481623830344107222">"Has dibuixat el patró de desbloqueig de manera incorrecta <xliff:g id="NUMBER_0">%d</xliff:g> vegades. \n\nTorna-ho a provar d\'aquí a <xliff:g id="NUMBER_1">%d</xliff:g> segons."</string>
    <string name="lockscreen_too_many_failed_password_attempts_dialog_message" msgid="2725973286239344555">"Has escrit malament la contrasenya <xliff:g id="NUMBER_0">%d</xliff:g> vegades. \n\nTorna-ho a provar d\'aquí a <xliff:g id="NUMBER_1">%d</xliff:g> segons."</string>
    <string name="lockscreen_too_many_failed_pin_attempts_dialog_message" msgid="6216672706545696955">"Has escrit malament la contrasenya <xliff:g id="NUMBER_0">%d</xliff:g> vegades. \n\nTorna-ho a provar d\'aquí a <xliff:g id="NUMBER_1">%d</xliff:g> segons."</string>
    <string name="lockscreen_failed_attempts_almost_glogin" product="tablet" msgid="9191611984625460820">"Has dibuixat el patró de desbloqueig <xliff:g id="NUMBER_0">%d</xliff:g> vegades de manera incorrecta. Després de <xliff:g id="NUMBER_1">%d</xliff:g> intents incorrectes més, se\'t demanarà que desbloquegis la tauleta amb l\'inici de sessió de Google.\n\n Torna-ho a provar d\'aquí a <xliff:g id="NUMBER_2">%d</xliff:g> segons."</string>
    <string name="lockscreen_failed_attempts_almost_glogin" product="default" msgid="2590227559763762751">"Has dibuixat el patró de desbloqueig <xliff:g id="NUMBER_0">%d</xliff:g> vegades de manera incorrecta. Després de <xliff:g id="NUMBER_1">%d</xliff:g> intents incorrectes més, se\'t demanarà que desbloquegis el telèfon amb l\'inici de sessió de Google.\n\n Torna-ho a provar d\'aquí a <xliff:g id="NUMBER_2">%d</xliff:g> segons."</string>
    <string name="lockscreen_failed_attempts_almost_at_wipe" product="tablet" msgid="6128106399745755604">"Has provat de desbloquejar la tauleta <xliff:g id="NUMBER_0">%d</xliff:g> vegades incorrectament. D\'aquí a <xliff:g id="NUMBER_1">%d</xliff:g> intents incorrectes més, la tauleta es restablirà a la configuració predeterminada de fàbrica i es perdran totes les dades dels usuaris."</string>
    <string name="lockscreen_failed_attempts_almost_at_wipe" product="default" msgid="8603565142156826565">"Has provat de desbloquejar la tauleta <xliff:g id="NUMBER_0">%d</xliff:g> vegades incorrectament. D\'aquí a <xliff:g id="NUMBER_1">%d</xliff:g> intents incorrectes més, la tauleta es restablirà a la configuració predeterminada de fàbrica i es perdran totes les dades dels usuaris."</string>
    <string name="lockscreen_failed_attempts_now_wiping" product="tablet" msgid="280873516493934365">"Has provat de desbloquejar la tauleta <xliff:g id="NUMBER">%d</xliff:g> vegades incorrectament. Ara la tauleta es restablirà a la configuració predeterminada de fàbrica."</string>
    <string name="lockscreen_failed_attempts_now_wiping" product="default" msgid="3025504721764922246">"Has provat de desbloquejar el telèfon <xliff:g id="NUMBER">%d</xliff:g> vegades incorrectament. Ara el telèfon es restablirà a la configuració predeterminada de fàbrica."</string>
    <string name="lockscreen_too_many_failed_attempts_countdown" msgid="6251480343394389665">"Torneu-ho a provar d\'aquí a <xliff:g id="NUMBER">%d</xliff:g> segons."</string>
    <string name="lockscreen_forgot_pattern_button_text" msgid="2626999449610695930">"Heu oblidat el patró?"</string>
    <string name="lockscreen_glogin_forgot_pattern" msgid="2588521501166032747">"Desbloqueig del compte"</string>
    <string name="lockscreen_glogin_too_many_attempts" msgid="2751368605287288808">"Massa intents de patró"</string>
    <string name="lockscreen_glogin_instructions" msgid="3931816256100707784">"Per desbloquejar el telèfon, inicia la sessió amb el compte de Google."</string>
    <string name="lockscreen_glogin_username_hint" msgid="8846881424106484447">"Nom d\'usuari (correu electrònic)"</string>
    <string name="lockscreen_glogin_password_hint" msgid="5958028383954738528">"Contrasenya"</string>
    <string name="lockscreen_glogin_submit_button" msgid="7130893694795786300">"Inicia la sessió"</string>
    <string name="lockscreen_glogin_invalid_input" msgid="1364051473347485908">"Nom d\'usuari o contrasenya no vàlids."</string>
    <string name="lockscreen_glogin_account_recovery_hint" msgid="1696924763690379073">"Has oblidat el teu nom d\'usuari o la contrasenya?\nVisita "<b>"google.com/accounts/recovery"</b>"."</string>
    <string name="lockscreen_glogin_checking_password" msgid="7114627351286933867">"S\'està comprovant..."</string>
    <string name="lockscreen_unlock_label" msgid="737440483220667054">"Desbloqueja"</string>
    <string name="lockscreen_sound_on_label" msgid="9068877576513425970">"So activat"</string>
    <string name="lockscreen_sound_off_label" msgid="996822825154319026">"So desactivat"</string>
    <string name="lockscreen_access_pattern_start" msgid="3941045502933142847">"Patró iniciat"</string>
    <string name="lockscreen_access_pattern_cleared" msgid="5583479721001639579">"Patró esborrat"</string>
    <string name="lockscreen_access_pattern_cell_added" msgid="6756031208359292487">"S\'ha afegit una cel·la"</string>
    <string name="lockscreen_access_pattern_detected" msgid="4988730895554057058">"Patró completat"</string>
    <string name="keyguard_accessibility_widget_changed" msgid="5678624624681400191">"%1$s. Widget %2$d de %3$d."</string>
    <string name="keyguard_accessibility_add_widget" msgid="8273277058724924654">"Afegeix un widget"</string>
    <string name="keyguard_accessibility_widget_empty_slot" msgid="1281505703307930757">"Buit"</string>
    <string name="keyguard_accessibility_unlock_area_expanded" msgid="2278106022311170299">"S\'ha ampliat l\'àrea de desbloqueig."</string>
    <string name="keyguard_accessibility_unlock_area_collapsed" msgid="6366992066936076396">"L\'àrea de desbloqueig està replegada."</string>
    <string name="keyguard_accessibility_widget" msgid="6527131039741808240">"Widget de <xliff:g id="WIDGET_INDEX">%1$s</xliff:g>."</string>
    <string name="keyguard_accessibility_user_selector" msgid="1226798370913698896">"Selector d\'usuaris"</string>
    <string name="keyguard_accessibility_status" msgid="8008264603935930611">"Estat"</string>
    <string name="keyguard_accessibility_camera" msgid="8904231194181114603">"Càmera"</string>
    <string name="keygaurd_accessibility_media_controls" msgid="262209654292161806">"Controls multimèdia"</string>
    <string name="keyguard_accessibility_widget_reorder_start" msgid="8736853615588828197">"S\'ha iniciat la reorganització del widget."</string>
    <string name="keyguard_accessibility_widget_reorder_end" msgid="7170190950870468320">"Ha finalitzat la reorganització del widget."</string>
    <string name="keyguard_accessibility_widget_deleted" msgid="4426204263929224434">"S\'ha suprimit el widget de <xliff:g id="WIDGET_INDEX">%1$s</xliff:g>."</string>
    <string name="keyguard_accessibility_expand_lock_area" msgid="519859720934178024">"Amplia l\'àrea de desbloqueig."</string>
    <string name="keyguard_accessibility_slide_unlock" msgid="2959928478764697254">"Desbloqueig lliscant el dit"</string>
    <string name="keyguard_accessibility_pattern_unlock" msgid="1490840706075246612">"Desbloqueig mitjançant patró"</string>
    <string name="keyguard_accessibility_face_unlock" msgid="4817282543351718535">"Desbloqueig facial"</string>
    <string name="keyguard_accessibility_pin_unlock" msgid="2469687111784035046">"Desbloqueig mitjançant PIN"</string>
    <string name="keyguard_accessibility_password_unlock" msgid="7675777623912155089">"Desbloqueig mitjançant contrasenya"</string>
    <string name="keyguard_accessibility_pattern_area" msgid="7679891324509597904">"Àrea de patró"</string>
    <string name="keyguard_accessibility_slide_area" msgid="6736064494019979544">"Àrea per lliscar el dit"</string>
    <string name="password_keyboard_label_symbol_key" msgid="992280756256536042">"?123"</string>
    <string name="password_keyboard_label_alpha_key" msgid="8001096175167485649">"ABC"</string>
    <string name="password_keyboard_label_alt_key" msgid="1284820942620288678">"ALT"</string>
    <string name="granularity_label_character" msgid="7336470535385009523">"caràcter"</string>
    <string name="granularity_label_word" msgid="7075570328374918660">"paraula"</string>
    <string name="granularity_label_link" msgid="5815508880782488267">"enllaç"</string>
    <string name="granularity_label_line" msgid="5764267235026120888">"línia"</string>
    <string name="hour_ampm" msgid="4584338083529355982">"<xliff:g id="HOUR">%-l</xliff:g> <xliff:g id="AMPM">%P</xliff:g>"</string>
    <string name="hour_cap_ampm" msgid="2083465992940444366">"<xliff:g id="HOUR">%-l</xliff:g> <xliff:g id="AMPM">%p</xliff:g>"</string>
    <string name="factorytest_failed" msgid="5410270329114212041">"Error a la prova de fàbrica"</string>
    <string name="factorytest_not_system" msgid="4435201656767276723">"L\'acció FACTORY_TEST només és compatible amb els paquets instal·lats a /system/app."</string>
    <string name="factorytest_no_action" msgid="872991874799998561">"No s\'ha trobat cap paquet que proporcioni l\'acció FACTORY_TEST."</string>
    <string name="factorytest_reboot" msgid="6320168203050791643">"Reinicia"</string>
    <string name="js_dialog_title" msgid="1987483977834603872">"La pàgina de \"<xliff:g id="TITLE">%s</xliff:g>\" diu:"</string>
    <string name="js_dialog_title_default" msgid="6961903213729667573">"JavaScript"</string>
    <string name="js_dialog_before_unload_title" msgid="2619376555525116593">"Confirmació de la navegació"</string>
    <string name="js_dialog_before_unload_positive_button" msgid="3112752010600484130">"Surt d\'aquesta pàgina"</string>
    <string name="js_dialog_before_unload_negative_button" msgid="5614861293026099715">"Queda\'t en aquesta pàgina"</string>
    <string name="js_dialog_before_unload" msgid="3468816357095378590">"<xliff:g id="MESSAGE">%s</xliff:g>\n\nEstàs segur que vols sortir d\'aquesta pàgina?"</string>
    <string name="save_password_label" msgid="6860261758665825069">"Confirma"</string>
    <string name="double_tap_toast" msgid="4595046515400268881">"Consell: Pica dos cops per ampliar i per reduir."</string>
    <string name="autofill_this_form" msgid="4616758841157816676">"Em. aut."</string>
    <string name="setup_autofill" msgid="7103495070180590814">"Conf. empl. aut."</string>
    <string name="autofill_address_name_separator" msgid="6350145154779706772">" "</string>
    <string name="autofill_address_summary_name_format" msgid="3268041054899214945">"$1$2$3"</string>
    <string name="autofill_address_summary_separator" msgid="7483307893170324129">", "</string>
    <string name="autofill_address_summary_format" msgid="4874459455786827344">"$1$2$3"</string>
    <string name="autofill_province" msgid="2231806553863422300">"Província"</string>
    <string name="autofill_postal_code" msgid="4696430407689377108">"Codi postal"</string>
    <string name="autofill_state" msgid="6988894195520044613">"Estat"</string>
    <string name="autofill_zip_code" msgid="8697544592627322946">"Codi postal"</string>
    <string name="autofill_county" msgid="237073771020362891">"Comtat"</string>
    <string name="autofill_island" msgid="4020100875984667025">"Illa"</string>
    <string name="autofill_district" msgid="8400735073392267672">"Districte"</string>
    <string name="autofill_department" msgid="5343279462564453309">"Departament"</string>
    <string name="autofill_prefecture" msgid="2028499485065800419">"Prefectura"</string>
    <string name="autofill_parish" msgid="8202206105468820057">"Districte"</string>
    <string name="autofill_area" msgid="3547409050889952423">"Àrea"</string>
    <string name="autofill_emirate" msgid="2893880978835698818">"Emirat"</string>
    <string name="permlab_readHistoryBookmarks" msgid="3775265775405106983">"lectura dels marcadors i l\'historial web"</string>
    <string name="permdesc_readHistoryBookmarks" msgid="8462378226600439658">"Permet que l\'aplicació llegeixi l\'historial de tots els URL que has visitat amb el navegador i tots els marcadors. Nota: És possible que aquest permís no s\'apliqui a navegadors de tercers o a altres aplicacions amb capacitats de navegació web."</string>
    <string name="permlab_writeHistoryBookmarks" msgid="3714785165273314490">"introducció de marcadors i d\'historial web"</string>
    <string name="permdesc_writeHistoryBookmarks" product="tablet" msgid="6825527469145760922">"Permet que l\'aplicació modifiqui l\'historial del navegador o els marcadors de la tauleta. Això pot permetre que l\'aplicació esborri o modifiqui les dades del navegador. Nota: És possible que aquest permís no s\'apliqui a navegadors de tercers o a altres aplicacions amb capacitats de navegació web."</string>
    <string name="permdesc_writeHistoryBookmarks" product="default" msgid="8497389531014185509">"Permet que l\'aplicació modifiqui l\'historial del navegador o els marcadors del telèfon. Això pot permetre que l\'aplicació esborri o modifiqui les dades del navegador. Nota: És possible que aquest permís no s\'apliqui a navegadors de tercers o a altres aplicacions amb capacitats de navegació web."</string>
    <string name="permlab_setAlarm" msgid="1379294556362091814">"configuració d\'una alarma"</string>
    <string name="permdesc_setAlarm" msgid="316392039157473848">"Permet que l\'aplicació defineixi una alarma en una aplicació de despertador instal·lada. És possible que algunes aplicacions de despertador no incorporin aquesta funció."</string>
    <string name="permlab_addVoicemail" msgid="5525660026090959044">"afegeix bústia de veu"</string>
    <string name="permdesc_addVoicemail" msgid="6604508651428252437">"Permet que l\'aplicació afegeixi missatges a la safata d\'entrada de la bústia de veu."</string>
    <string name="permlab_writeGeolocationPermissions" msgid="5962224158955273932">"Modifica els permisos d\'ubicació geogràfica del navegador"</string>
    <string name="permdesc_writeGeolocationPermissions" msgid="1083743234522638747">"Permet que l\'aplicació modifiqui els permisos d\'ubicació geogràfica del navegador. Les aplicacions malicioses poden utilitzar-ho per enviar la informació d\'ubicació a llocs web arbitraris."</string>
    <string name="permlab_packageVerificationAgent" msgid="5568139100645829117">"verifica paquets"</string>
    <string name="permdesc_packageVerificationAgent" msgid="8437590190990843381">"Permet que l\'aplicació verifiqui si un paquet es pot instal·lar."</string>
    <string name="permlab_bindPackageVerifier" msgid="4187786793360326654">"vincula a un verificador de paquets"</string>
    <string name="permdesc_bindPackageVerifier" msgid="3180741773233862126">"Permet que el titular sol·liciti verificadors de paquets. No s\'hauria de necessitar mai per a les aplicacions normals."</string>
    <string name="permlab_serialPort" msgid="546083327654631076">"accedeix a ports sèrie"</string>
    <string name="permdesc_serialPort" msgid="2991639985224598193">"Permet que el titular accedeixi a ports sèrie amb l\'API SerialManager."</string>
    <string name="permlab_accessContentProvidersExternally" msgid="5077774297943409285">"accedeix als proveïdors de contingut externament"</string>
    <string name="permdesc_accessContentProvidersExternally" msgid="4544346486697853685">"Permet que el titular accedeixi als proveïdors de contingut des de l\'intèrpret d\'ordres. No és necessari per a les aplicacions normals."</string>
    <string name="permlab_updateLock" msgid="3527558366616680889">"no permetis actualitzacions automàtiques del dispositiu"</string>
    <string name="permdesc_updateLock" msgid="1655625832166778492">"Permet que el titular ofereixi informació al sistema sobre el moment més adequat per reiniciar el sistema de manera no interactiva per actualitzar-lo."</string>
    <string name="save_password_message" msgid="767344687139195790">"Voleu que el navegador recordi aquesta contrasenya?"</string>
    <string name="save_password_notnow" msgid="6389675316706699758">"Ara no"</string>
    <string name="save_password_remember" msgid="6491879678996749466">"Recorda-ho"</string>
    <string name="save_password_never" msgid="8274330296785855105">"Mai"</string>
    <string name="open_permission_deny" msgid="7374036708316629800">"No tens permís per obrir aquesta pàgina."</string>
    <string name="text_copied" msgid="4985729524670131385">"Text copiat al Porta-retalls."</string>
    <string name="more_item_label" msgid="4650918923083320495">"Més"</string>
    <string name="prepend_shortcut_label" msgid="2572214461676015642">"Menú+"</string>
    <string name="menu_space_shortcut_label" msgid="2410328639272162537">"espai"</string>
    <string name="menu_enter_shortcut_label" msgid="2743362785111309668">"retorn"</string>
    <string name="menu_delete_shortcut_label" msgid="3658178007202748164">"elimina"</string>
    <string name="search_go" msgid="8298016669822141719">"Cerca"</string>
    <string name="searchview_description_search" msgid="6749826639098512120">"Cerca"</string>
    <string name="searchview_description_query" msgid="5911778593125355124">"Consulta de cerca"</string>
    <string name="searchview_description_clear" msgid="1330281990951833033">"Neteja la consulta"</string>
    <string name="searchview_description_submit" msgid="2688450133297983542">"Envia la consulta"</string>
    <string name="searchview_description_voice" msgid="2453203695674994440">"Cerca per veu"</string>
    <string name="enable_explore_by_touch_warning_title" msgid="7460694070309730149">"Vols activar l\'exploració tàctil?"</string>
    <string name="enable_explore_by_touch_warning_message" product="tablet" msgid="8655887539089910577">"<xliff:g id="ACCESSIBILITY_SERVICE_NAME">%1$s</xliff:g> vol activar l\'exploració tàctil. Quan l\'exploració tàctil està activada, pots escoltar o veure les descripcions del contingut seleccionat o utilitzar gestos per interactuar amb la tauleta."</string>
    <string name="enable_explore_by_touch_warning_message" product="default" msgid="2708199672852373195">"<xliff:g id="ACCESSIBILITY_SERVICE_NAME">%1$s</xliff:g> vol activar l\'exploració tàctil. Quan l\'exploració per tàctil està activada, pots escoltar o veure les descripcions del contingut seleccionat o utilitzar gestos per interactuar amb el telèfon."</string>
    <string name="oneMonthDurationPast" msgid="7396384508953779925">"Fa 1 mes"</string>
    <string name="beforeOneMonthDurationPast" msgid="909134546836499826">"Fa més d\'1 mes"</string>
  <plurals name="num_seconds_ago">
    <item quantity="one" msgid="4869870056547896011">"Fa 1 segon"</item>
    <item quantity="other" msgid="3903706804349556379">"Fa <xliff:g id="COUNT">%d</xliff:g> segons"</item>
  </plurals>
  <plurals name="num_minutes_ago">
    <item quantity="one" msgid="3306787433088810191">"Fa 1 minut"</item>
    <item quantity="other" msgid="2176942008915455116">"Fa <xliff:g id="COUNT">%d</xliff:g> minuts"</item>
  </plurals>
  <plurals name="num_hours_ago">
    <item quantity="one" msgid="9150797944610821849">"Fa 1 hora"</item>
    <item quantity="other" msgid="2467273239587587569">"Fa <xliff:g id="COUNT">%d</xliff:g> hores"</item>
  </plurals>
  <plurals name="last_num_days">
    <item quantity="other" msgid="3069992808164318268">"Els darrers <xliff:g id="COUNT">%d</xliff:g> dies"</item>
  </plurals>
    <string name="last_month" msgid="3959346739979055432">"El mes passat"</string>
    <string name="older" msgid="5211975022815554840">"Més antigues"</string>
  <plurals name="num_days_ago">
    <item quantity="one" msgid="861358534398115820">"Ahir"</item>
    <item quantity="other" msgid="2479586466153314633">"Fa <xliff:g id="COUNT">%d</xliff:g> dies"</item>
  </plurals>
  <plurals name="in_num_seconds">
    <item quantity="one" msgid="2729745560954905102">"d\'aquí a 1 segon"</item>
    <item quantity="other" msgid="1241926116443974687">"d\'aquí a <xliff:g id="COUNT">%d</xliff:g> segons"</item>
  </plurals>
  <plurals name="in_num_minutes">
    <item quantity="one" msgid="8793095251325200395">"d\'aquí a 1 minut"</item>
    <item quantity="other" msgid="3330713936399448749">"d\'aquí a <xliff:g id="COUNT">%d</xliff:g> minuts"</item>
  </plurals>
  <plurals name="in_num_hours">
    <item quantity="one" msgid="7164353342477769999">"d\'aquí a 1 hora"</item>
    <item quantity="other" msgid="547290677353727389">"d\'aquí a <xliff:g id="COUNT">%d</xliff:g> hores"</item>
  </plurals>
  <plurals name="in_num_days">
    <item quantity="one" msgid="5413088743009839518">"demà"</item>
    <item quantity="other" msgid="5109449375100953247">"d\'aquí a <xliff:g id="COUNT">%d</xliff:g> dies"</item>
  </plurals>
  <plurals name="abbrev_num_seconds_ago">
    <item quantity="one" msgid="1849036840200069118">"Fa 1 s"</item>
    <item quantity="other" msgid="3699169366650930415">"Fa <xliff:g id="COUNT">%d</xliff:g> s"</item>
  </plurals>
  <plurals name="abbrev_num_minutes_ago">
    <item quantity="one" msgid="6361490147113871545">"fa 1 min"</item>
    <item quantity="other" msgid="851164968597150710">"Fa <xliff:g id="COUNT">%d</xliff:g> min"</item>
  </plurals>
  <plurals name="abbrev_num_hours_ago">
    <item quantity="one" msgid="4796212039724722116">"Fa 1 hora"</item>
    <item quantity="other" msgid="6889970745748538901">"Fa <xliff:g id="COUNT">%d</xliff:g> hores"</item>
  </plurals>
  <plurals name="abbrev_num_days_ago">
    <item quantity="one" msgid="8463161711492680309">"ahir"</item>
    <item quantity="other" msgid="3453342639616481191">"Fa <xliff:g id="COUNT">%d</xliff:g> dies"</item>
  </plurals>
  <plurals name="abbrev_in_num_seconds">
    <item quantity="one" msgid="5842225370795066299">"d\'aquí a 1 s"</item>
    <item quantity="other" msgid="5495880108825805108">"d\'aquí a <xliff:g id="COUNT">%d</xliff:g> s"</item>
  </plurals>
  <plurals name="abbrev_in_num_minutes">
    <item quantity="one" msgid="562786149928284878">"d\'aquí a 1 min"</item>
    <item quantity="other" msgid="4216113292706568726">"d\'aquí a <xliff:g id="COUNT">%d</xliff:g> minuts"</item>
  </plurals>
  <plurals name="abbrev_in_num_hours">
    <item quantity="one" msgid="3274708118124045246">"d\'aquí a 1 hora"</item>
    <item quantity="other" msgid="3705373766798013406">"d\'aquí a <xliff:g id="COUNT">%d</xliff:g> hores"</item>
  </plurals>
  <plurals name="abbrev_in_num_days">
    <item quantity="one" msgid="2178576254385739855">"demà"</item>
    <item quantity="other" msgid="2973062968038355991">"d\'aquí a <xliff:g id="COUNT">%d</xliff:g> dies"</item>
  </plurals>
    <string name="preposition_for_date" msgid="9093949757757445117">"el <xliff:g id="DATE">%s</xliff:g>"</string>
    <string name="preposition_for_time" msgid="5506831244263083793">"a les <xliff:g id="TIME">%s</xliff:g>"</string>
    <string name="preposition_for_year" msgid="5040395640711867177">"el <xliff:g id="YEAR">%s</xliff:g>"</string>
    <string name="day" msgid="8144195776058119424">"dia"</string>
    <string name="days" msgid="4774547661021344602">"dies"</string>
    <string name="hour" msgid="2126771916426189481">"hora"</string>
    <string name="hours" msgid="894424005266852993">"hores"</string>
    <string name="minute" msgid="9148878657703769868">"min"</string>
    <string name="minutes" msgid="5646001005827034509">"min"</string>
    <string name="second" msgid="3184235808021478">"s"</string>
    <string name="seconds" msgid="3161515347216589235">"s"</string>
    <string name="week" msgid="5617961537173061583">"setmana"</string>
    <string name="weeks" msgid="6509623834583944518">"setmanes"</string>
    <string name="year" msgid="4001118221013892076">"any"</string>
    <string name="years" msgid="6881577717993213522">"anys"</string>
  <plurals name="duration_seconds">
    <item quantity="one" msgid="6962015528372969481">"1 segon"</item>
    <item quantity="other" msgid="1886107766577166786">"<xliff:g id="COUNT">%d</xliff:g> segons"</item>
  </plurals>
  <plurals name="duration_minutes">
    <item quantity="one" msgid="4915414002546085617">"1 minut"</item>
    <item quantity="other" msgid="3165187169224908775">"<xliff:g id="COUNT">%d</xliff:g> minuts"</item>
  </plurals>
  <plurals name="duration_hours">
    <item quantity="one" msgid="8917467491248809972">"1 hora"</item>
    <item quantity="other" msgid="3863962854246773930">"<xliff:g id="COUNT">%d</xliff:g> hores"</item>
  </plurals>
    <string name="VideoView_error_title" msgid="3534509135438353077">"Problema amb el vídeo"</string>
    <string name="VideoView_error_text_invalid_progressive_playback" msgid="3186670335938670444">"Aquest vídeo no és vàlid per a la reproducció en aquest dispositiu."</string>
    <string name="VideoView_error_text_unknown" msgid="3450439155187810085">"No es pot reproduir aquest vídeo."</string>
    <string name="VideoView_error_button" msgid="2822238215100679592">"D\'acord"</string>
    <string name="relative_time" msgid="1818557177829411417">"<xliff:g id="DATE">%1$s</xliff:g>, <xliff:g id="TIME">%2$s</xliff:g>"</string>
    <string name="noon" msgid="7245353528818587908">"migdia"</string>
    <string name="Noon" msgid="3342127745230013127">"Migdia"</string>
    <string name="midnight" msgid="7166259508850457595">"mitjanit"</string>
    <string name="Midnight" msgid="5630806906897892201">"Mitjanit"</string>
    <string name="elapsed_time_short_format_mm_ss" msgid="4431555943828711473">"<xliff:g id="MINUTES">%1$02d</xliff:g>:<xliff:g id="SECONDS">%2$02d</xliff:g>"</string>
    <string name="elapsed_time_short_format_h_mm_ss" msgid="1846071997616654124">"<xliff:g id="HOURS">%1$d</xliff:g>:<xliff:g id="MINUTES">%2$02d</xliff:g>:<xliff:g id="SECONDS">%3$02d</xliff:g>"</string>
    <string name="selectAll" msgid="6876518925844129331">"Selecciona-ho tot"</string>
    <string name="cut" msgid="3092569408438626261">"Retalla"</string>
    <string name="copy" msgid="2681946229533511987">"Copia"</string>
    <string name="paste" msgid="5629880836805036433">"Enganxa"</string>
    <string name="replace" msgid="5781686059063148930">"Vols substituir..."</string>
    <string name="delete" msgid="6098684844021697789">"Suprimeix"</string>
    <string name="copyUrl" msgid="2538211579596067402">"Copia l\'URL"</string>
    <string name="selectTextMode" msgid="1018691815143165326">"Selecciona el text"</string>
    <string name="textSelectionCABTitle" msgid="5236850394370820357">"Selecció de text"</string>
    <string name="addToDictionary" msgid="4352161534510057874">"Afegeix al diccionari"</string>
    <string name="deleteText" msgid="6979668428458199034">"Suprimeix"</string>
    <string name="inputMethod" msgid="1653630062304567879">"Mètode d\'introducció de text"</string>
    <string name="editTextMenuTitle" msgid="4909135564941815494">"Accions de text"</string>
    <string name="low_internal_storage_view_title" msgid="5576272496365684834">"S\'està acabant l\'espai d\'emmagatzematge"</string>
    <string name="low_internal_storage_view_text" msgid="6640505817617414371">"És possible que algunes funcions del sistema no funcionin"</string>
    <string name="app_running_notification_title" msgid="8718335121060787914">"<xliff:g id="APP_NAME">%1$s</xliff:g> s\'està executant"</string>
    <string name="app_running_notification_text" msgid="4653586947747330058">"Toca per obtenir més informació o bé per aturar l\'aplicació."</string>
    <string name="ok" msgid="5970060430562524910">"D\'acord"</string>
    <string name="cancel" msgid="6442560571259935130">"Cancel·la"</string>
    <string name="yes" msgid="5362982303337969312">"D\'acord"</string>
    <string name="no" msgid="5141531044935541497">"Cancel·la"</string>
    <string name="dialog_alert_title" msgid="2049658708609043103">"Atenció"</string>
    <string name="loading" msgid="7933681260296021180">"S\'està carregant…"</string>
    <string name="capital_on" msgid="1544682755514494298">"SÍ"</string>
    <string name="capital_off" msgid="6815870386972805832">"NO"</string>
    <string name="whichApplication" msgid="4533185947064773386">"Completa l\'acció mitjançant"</string>
    <string name="whichHomeApplication" msgid="4616420172727326782">"Selecciona una aplicació d\'inici"</string>
    <string name="alwaysUse" msgid="4583018368000610438">"Utilitza-ho de manera predeterminada per a aquesta acció."</string>
    <string name="clearDefaultHintMsg" msgid="3252584689512077257">"Esborra els paràmetres predeterminats a Configuració del sistema &gt; Aplicacions &gt; Baixades."</string>
    <string name="chooseActivity" msgid="7486876147751803333">"Tria una acció"</string>
    <string name="chooseUsbActivity" msgid="6894748416073583509">"Tria una aplicació per al dispositiu USB"</string>
    <string name="noApplications" msgid="2991814273936504689">"No hi ha cap aplicació que pugui dur a terme aquesta acció."</string>
    <string name="aerr_title" msgid="1905800560317137752"></string>
    <string name="aerr_application" msgid="932628488013092776">"<xliff:g id="APPLICATION">%1$s</xliff:g> s\'ha aturat."</string>
    <string name="aerr_process" msgid="4507058997035697579">"El procés <xliff:g id="PROCESS">%1$s</xliff:g> s\'ha aturat."</string>
    <string name="anr_title" msgid="4351948481459135709"></string>
    <string name="anr_activity_application" msgid="1904477189057199066">"<xliff:g id="APPLICATION">%2$s</xliff:g> no respon.\n\nVols tancar-la?"</string>
    <string name="anr_activity_process" msgid="5776209883299089767">"L\'activitat <xliff:g id="ACTIVITY">%1$s</xliff:g> no respon.\n\nVols tancar-la?"</string>
    <string name="anr_application_process" msgid="8941757607340481057">"<xliff:g id="APPLICATION">%1$s</xliff:g> no respon. Vols tancar-la?"</string>
    <string name="anr_process" msgid="6513209874880517125">"El procés <xliff:g id="PROCESS">%1$s</xliff:g> no respon.\n\nVols tancar-lo?"</string>
    <string name="force_close" msgid="8346072094521265605">"D\'acord"</string>
    <string name="report" msgid="4060218260984795706">"Informe"</string>
    <string name="wait" msgid="7147118217226317732">"Espera"</string>
    <string name="webpage_unresponsive" msgid="3272758351138122503">"La pàgina ha deixat de respondre.\n\nVols tancar-la?"</string>
    <string name="launch_warning_title" msgid="1547997780506713581">"Aplicació redirigida"</string>
    <string name="launch_warning_replace" msgid="6202498949970281412">"<xliff:g id="APP_NAME">%1$s</xliff:g> s\'està executant."</string>
    <string name="launch_warning_original" msgid="188102023021668683">"<xliff:g id="APP_NAME">%1$s</xliff:g> es va iniciar originalment."</string>
    <string name="screen_compat_mode_scale" msgid="3202955667675944499">"Escala"</string>
    <string name="screen_compat_mode_show" msgid="4013878876486655892">"Mostra sempre"</string>
    <string name="screen_compat_mode_hint" msgid="1064524084543304459">"Torna a activar-ho a Configuració del sistema &gt; Aplicacions &gt; Baixades."</string>
    <string name="smv_application" msgid="3307209192155442829">"L\'aplicació <xliff:g id="APPLICATION">%1$s</xliff:g>(procés <xliff:g id="PROCESS">%2$s</xliff:g>) ha incomplert la seva política autoimposada de mode estricte."</string>
    <string name="smv_process" msgid="5120397012047462446">"El procés <xliff:g id="PROCESS">%1$s</xliff:g> ha incomplert la seva política de mode estricte."</string>
    <string name="android_upgrading_title" msgid="1584192285441405746">"Android s\'està actualitzant..."</string>
    <string name="android_upgrading_apk" msgid="7904042682111526169">"S\'està optimitzant l\'aplicació <xliff:g id="NUMBER_0">%1$d</xliff:g> de <xliff:g id="NUMBER_1">%2$d</xliff:g>."</string>
    <string name="android_upgrading_starting_apps" msgid="451464516346926713">"S\'estan iniciant les aplicacions."</string>
    <string name="android_upgrading_complete" msgid="1405954754112999229">"S\'està finalitzant l\'actualització."</string>
    <string name="heavy_weight_notification" msgid="9087063985776626166">"<xliff:g id="APP">%1$s</xliff:g> s\'està executant"</string>
    <string name="heavy_weight_notification_detail" msgid="1721681741617898865">"Toca per canviar a l\'aplicació"</string>
    <string name="heavy_weight_switcher_title" msgid="7153167085403298169">"Vols canviar aplicacions?"</string>
    <string name="heavy_weight_switcher_text" msgid="7022631924534406403">"Ja s\'està executant una altra aplicació que s\'ha d\'aturar abans de poder iniciar-ne una de nova."</string>
    <string name="old_app_action" msgid="493129172238566282">"Torna a <xliff:g id="OLD_APP">%1$s</xliff:g>"</string>
    <string name="old_app_description" msgid="2082094275580358049">"No iniciïs l\'aplicació nova."</string>
    <string name="new_app_action" msgid="5472756926945440706">"Inicia <xliff:g id="OLD_APP">%1$s</xliff:g>"</string>
    <string name="new_app_description" msgid="1932143598371537340">"Atura l\'aplicació antiga sense desar."</string>
    <string name="sendText" msgid="5209874571959469142">"Tria una acció per al text"</string>
    <string name="volume_ringtone" msgid="6885421406845734650">"Volum del timbre"</string>
    <string name="volume_music" msgid="5421651157138628171">"Volum de multimèdia"</string>
    <string name="volume_music_hint_playing_through_bluetooth" msgid="9165984379394601533">"S\'està reproduint a través de Bluetooth"</string>
    <string name="volume_music_hint_silent_ringtone_selected" msgid="8310739960973156272">"S\'ha establert el to en silenci"</string>
    <string name="volume_call" msgid="3941680041282788711">"Volum en trucada"</string>
    <string name="volume_bluetooth_call" msgid="2002891926351151534">"Volum en trucada Bluetooth"</string>
    <string name="volume_alarm" msgid="1985191616042689100">"Volum de l\'alarma"</string>
    <string name="volume_notification" msgid="2422265656744276715">"Volum de notificació"</string>
    <string name="volume_unknown" msgid="1400219669770445902">"Volum"</string>
    <string name="volume_icon_description_bluetooth" msgid="6538894177255964340">"Volum de Bluetooth"</string>
    <string name="volume_icon_description_ringer" msgid="3326003847006162496">"Volum del to"</string>
    <string name="volume_icon_description_incall" msgid="8890073218154543397">"Volum de trucada"</string>
    <string name="volume_icon_description_media" msgid="4217311719665194215">"Volum de multimèdia"</string>
    <string name="volume_icon_description_notification" msgid="7044986546477282274">"Volum de notificació"</string>
    <string name="ringtone_default" msgid="3789758980357696936">"To predeterminat"</string>
    <string name="ringtone_default_with_actual" msgid="8129563480895990372">"To predeterminat (<xliff:g id="ACTUAL_RINGTONE">%1$s</xliff:g>)"</string>
    <string name="ringtone_silent" msgid="7937634392408977062">"Cap"</string>
    <string name="ringtone_picker_title" msgid="3515143939175119094">"Sons de trucada"</string>
    <string name="ringtone_unknown" msgid="5477919988701784788">"To desconegut"</string>
  <plurals name="wifi_available">
    <item quantity="one" msgid="6654123987418168693">"Xarxa Wi-fi disponible"</item>
    <item quantity="other" msgid="4192424489168397386">"Xarxes Wi-fi disponibles"</item>
  </plurals>
  <plurals name="wifi_available_detailed">
    <item quantity="one" msgid="1634101450343277345">"Xarxa Wi-fi oberta disponible"</item>
    <item quantity="other" msgid="7915895323644292768">"Xarxes Wi-fi obertes disponibles"</item>
  </plurals>
    <string name="wifi_available_sign_in" msgid="4029489716605255386">"Inicia la sessió a la xarxa Wi-Fi"</string>
    <string name="network_available_sign_in" msgid="8495155593358054676">"Inicia la sessió a la xarxa"</string>
    <!-- no translation found for network_available_sign_in_detailed (8000081941447976118) -->
    <skip />
    <string name="wifi_watchdog_network_disabled" msgid="7904214231651546347">"No s\'ha pogut connectar a la Wi-Fi"</string>
    <string name="wifi_watchdog_network_disabled_detailed" msgid="5548780776418332675">" té una mala connexió a Internet."</string>
    <string name="wifi_p2p_dialog_title" msgid="97611782659324517">"Wi-Fi Direct"</string>
    <string name="wifi_p2p_turnon_message" msgid="2909250942299627244">"Inicia Wi-Fi Direct. Això desactivarà el client/la zona Wi-Fi."</string>
    <string name="wifi_p2p_failed_message" msgid="3763669677935623084">"No s\'ha pogut iniciar Wi-Fi Direct."</string>
    <string name="wifi_p2p_enabled_notification_title" msgid="2068321881673734886">"Wi-Fi Direct està activat"</string>
    <string name="wifi_p2p_enabled_notification_message" msgid="1638949953993894335">"Toca per accedir a la configuració"</string>
    <string name="accept" msgid="1645267259272829559">"Accepta"</string>
    <string name="decline" msgid="2112225451706137894">"Rebutja"</string>
    <string name="wifi_p2p_invitation_sent_title" msgid="1318975185112070734">"S\'ha enviat la invitació"</string>
    <string name="wifi_p2p_invitation_to_connect_title" msgid="4958803948658533637">"Invitació per connectar"</string>
    <string name="wifi_p2p_from_message" msgid="570389174731951769">"De:"</string>
    <string name="wifi_p2p_to_message" msgid="248968974522044099">"Per a:"</string>
    <string name="wifi_p2p_enter_pin_message" msgid="5920929550367828970">"Introdueix el PIN sol·licitat:"</string>
    <string name="wifi_p2p_show_pin_message" msgid="8530563323880921094">"PIN:"</string>
    <string name="wifi_p2p_frequency_conflict_message" product="tablet" msgid="8012981257742232475">"La tauleta es desconnectarà temporalment de la Wi-Fi mentre estigui connectada a <xliff:g id="DEVICE_NAME">%1$s</xliff:g>"</string>
    <string name="wifi_p2p_frequency_conflict_message" product="default" msgid="7363907213787469151">"El telèfon es desconnectarà temporalment de la Wi-Fi mentre estigui connectat a <xliff:g id="DEVICE_NAME">%1$s</xliff:g>"</string>
    <string name="select_character" msgid="3365550120617701745">"Insereix un caràcter"</string>
    <string name="sms_control_title" msgid="7296612781128917719">"S\'estan enviant missatges SMS"</string>
    <string name="sms_control_message" msgid="3867899169651496433">"&lt;b&gt;<xliff:g id="APP_NAME">%1$s</xliff:g>&lt;/b&gt; està enviant molts missatges SMS. Vols permetre que aquesta aplicació continuï enviant missatges?"</string>
    <string name="sms_control_yes" msgid="3663725993855816807">"Permet"</string>
    <string name="sms_control_no" msgid="625438561395534982">"Denega"</string>
    <string name="sms_short_code_confirm_message" msgid="1645436466285310855">"&lt;b&gt;<xliff:g id="APP_NAME">%1$s</xliff:g>&lt;/b&gt; vol enviar un missatge a &lt;b&gt;<xliff:g id="DEST_ADDRESS">%2$s</xliff:g>&lt;/b&gt;."</string>
    <string name="sms_short_code_details" msgid="3492025719868078457">"Aquesta acció "<font fgcolor="#ffffb060">"pot fer que s\'apliquin càrrecs"</font>" al compte del mòbil."</string>
    <string name="sms_premium_short_code_details" msgid="5523826349105123687"><font fgcolor="#ffffb060">"Aquesta acció farà que s\'apliquin càrrecs al compte del mòbil."</font></string>
    <string name="sms_short_code_confirm_allow" msgid="4458878637111023413">"Envia"</string>
    <string name="sms_short_code_confirm_deny" msgid="2927389840209170706">"Cancel·la"</string>
    <string name="sms_short_code_remember_choice" msgid="5289538592272218136">"Recorda la meva selecció"</string>
    <string name="sms_short_code_remember_undo_instruction" msgid="4960944133052287484">"Pots canviar aquesta opció més endavant a Configuració &gt; Aplicacions"</string>
    <string name="sms_short_code_confirm_always_allow" msgid="3241181154869493368">"Permet sempre"</string>
    <string name="sms_short_code_confirm_never_allow" msgid="446992765774269673">"No permetis mai"</string>
    <string name="sim_removed_title" msgid="6227712319223226185">"Extracció de la targeta SIM"</string>
    <string name="sim_removed_message" msgid="2333164559970958645">"La xarxa de telefonia mòbil no estarà disponible fins que no reiniciïs amb una targeta SIM vàlida inserida."</string>
    <string name="sim_done_button" msgid="827949989369963775">"Fet"</string>
    <string name="sim_added_title" msgid="3719670512889674693">"Addició de la targeta SIM"</string>
    <string name="sim_added_message" msgid="6599945301141050216">"Reinicia el dispositiu per accedir a la xarxa de telefonia mòbil."</string>
    <string name="sim_restart_button" msgid="4722407842815232347">"Reinicia"</string>
    <string name="time_picker_dialog_title" msgid="8349362623068819295">"Defineix l\'hora"</string>
    <string name="date_picker_dialog_title" msgid="5879450659453782278">"Establiment de data"</string>
    <string name="date_time_set" msgid="5777075614321087758">"Defineix"</string>
    <string name="date_time_done" msgid="2507683751759308828">"Fet"</string>
    <string name="perms_new_perm_prefix" msgid="8257740710754301407"><font size="12" fgcolor="#ff33b5e5">"NOU: "</font></string>
    <string name="perms_description_app" msgid="5139836143293299417">"Proporcionat per <xliff:g id="APP_NAME">%1$s</xliff:g>."</string>
    <string name="no_permissions" msgid="7283357728219338112">"No cal cap permís"</string>
    <string name="perm_costs_money" msgid="4902470324142151116">"pot ser que comporti càrrecs"</string>
    <string name="usb_storage_activity_title" msgid="4465055157209648641">"Emmagatzematge massiu USB"</string>
    <string name="usb_storage_title" msgid="5901459041398751495">"USB connectat"</string>
    <string name="usb_storage_message" product="nosdcard" msgid="3308538094316477839">"T\'has connectat a l\'equip mitjançant USB. Toca el botó següent si vols copiar els fitxers entre l\'equip i l\'emmagatzematge USB d\'Android."</string>
    <string name="usb_storage_message" product="default" msgid="805351000446037811">"T\'has connectat a l\'equip per USB. Toca el botó següent si vols copiar els fitxers entre l\'equip i la targeta SD d\'Android."</string>
    <string name="usb_storage_button_mount" msgid="1052259930369508235">"Activa l\'emmagatzematge USB"</string>
    <string name="usb_storage_error_message" product="nosdcard" msgid="3017045217365540658">"Hi ha un problema en l\'ús del teu emmagatzematge USB per a emmagatzematge massiu USB."</string>
    <string name="usb_storage_error_message" product="default" msgid="2876018512716970313">"Hi ha un problema en l\'ús de la targeta SD per a l\'emmagatzematge massiu USB."</string>
    <string name="usb_storage_notification_title" msgid="8175892554757216525">"USB connectat"</string>
    <string name="usb_storage_notification_message" msgid="939822783828183763">"Toca per copiar fitxers a l\'equip o des de l\'equip."</string>
    <string name="usb_storage_stop_notification_title" msgid="2336058396663516017">"Desactiva l\'emmagatzematge USB"</string>
    <string name="usb_storage_stop_notification_message" msgid="1656852098555623822">"Toca per desactivar l\'emmagatzematge USB."</string>
    <string name="usb_storage_stop_title" msgid="660129851708775853">"S\'està utilitzant l\'emmagatzematge USB"</string>
    <string name="usb_storage_stop_message" product="nosdcard" msgid="4264025280777219521">"Abans de desactivar l\'emmagatzematge USB, desactiva (“expulsa”) l\'emmagatzematge USB d\'Android del teu equip."</string>
    <string name="usb_storage_stop_message" product="default" msgid="8043969782460613114">"Abans de desactivar l\'emmagatzematge USB, desactiva (“expulsa”) la targeta SD d\'Android de l\'equip."</string>
    <string name="usb_storage_stop_button_mount" msgid="7060218034900696029">"Desactiva l\'emmagatzematge USB"</string>
    <string name="usb_storage_stop_error_message" msgid="1970374898263063836">"S\'ha produït un problema en desactivar l\'emmagatzematge USB. Comprova que hagis desactivat l\'amfitrió d\'USB i torna-ho a provar."</string>
    <string name="dlg_confirm_kill_storage_users_title" msgid="963039033470478697">"Activa l\'emmagatzematge USB"</string>
    <string name="dlg_confirm_kill_storage_users_text" msgid="5100428757107469454">"Si actives l\'emmagatzematge USB, algunes de les aplicacions que utilitzes s\'aturaran i pot ser que no estiguin disponibles fins que no desactivis l\'emmagatzematge USB."</string>
    <string name="dlg_error_title" msgid="7323658469626514207">"S\'ha produït un error amb l\'operació de l\'USB"</string>
    <string name="dlg_ok" msgid="7376953167039865701">"D\'acord"</string>
    <string name="usb_mtp_notification_title" msgid="3699913097391550394">"Connectat com a disp. multimèdia"</string>
    <string name="usb_ptp_notification_title" msgid="1960817192216064833">"Connectat com a càmera"</string>
    <string name="usb_cd_installer_notification_title" msgid="6774712827892090754">"Connectat com a instal·lador"</string>
    <string name="usb_accessory_notification_title" msgid="7848236974087653666">"Connectat a un accessori USB"</string>
    <string name="usb_notification_message" msgid="2290859399983720271">"Toca per accedir a altres opcions d\'USB."</string>
    <string name="extmedia_format_title" product="nosdcard" msgid="9020092196061007262">"Formata l\'emmagatzematge USB"</string>
    <string name="extmedia_format_title" product="default" msgid="3648415921526526069">"Vols formatar la targeta SD?"</string>
    <string name="extmedia_format_message" product="nosdcard" msgid="3934016853425761078">"S\'esborraran tots els fitxers emmagatzemats al dispositiu d\'emmagatzematge USB. Aquesta acció no es pot desfer."</string>
    <string name="extmedia_format_message" product="default" msgid="14131895027543830">"Es perdran totes les dades d\'aquesta targeta."</string>
    <string name="extmedia_format_button_format" msgid="4131064560127478695">"Formata"</string>
    <string name="adb_active_notification_title" msgid="6729044778949189918">"Depuració USB activada"</string>
    <string name="adb_active_notification_message" msgid="1016654627626476142">"Toca per desactivar la depuració USB"</string>
    <string name="select_input_method" msgid="4653387336791222978">"Selecciona un mètode d\'entrada"</string>
    <string name="configure_input_methods" msgid="9091652157722495116">"Configura els mètodes d\'entrada"</string>
    <string name="use_physical_keyboard" msgid="6203112478095117625">"Teclat físic"</string>
    <string name="hardware" msgid="7517821086888990278">"Maquinari"</string>
    <string name="select_keyboard_layout_notification_title" msgid="1407367017263030773">"Selecciona una disposició de teclat"</string>
    <string name="select_keyboard_layout_notification_message" msgid="4465907700449257063">"Toca per seleccionar una disposició de teclat."</string>
    <string name="fast_scroll_alphabet" msgid="5433275485499039199">" ABCDEFGHIJKLMNOPQRSTUVWXYZ"</string>
    <string name="fast_scroll_numeric_alphabet" msgid="4030170524595123610">" 0123456789ABCDEFGHIJKLMNOPQRSTUVWXYZ"</string>
    <string name="candidates_style" msgid="4333913089637062257"><u>"candidats"</u></string>
    <string name="ext_media_checking_notification_title" product="nosdcard" msgid="3449816005351468560">"S\'està preparant l\'emmagatzematge USB"</string>
    <string name="ext_media_checking_notification_title" product="default" msgid="5457603418970994050">"S\'està preparant la targeta SD"</string>
    <string name="ext_media_checking_notification_message" msgid="8287319882926737053">"S\'està comprovant si hi ha errors."</string>
    <string name="ext_media_nofs_notification_title" product="nosdcard" msgid="7788040745686229307">"Emmagatzematge USB buit"</string>
    <string name="ext_media_nofs_notification_title" product="default" msgid="780477838241212997">"Targeta SD en blanc"</string>
    <string name="ext_media_nofs_notification_message" product="nosdcard" msgid="7840121067427269500">"L\'emmagatzematge USB està buit o té un sistema de fitxers incompatible."</string>
    <string name="ext_media_nofs_notification_message" product="default" msgid="8641065641786923604">"La targeta SD està buida o té un sistema de fitxers incompatible."</string>
    <string name="ext_media_unmountable_notification_title" product="nosdcard" msgid="2090046769532713563">"Emmagatzematge USB danyat"</string>
    <string name="ext_media_unmountable_notification_title" product="default" msgid="6410723906019100189">"Targeta SD malmesa"</string>
    <string name="ext_media_unmountable_notification_message" product="nosdcard" msgid="1795917578395333280">"L\'emmagatzematge USB està malmès. Prova a formatar-lo."</string>
    <string name="ext_media_unmountable_notification_message" product="default" msgid="1753898567525568253">"La targeta SD està malmesa. Prova a formatar-la."</string>
    <string name="ext_media_badremoval_notification_title" product="nosdcard" msgid="1661683031330951073">"Emmag. USB retirat inesperadament"</string>
    <string name="ext_media_badremoval_notification_title" product="default" msgid="6872152882604407837">"Targeta SD extreta inesperadament"</string>
    <string name="ext_media_badremoval_notification_message" product="nosdcard" msgid="4329848819865594241">"Desinstal·la l\'emmagatzematge USB abans de retirar-la per evitar pèrdues de dades."</string>
    <string name="ext_media_badremoval_notification_message" product="default" msgid="7260183293747448241">"Expulseu la targeta SD abans d\'extreure-la per evitar la pèrdua de dades."</string>
    <string name="ext_media_safe_unmount_notification_title" product="nosdcard" msgid="3967973893270360230">"És segur retirar l\'emmagatzematge USB"</string>
    <string name="ext_media_safe_unmount_notification_title" product="default" msgid="6729801130790616200">"La targeta SD es pot extreure"</string>
    <string name="ext_media_safe_unmount_notification_message" product="nosdcard" msgid="6142195361606493530">"Pots retirar l\'emmagatzematge USB de forma segura."</string>
    <string name="ext_media_safe_unmount_notification_message" product="default" msgid="568841278138377604">"Podeu extreure la targeta SD sense problemes."</string>
    <string name="ext_media_nomedia_notification_title" product="nosdcard" msgid="4486377230140227651">"Emmagatzematge USB retirat"</string>
    <string name="ext_media_nomedia_notification_title" product="default" msgid="8902518030404381318">"Targeta SD extreta"</string>
    <string name="ext_media_nomedia_notification_message" product="nosdcard" msgid="6921126162580574143">"Emmagatzematge USB retirat. Insereix el mitjà nou."</string>
    <string name="ext_media_nomedia_notification_message" product="default" msgid="3870120652983659641">"S\'ha extret la targeta SD. Inseriu-ne una."</string>
    <string name="activity_list_empty" msgid="1675388330786841066">"No s\'ha trobat cap activitat coincident."</string>
    <string name="permlab_pkgUsageStats" msgid="8787352074326748892">"actualitzar les estadístiques d\'ús de components"</string>
    <string name="permdesc_pkgUsageStats" msgid="1106612424254277630">"Permet que l\'aplicació modifiqui les estadístiques d\'ús dels components recopilades. No la poden fer servir les aplicacions normals."</string>
    <string name="permlab_copyProtectedData" msgid="4341036311211406692">"copia contingut"</string>
    <string name="permdesc_copyProtectedData" msgid="4390697124288317831">"Permet invocar el servei de contenidor predeterminat per copiar contingut. No indicat per a les aplicacions normals."</string>
    <string name="permlab_route_media_output" msgid="1642024455750414694">"Indicació de ruta de sortida de contingut multimèdia"</string>
    <string name="permdesc_route_media_output" msgid="4932818749547244346">"Permet que una aplicació indiqui la ruta de sortida de contingut multimèdia a altres dispositius externs."</string>
    <string name="permlab_access_keyguard_secure_storage" msgid="7565552237977815047">"Accedeix a l\'emmagatzematge protegit per contrasenya"</string>
    <string name="permdesc_access_keyguard_secure_storage" msgid="5866245484303285762">"Permet que una aplicació accedeixi a l\'emmagatzematge protegit per contrasenya."</string>
    <string name="permlab_control_keyguard" msgid="172195184207828387">"Controla si es mostra o s\'amaga el bloqueig de les tecles."</string>
    <string name="permdesc_control_keyguard" msgid="3043732290518629061">"Permet que una aplicació controli el bloqueig de les tecles."</string>
    <string name="permlab_recovery" msgid="3157024487744125846">"Interacciona amb el sistema de recuperació i amb les actualitzacions"</string>
    <string name="permdesc_recovery" msgid="8511774533266359571">"Permet que una aplicació interaccioni amb el sistema de recuperació i amb les actualitzacions del sistema."</string>
    <string name="tutorial_double_tap_to_zoom_message_short" msgid="4070433208160063538">"Toca dos cops per controlar el zoom"</string>
    <string name="gadget_host_error_inflating" msgid="4882004314906466162">"No s\'ha pogut afegir el widget."</string>
    <string name="ime_action_go" msgid="8320845651737369027">"Vés"</string>
    <string name="ime_action_search" msgid="658110271822807811">"Cerca"</string>
    <string name="ime_action_send" msgid="2316166556349314424">"Envia"</string>
    <string name="ime_action_next" msgid="3138843904009813834">"Següent"</string>
    <string name="ime_action_done" msgid="8971516117910934605">"Fet"</string>
    <string name="ime_action_previous" msgid="1443550039250105948">"Anterior"</string>
    <string name="ime_action_default" msgid="2840921885558045721">"Executa"</string>
    <string name="dial_number_using" msgid="5789176425167573586">"Marca el número\nmitjançant <xliff:g id="NUMBER">%s</xliff:g>"</string>
    <string name="create_contact_using" msgid="4947405226788104538">"Crea un contacte\nmitjançant <xliff:g id="NUMBER">%s</xliff:g>"</string>
    <string name="grant_credentials_permission_message_header" msgid="2106103817937859662">"Les aplicacions següents sol·liciten permís per accedir al teu compte, ara i en el futur."</string>
    <string name="grant_credentials_permission_message_footer" msgid="3125211343379376561">"Voleu permetre aquesta sol·licitud?"</string>
    <string name="grant_permissions_header_text" msgid="6874497408201826708">"Sol·licitud d\'accés"</string>
    <string name="allow" msgid="7225948811296386551">"Permet"</string>
    <string name="deny" msgid="2081879885755434506">"Denega"</string>
    <string name="permission_request_notification_title" msgid="6486759795926237907">"Permís sol·licitat"</string>
    <string name="permission_request_notification_with_subtitle" msgid="8530393139639560189">"S\'ha sol·licitat permís\nper al compte <xliff:g id="ACCOUNT">%s</xliff:g>."</string>
    <string name="input_method_binding_label" msgid="1283557179944992649">"Mètode d\'introducció de text"</string>
    <string name="sync_binding_label" msgid="3687969138375092423">"Sincronització"</string>
    <string name="accessibility_binding_label" msgid="4148120742096474641">"Accessibilitat"</string>
    <string name="wallpaper_binding_label" msgid="1240087844304687662">"Fons de pantalla"</string>
    <string name="chooser_wallpaper" msgid="7873476199295190279">"Canvia el fons de pantalla"</string>
    <string name="notification_listener_binding_label" msgid="2014162835481906429">"Processador de notificacions"</string>
    <string name="vpn_title" msgid="19615213552042827">"VPN activada"</string>
    <string name="vpn_title_long" msgid="6400714798049252294">"<xliff:g id="APP">%s</xliff:g> ha activat VPN"</string>
    <string name="vpn_text" msgid="3011306607126450322">"Toca per gestionar la xarxa."</string>
    <string name="vpn_text_long" msgid="6407351006249174473">"Connectat a <xliff:g id="SESSION">%s</xliff:g>. Toca per gestionar la xarxa."</string>
    <string name="vpn_lockdown_connecting" msgid="6443438964440960745">"T\'estàs connectant a la VPN sempre activada…"</string>
    <string name="vpn_lockdown_connected" msgid="8202679674819213931">"Estàs connectat a la VPN sempre activada"</string>
    <string name="vpn_lockdown_error" msgid="6009249814034708175">"Error de la VPN sempre activada"</string>
    <string name="vpn_lockdown_config" msgid="6415899150671537970">"Toca per configurar"</string>
    <string name="upload_file" msgid="2897957172366730416">"Trieu un fitxer"</string>
    <string name="no_file_chosen" msgid="6363648562170759465">"No s\'ha escollit cap fitxer"</string>
    <string name="reset" msgid="2448168080964209908">"Reinicia"</string>
    <string name="submit" msgid="1602335572089911941">"Envia"</string>
    <string name="car_mode_disable_notification_title" msgid="3164768212003864316">"Mode de cotxe activat"</string>
    <string name="car_mode_disable_notification_message" msgid="8035230537563503262">"Toca per sortir del mode de cotxe."</string>
    <string name="tethered_notification_title" msgid="3146694234398202601">"Ancoratge a la xarxa o zona Wi-Fi activat"</string>
    <string name="tethered_notification_message" msgid="6857031760103062982">"Toca per configurar."</string>
    <string name="back_button_label" msgid="2300470004503343439">"Enrere"</string>
    <string name="next_button_label" msgid="1080555104677992408">"Següent"</string>
    <string name="skip_button_label" msgid="1275362299471631819">"Omet"</string>
    <string name="throttle_warning_notification_title" msgid="4890894267454867276">"Ús de dades mòbils alt"</string>
    <string name="throttle_warning_notification_message" msgid="3340822228599337743">"Toca per obtenir més informació sobre l\'ús de dades als mòbils."</string>
    <string name="throttled_notification_title" msgid="6269541897729781332">"S\'ha superat el límit de dades mòbils"</string>
    <string name="throttled_notification_message" msgid="5443457321354907181">"Toca per obtenir més informació sobre l\'ús de dades als mòbils."</string>
    <string name="no_matches" msgid="8129421908915840737">"Cap coincidència"</string>
    <string name="find_on_page" msgid="1946799233822820384">"Troba-ho a la pàgina"</string>
  <plurals name="matches_found">
    <item quantity="one" msgid="8167147081136579439">"1 coincidència"</item>
    <item quantity="other" msgid="4641872797067609177">"<xliff:g id="INDEX">%d</xliff:g> de <xliff:g id="TOTAL">%d</xliff:g>"</item>
  </plurals>
    <string name="action_mode_done" msgid="7217581640461922289">"Fet"</string>
    <string name="progress_unmounting" product="nosdcard" msgid="3923810448507612746">"S\'està desactivant l\'emmagatzematge USB..."</string>
    <string name="progress_unmounting" product="default" msgid="1327894998409537190">"S\'està desactivant la targeta SD..."</string>
    <string name="progress_erasing" product="nosdcard" msgid="4521573321524340058">"S\'està esborrant l\'emmagatzematge USB..."</string>
    <string name="progress_erasing" product="default" msgid="6596988875507043042">"S\'està esborrant la targeta SD..."</string>
    <string name="format_error" product="nosdcard" msgid="6299769563624776948">"No s\'ha pogut esborrar l\'emmagatzematge USB."</string>
    <string name="format_error" product="default" msgid="7315248696644510935">"No s\'ha pogut esborrar la targeta SD."</string>
    <string name="media_bad_removal" msgid="7960864061016603281">"La targeta SD s\'ha retirat abans de desinstal·lar-la."</string>
    <string name="media_checking" product="nosdcard" msgid="418188720009569693">"Actualment s\'està comprovant l\'emmagatzematge USB."</string>
    <string name="media_checking" product="default" msgid="7334762503904827481">"S\'està comprovant la targeta SD."</string>
    <string name="media_removed" msgid="7001526905057952097">"S\'ha retirat la targeta SD."</string>
    <string name="media_shared" product="nosdcard" msgid="5830814349250834225">"Actualment, un equip està utilitzant l\'emmagatzematge USB."</string>
    <string name="media_shared" product="default" msgid="5706130568133540435">"Actualment, un equip està utilitzant la targeta SD."</string>
    <string name="media_unknown_state" msgid="729192782197290385">"Mitjà extern en un estat desconegut."</string>
    <string name="share" msgid="1778686618230011964">"Comparteix"</string>
    <string name="find" msgid="4808270900322985960">"Cerca"</string>
    <string name="websearch" msgid="4337157977400211589">"Cerca al web"</string>
    <string name="find_next" msgid="5742124618942193978">"Cerca el següent"</string>
    <string name="find_previous" msgid="2196723669388360506">"Cerca l\'anterior"</string>
    <string name="gpsNotifTicker" msgid="5622683912616496172">"Sol·licitud d\'ubicació de <xliff:g id="NAME">%s</xliff:g>"</string>
    <string name="gpsNotifTitle" msgid="5446858717157416839">"Sol·licitud d\'ubicació"</string>
    <string name="gpsNotifMessage" msgid="1374718023224000702">"Sol·licitat per <xliff:g id="NAME">%1$s</xliff:g> (<xliff:g id="SERVICE">%2$s</xliff:g>)"</string>
    <string name="gpsVerifYes" msgid="2346566072867213563">"Sí"</string>
    <string name="gpsVerifNo" msgid="1146564937346454865">"No"</string>
    <string name="sync_too_many_deletes" msgid="5296321850662746890">"S\'ha superat el límit de supressions"</string>
    <string name="sync_too_many_deletes_desc" msgid="496551671008694245">"Hi ha <xliff:g id="NUMBER_OF_DELETED_ITEMS">%1$d</xliff:g> elements suprimits per a <xliff:g id="TYPE_OF_SYNC">%2$s</xliff:g>, compte <xliff:g id="ACCOUNT_NAME">%3$s</xliff:g>. Què vols fer?"</string>
    <string name="sync_really_delete" msgid="2572600103122596243">"Suprimeix els elements"</string>
    <string name="sync_undo_deletes" msgid="2941317360600338602">"Desfés les supressions"</string>
    <string name="sync_do_nothing" msgid="3743764740430821845">"No facis res per ara"</string>
    <string name="choose_account_label" msgid="5655203089746423927">"Tria un compte"</string>
    <string name="add_account_label" msgid="2935267344849993553">"Afegeix un compte"</string>
    <string name="add_account_button_label" msgid="3611982894853435874">"Afegeix un compte"</string>
    <string name="number_picker_increment_button" msgid="2412072272832284313">"Incrementa"</string>
    <string name="number_picker_decrement_button" msgid="476050778386779067">"Redueix"</string>
    <string name="number_picker_increment_scroll_mode" msgid="3073101067441638428">"Mantén premut <xliff:g id="VALUE">%s</xliff:g>."</string>
    <string name="number_picker_increment_scroll_action" msgid="9101473045891835490">"Fes lliscar el dit cap amunt per incrementar i cap avall per disminuir."</string>
    <string name="time_picker_increment_minute_button" msgid="8865885114028614321">"Fes augmentar el minut"</string>
    <string name="time_picker_decrement_minute_button" msgid="6246834937080684791">"Fes disminuir el minut"</string>
    <string name="time_picker_increment_hour_button" msgid="3652056055810223139">"Fes augmentar l\'hora"</string>
    <string name="time_picker_decrement_hour_button" msgid="1377479863429214792">"Fes disminuir l\'hora"</string>
    <string name="time_picker_increment_set_pm_button" msgid="4147590696151230863">"Estableix com a p. m."</string>
    <string name="time_picker_decrement_set_am_button" msgid="8302140353539486752">"Estableix com a a. m."</string>
    <string name="date_picker_increment_month_button" msgid="5369998479067934110">"Fes augmentar el mes"</string>
    <string name="date_picker_decrement_month_button" msgid="1832698995541726019">"Fes disminuir el mes"</string>
    <string name="date_picker_increment_day_button" msgid="7130465412308173903">"Fes augmentar el dia"</string>
    <string name="date_picker_decrement_day_button" msgid="4131881521818750031">"Fes disminuir el dia"</string>
    <string name="date_picker_increment_year_button" msgid="6318697384310808899">"Fes augmentar l\'any"</string>
    <string name="date_picker_decrement_year_button" msgid="4482021813491121717">"Fes disminuir l\'any"</string>
    <string name="keyboardview_keycode_alt" msgid="4856868820040051939">"Alt"</string>
    <string name="keyboardview_keycode_cancel" msgid="1203984017245783244">"Cancel·la"</string>
    <string name="keyboardview_keycode_delete" msgid="3337914833206635744">"Suprimeix"</string>
    <string name="keyboardview_keycode_done" msgid="1992571118466679775">"Fet"</string>
    <string name="keyboardview_keycode_mode_change" msgid="4547387741906537519">"Canvi de mode"</string>
    <string name="keyboardview_keycode_shift" msgid="2270748814315147690">"Maj"</string>
    <string name="keyboardview_keycode_enter" msgid="2985864015076059467">"Retorn"</string>
    <string name="activitychooserview_choose_application" msgid="2125168057199941199">"Selecciona una aplicació"</string>
    <string name="activitychooserview_choose_application_error" msgid="8624618365481126668">"No s\'ha pogut iniciar <xliff:g id="APPLICATION_NAME">%s</xliff:g>."</string>
    <string name="shareactionprovider_share_with" msgid="806688056141131819">"Comparteix amb"</string>
    <string name="shareactionprovider_share_with_application" msgid="5627411384638389738">"Comparteix amb <xliff:g id="APPLICATION_NAME">%s</xliff:g>"</string>
    <string name="content_description_sliding_handle" msgid="415975056159262248">"Llisca el dit. Mantén premut."</string>
    <string name="description_target_unlock_tablet" msgid="3833195335629795055">"Llisca el dit per desbloquejar."</string>
    <string name="keyboard_headset_required_to_hear_password" msgid="7011927352267668657">"Connecta un auricular per escoltar les claus de la contrasenya en veu alta."</string>
    <string name="keyboard_password_character_no_headset" msgid="2859873770886153678">"Punt."</string>
    <string name="action_bar_home_description" msgid="5293600496601490216">"Torna a la pàgina d\'inici"</string>
    <string name="action_bar_up_description" msgid="2237496562952152589">"Mou cap a dalt"</string>
    <string name="action_menu_overflow_description" msgid="2295659037509008453">"Més opcions"</string>
    <string name="action_bar_home_description_format" msgid="7965984360903693903">"%1$s, %2$s"</string>
    <string name="action_bar_home_subtitle_description_format" msgid="6985546530471780727">"%1$s, %2$s, %3$s"</string>
    <string name="storage_internal" msgid="4891916833657929263">"Emmagatzematge intern"</string>
    <string name="storage_sd_card" msgid="3282948861378286745">"Targeta SD"</string>
    <string name="storage_usb" msgid="3017954059538517278">"Emmagatzematge USB"</string>
    <string name="extract_edit_menu_button" msgid="8940478730496610137">"Edita"</string>
    <string name="data_usage_warning_title" msgid="1955638862122232342">"Advertiment d\'ús de dades"</string>
    <string name="data_usage_warning_body" msgid="2814673551471969954">"Toca per veure ús/configuració."</string>
    <string name="data_usage_3g_limit_title" msgid="7093334419518706686">"Dades 2G-3G desactivades"</string>
    <string name="data_usage_4g_limit_title" msgid="7636489436819470761">"Dades 4G desactivades"</string>
    <string name="data_usage_mobile_limit_title" msgid="7869402519391631884">"Dades mòbils desactivades"</string>
    <string name="data_usage_wifi_limit_title" msgid="8992154736441284865">"S\'han desactivat les dades Wi-Fi"</string>
    <string name="data_usage_limit_body" msgid="3317964706973601386">"Toca per activar."</string>
    <string name="data_usage_3g_limit_snoozed_title" msgid="7026739121138005231">"S\'ha superat el límit de dades 2G-3G"</string>
    <string name="data_usage_4g_limit_snoozed_title" msgid="1106562779311209039">"S\'ha superat el límit de dades 4G"</string>
    <string name="data_usage_mobile_limit_snoozed_title" msgid="279240572165412168">"S\'ha superat el límit de dades mòbils"</string>
    <string name="data_usage_wifi_limit_snoozed_title" msgid="8743856006384825974">"S\'ha superat el límit de dades Wi-Fi"</string>
    <string name="data_usage_limit_snoozed_body" msgid="7035490278298441767">"<xliff:g id="SIZE">%s</xliff:g> per sobre del límit especif."</string>
    <string name="data_usage_restricted_title" msgid="5965157361036321914">"Dades en segon pla restringides"</string>
    <string name="data_usage_restricted_body" msgid="6741521330997452990">"Toca per eliminar la restricció."</string>
    <string name="ssl_certificate" msgid="6510040486049237639">"Certificat de seguretat"</string>
    <string name="ssl_certificate_is_valid" msgid="6825263250774569373">"Aquest certificat és vàlid."</string>
    <string name="issued_to" msgid="454239480274921032">"Emès per a:"</string>
    <string name="common_name" msgid="2233209299434172646">"Nom comú:"</string>
    <string name="org_name" msgid="6973561190762085236">"Organització:"</string>
    <string name="org_unit" msgid="7265981890422070383">"Unitat organitzativa:"</string>
    <string name="issued_by" msgid="2647584988057481566">"Emès per:"</string>
    <string name="validity_period" msgid="8818886137545983110">"Validesa:"</string>
    <string name="issued_on" msgid="5895017404361397232">"Emès el:"</string>
    <string name="expires_on" msgid="3676242949915959821">"Caduca el:"</string>
    <string name="serial_number" msgid="758814067660862493">"Número de sèrie:"</string>
    <string name="fingerprints" msgid="4516019619850763049">"Empremtes"</string>
    <string name="sha256_fingerprint" msgid="4391271286477279263">"Empremta SHA-256:"</string>
    <string name="sha1_fingerprint" msgid="7930330235269404581">"Empremta SHA-1:"</string>
    <string name="activity_chooser_view_see_all" msgid="4292569383976636200">"Mostra-les totes"</string>
    <string name="activity_chooser_view_dialog_title_default" msgid="4710013864974040615">"Selecció de l\'activitat"</string>
    <string name="share_action_provider_share_with" msgid="5247684435979149216">"Comparteix amb"</string>
    <string name="list_delimeter" msgid="3975117572185494152">", "</string>
    <string name="sending" msgid="3245653681008218030">"S\'està enviant…"</string>
    <string name="launchBrowserDefault" msgid="2057951947297614725">"Vols iniciar el navegador?"</string>
    <string name="SetupCallDefault" msgid="5834948469253758575">"Vols acceptar la trucada?"</string>
    <string name="activity_resolver_use_always" msgid="8017770747801494933">"Sempre"</string>
    <string name="activity_resolver_use_once" msgid="2404644797149173758">"Només una vegada"</string>
    <string name="default_audio_route_name" product="tablet" msgid="4617053898167127471">"Tauleta"</string>
    <string name="default_audio_route_name" product="default" msgid="4239291273420140123">"Telèfon"</string>
    <string name="default_audio_route_name_headphones" msgid="8119971843803439110">"Auriculars"</string>
    <string name="default_audio_route_name_dock_speakers" msgid="6240602982276591864">"Altaveus de la base"</string>
    <string name="default_media_route_name_hdmi" msgid="2450970399023478055">"HDMI"</string>
    <string name="default_audio_route_category_name" msgid="3722811174003886946">"Sistema"</string>
    <string name="bluetooth_a2dp_audio_route_name" msgid="8575624030406771015">"Àudio per Bluetooth"</string>
    <string name="wireless_display_route_description" msgid="9070346425023979651">"Pantalla sense fil"</string>
    <string name="media_route_button_content_description" msgid="5758553567065145276">"Sortida de contingut multimèdia"</string>
    <string name="media_route_chooser_title" msgid="1751618554539087622">"Connexió al dispositiu"</string>
    <string name="media_route_chooser_title_for_remote_display" msgid="3395541745872017583">"Emissió de pantalla al dispositiu"</string>
    <string name="media_route_chooser_searching" msgid="4776236202610828706">"S\'estan cercant dispositius…"</string>
    <string name="media_route_chooser_extended_settings" msgid="87015534236701604">"Configuració"</string>
    <string name="media_route_controller_disconnect" msgid="8966120286374158649">"Desconnecta"</string>
    <string name="media_route_status_scanning" msgid="7279908761758293783">"S\'està cercant…"</string>
    <string name="media_route_status_connecting" msgid="6422571716007825440">"S\'està connectant..."</string>
    <string name="media_route_status_available" msgid="6983258067194649391">"Disponible"</string>
    <string name="media_route_status_not_available" msgid="6739899962681886401">"No disponible"</string>
    <string name="media_route_status_in_use" msgid="4533786031090198063">"En ús"</string>
    <string name="display_manager_built_in_display_name" msgid="2583134294292563941">"Pantalla integrada"</string>
    <string name="display_manager_hdmi_display_name" msgid="1555264559227470109">"Pantalla HDMI"</string>
    <string name="display_manager_overlay_display_name" msgid="5142365982271620716">"Superposa #<xliff:g id="ID">%1$d</xliff:g>"</string>
    <string name="display_manager_overlay_display_title" msgid="652124517672257172">"<xliff:g id="NAME">%1$s</xliff:g>: <xliff:g id="WIDTH">%2$d</xliff:g> x <xliff:g id="HEIGHT">%3$d</xliff:g>, <xliff:g id="DPI">%4$d</xliff:g> dpi"</string>
    <string name="display_manager_overlay_display_secure_suffix" msgid="6022119702628572080">", segur"</string>
    <string name="wifi_display_notification_connecting_title" msgid="2838646471050359706">"Emissió de pantalla"</string>
    <string name="wifi_display_notification_connecting_message" msgid="5837350993752841389">"S\'està connectant a <xliff:g id="NAME">%1$s</xliff:g>"</string>
    <string name="wifi_display_notification_connected_title" msgid="8567308065912676285">"Emissió de pantalla"</string>
    <string name="wifi_display_notification_connected_message" msgid="2587209325701109715">"Connectat a <xliff:g id="NAME">%1$s</xliff:g>"</string>
    <string name="wifi_display_notification_disconnect" msgid="6183754463561153372">"Desconnecta"</string>
    <string name="kg_emergency_call_label" msgid="684946192523830531">"Trucada d\'emergència"</string>
    <string name="kg_forgot_pattern_button_text" msgid="8852021467868220608">"Patró oblidat"</string>
    <string name="kg_wrong_pattern" msgid="1850806070801358830">"Patró incorrecte"</string>
    <string name="kg_wrong_password" msgid="2333281762128113157">"Contrasenya incorrecta"</string>
    <string name="kg_wrong_pin" msgid="1131306510833563801">"PIN incorrecte"</string>
    <string name="kg_too_many_failed_attempts_countdown" msgid="6358110221603297548">"Torna-ho a provar d\'aquí a <xliff:g id="NUMBER">%1$d</xliff:g> segons."</string>
    <string name="kg_pattern_instructions" msgid="398978611683075868">"Dibuixa el patró"</string>
    <string name="kg_sim_pin_instructions" msgid="2319508550934557331">"Introdueix el PIN de la SIM"</string>
    <string name="kg_pin_instructions" msgid="2377242233495111557">"Introdueix el PIN"</string>
    <string name="kg_password_instructions" msgid="5753646556186936819">"Introdueix la contrasenya"</string>
    <string name="kg_puk_enter_puk_hint" msgid="453227143861735537">"La SIM està desactivada. Introdueix el codi PUK per continuar. Contacta amb l\'operador de telefonia mòbil per obtenir detalls."</string>
    <string name="kg_puk_enter_pin_hint" msgid="7871604527429602024">"Introdueix el codi PIN"</string>
    <string name="kg_enter_confirm_pin_hint" msgid="325676184762529976">"Confirma el codi PIN"</string>
    <string name="kg_sim_unlock_progress_dialog_message" msgid="8950398016976865762">"S\'està desbloquejant la targeta SIM..."</string>
    <string name="kg_password_wrong_pin_code" msgid="1139324887413846912">"Codi PIN incorrecte."</string>
    <string name="kg_invalid_sim_pin_hint" msgid="8795159358110620001">"Escriu un PIN que tingui de 4 a 8 números."</string>
    <string name="kg_invalid_sim_puk_hint" msgid="6025069204539532000">"El codi PUK ha de tenir 8 números."</string>
    <string name="kg_invalid_puk" msgid="3638289409676051243">"Torna a introduir el codi PUK correcte. Els intents repetits faran que es desactivi la SIM de manera permanent."</string>
    <string name="kg_invalid_confirm_pin_hint" product="default" msgid="7003469261464593516">"Els codis PIN no coincideixen"</string>
    <string name="kg_login_too_many_attempts" msgid="6486842094005698475">"Massa intents incorrectes"</string>
    <string name="kg_login_instructions" msgid="1100551261265506448">"Per desbloquejar el telèfon, inicia la sessió amb el compte de Google."</string>
    <string name="kg_login_username_hint" msgid="5718534272070920364">"Nom d\'usuari (correu electrònic)"</string>
    <string name="kg_login_password_hint" msgid="9057289103827298549">"Contrasenya"</string>
    <string name="kg_login_submit_button" msgid="5355904582674054702">"Inicia la sessió"</string>
    <string name="kg_login_invalid_input" msgid="5754664119319872197">"Nom d\'usuari o contrasenya no vàlids."</string>
    <string name="kg_login_account_recovery_hint" msgid="5690709132841752974">"Has oblidat el teu nom d\'usuari o la contrasenya?\nVisita "<b>"google.com/accounts/recovery"</b>"."</string>
    <string name="kg_login_checking_password" msgid="1052685197710252395">"S\'està comprovant el compte…"</string>
    <string name="kg_too_many_failed_pin_attempts_dialog_message" msgid="8276745642049502550">"Has escrit malament el PIN <xliff:g id="NUMBER_0">%d</xliff:g> vegades. \n\nTorna-ho a provar d\'aquí a <xliff:g id="NUMBER_1">%d</xliff:g> segons."</string>
    <string name="kg_too_many_failed_password_attempts_dialog_message" msgid="7813713389422226531">"Has escrit malament la contrasenya <xliff:g id="NUMBER_0">%d</xliff:g> vegades. \n\nTorna-ho a provar d\'aquí a <xliff:g id="NUMBER_1">%d</xliff:g> segons."</string>
    <string name="kg_too_many_failed_pattern_attempts_dialog_message" msgid="74089475965050805">"Has dibuixat el patró de desbloqueig de manera incorrecta <xliff:g id="NUMBER_0">%d</xliff:g> vegades. \n\nTorna-ho a provar d\'aquí a <xliff:g id="NUMBER_1">%d</xliff:g> segons."</string>
    <string name="kg_failed_attempts_almost_at_wipe" product="tablet" msgid="1575557200627128949">"Has provat de desbloquejar la tauleta <xliff:g id="NUMBER_0">%d</xliff:g> vegades de manera incorrecta. D\'aquí a <xliff:g id="NUMBER_1">%d</xliff:g> intents incorrectes més, la tauleta es restablirà a la configuració predeterminada de fàbrica i es perdran totes les dades dels usuaris."</string>
    <string name="kg_failed_attempts_almost_at_wipe" product="default" msgid="4051015943038199910">"Has provat de desbloquejar el telèfon <xliff:g id="NUMBER_0">%d</xliff:g> vegades de manera incorrecta. D\'aquí a <xliff:g id="NUMBER_1">%d</xliff:g> intents incorrectes més, el telèfon es restablirà a la configuració predeterminada de fàbrica i es perdran totes les dades dels usuaris."</string>
    <string name="kg_failed_attempts_now_wiping" product="tablet" msgid="2072996269148483637">"Has provat de desbloquejar la tauleta <xliff:g id="NUMBER">%d</xliff:g> vegades de manera incorrecta. Ara la tauleta es restablirà a la configuració predeterminada de fàbrica."</string>
    <string name="kg_failed_attempts_now_wiping" product="default" msgid="4817627474419471518">"Has provat de desbloquejar el telèfon <xliff:g id="NUMBER">%d</xliff:g> vegades de manera incorrecta. Ara el telèfon es restablirà a la configuració predeterminada de fàbrica."</string>
    <string name="kg_failed_attempts_almost_at_login" product="tablet" msgid="3253575572118914370">"Has dibuixat el patró de desbloqueig <xliff:g id="NUMBER_0">%d</xliff:g> vegades de manera incorrecta. Després de <xliff:g id="NUMBER_1">%d</xliff:g> intents incorrectes més, se\'t demanarà que desbloquegis la tauleta amb un compte de correu electrònic.\n\n Torna-ho a provar d\'aquí a <xliff:g id="NUMBER_2">%d</xliff:g> segons."</string>
    <string name="kg_failed_attempts_almost_at_login" product="default" msgid="1437638152015574839">"Has dibuixat el patró de desbloqueig <xliff:g id="NUMBER_0">%d</xliff:g> vegades de manera incorrecta. Després de <xliff:g id="NUMBER_1">%d</xliff:g> intents incorrectes més, se\'t demanarà que desbloquegis el telèfon amb un compte de correu electrònic.\n\n Torna-ho a provar d\'aquí a <xliff:g id="NUMBER_2">%d</xliff:g> segons."</string>
    <string name="kg_text_message_separator" product="default" msgid="4160700433287233771">" — "</string>
    <string name="kg_reordering_delete_drop_target_text" msgid="7899202978204438708">"Elimina"</string>
    <string name="safe_media_volume_warning" product="default" msgid="7324161939475478066">"Vols augmentar el volum per sobre del nivell recomanat?\nEscoltar sons a un volum alt durant períodes de temps llargs pot danyar l\'oïda."</string>
    <string name="continue_to_enable_accessibility" msgid="1626427372316070258">"Mantén premuts els dos dits per activar l\'accessibilitat."</string>
    <string name="accessibility_enabled" msgid="1381972048564547685">"S\'ha activat l\'accessibilitat."</string>
    <string name="enable_accessibility_canceled" msgid="3833923257966635673">"Accessibilitat cancel·lada."</string>
    <string name="user_switched" msgid="3768006783166984410">"Usuari actual: <xliff:g id="NAME">%1$s</xliff:g>."</string>
    <string name="owner_name" msgid="2716755460376028154">"Propietari"</string>
    <string name="error_message_title" msgid="4510373083082500195">"Error"</string>
    <string name="app_no_restricted_accounts" msgid="5739463249673727736">"L\'aplicació no és compatible amb comptes de perfils restringits"</string>
    <string name="app_not_found" msgid="3429141853498927379">"No s\'ha trobat cap aplicació per processar aquesta acció"</string>
    <string name="revoke" msgid="5404479185228271586">"Revoca"</string>
    <string name="mediasize_iso_a0" msgid="1994474252931294172">"ISO A0"</string>
    <string name="mediasize_iso_a1" msgid="3333060421529791786">"ISO A1"</string>
    <string name="mediasize_iso_a2" msgid="3097535991925798280">"ISO A2"</string>
    <string name="mediasize_iso_a3" msgid="3023213259314236123">"ISO A3"</string>
    <string name="mediasize_iso_a4" msgid="231745325296873764">"ISO A4"</string>
    <string name="mediasize_iso_a5" msgid="3484327407340865411">"ISO A5"</string>
    <string name="mediasize_iso_a6" msgid="4861908487129577530">"ISO A6"</string>
    <string name="mediasize_iso_a7" msgid="5890208588072936130">"ISO A7"</string>
    <string name="mediasize_iso_a8" msgid="4319425041085816612">"ISO A8"</string>
    <string name="mediasize_iso_a9" msgid="4882220529506432008">"ISO A9"</string>
    <string name="mediasize_iso_a10" msgid="2382866026365359391">"ISO A10"</string>
    <string name="mediasize_iso_b0" msgid="3651827147402009675">"ISO B0"</string>
    <string name="mediasize_iso_b1" msgid="6072859628278739957">"ISO B1"</string>
    <string name="mediasize_iso_b2" msgid="1348731852150380378">"ISO B2"</string>
    <string name="mediasize_iso_b3" msgid="2612510181259261379">"ISO B3"</string>
    <string name="mediasize_iso_b4" msgid="695151378838115434">"ISO B4"</string>
    <string name="mediasize_iso_b5" msgid="4863754285582212487">"ISO B5"</string>
    <string name="mediasize_iso_b6" msgid="5305816292139647241">"ISO B6"</string>
    <string name="mediasize_iso_b7" msgid="531673542602786624">"ISO B"</string>
    <string name="mediasize_iso_b8" msgid="9164474595708850034">"ISO B8"</string>
    <string name="mediasize_iso_b9" msgid="282102976764774160">"ISO B9"</string>
    <string name="mediasize_iso_b10" msgid="4517141714407898976">"ISO B10"</string>
    <string name="mediasize_iso_c0" msgid="3103521357901591100">"ISO C0"</string>
    <string name="mediasize_iso_c1" msgid="1231954105985048595">"ISO C1"</string>
    <string name="mediasize_iso_c2" msgid="927702816980087462">"ISO C2"</string>
    <string name="mediasize_iso_c3" msgid="835154173518304159">"ISO C3"</string>
    <string name="mediasize_iso_c4" msgid="5095951985108194011">"ISO C4"</string>
    <string name="mediasize_iso_c5" msgid="1985397450332305739">"ISO C5"</string>
    <string name="mediasize_iso_c6" msgid="8147421924174693013">"ISO C6"</string>
    <string name="mediasize_iso_c7" msgid="8993994925276122950">"ISO C7"</string>
    <string name="mediasize_iso_c8" msgid="6871178104139598957">"ISO C8"</string>
    <string name="mediasize_iso_c9" msgid="7983532635227561362">"ISO C9"</string>
    <string name="mediasize_iso_c10" msgid="5040764293406765584">"ISO C10"</string>
    <string name="mediasize_na_letter" msgid="2841414839888344296">"Carta"</string>
    <string name="mediasize_na_gvrnmt_letter" msgid="5295836838862962809">"Carta governamental"</string>
    <string name="mediasize_na_legal" msgid="8621364037680465666">"Legal"</string>
    <string name="mediasize_na_junior_legal" msgid="3309324162155085904">"Legal júnior"</string>
    <string name="mediasize_na_ledger" msgid="5567030340509075333">"Llibre major"</string>
    <string name="mediasize_na_tabloid" msgid="4571735038501661757">"Tabloide"</string>
    <string name="mediasize_na_index_3x5" msgid="5182901917818625126">"Fitxa 3 x 5"</string>
    <string name="mediasize_na_index_4x6" msgid="7687620625422312396">"Fitxa 4 x 6"</string>
    <string name="mediasize_na_index_5x8" msgid="8834215284646872800">"Fitxa 5 x 8"</string>
    <string name="mediasize_na_monarch" msgid="213639906956550754">"Monarch"</string>
    <string name="mediasize_na_quarto" msgid="835778493593023223">"Quart"</string>
    <string name="mediasize_na_foolscap" msgid="1573911237983677138">"Foli"</string>
    <string name="mediasize_chinese_roc_8k" msgid="3626855847189438896">"ROC 8K"</string>
    <string name="mediasize_chinese_roc_16k" msgid="9182191577022943355">"ROC 16K"</string>
    <string name="mediasize_chinese_prc_1" msgid="4793232644980170500">"PRC 1"</string>
    <string name="mediasize_chinese_prc_2" msgid="5404109730975720670">"PRC 2"</string>
    <string name="mediasize_chinese_prc_3" msgid="1335092253339363526">"PRC 3"</string>
    <string name="mediasize_chinese_prc_4" msgid="9167997800486569834">"PRC 4"</string>
    <string name="mediasize_chinese_prc_5" msgid="845875168823541497">"PRC 5"</string>
    <string name="mediasize_chinese_prc_6" msgid="3220325667692648789">"PRC 6"</string>
    <string name="mediasize_chinese_prc_7" msgid="1776792138507038527">"PRC 7"</string>
    <string name="mediasize_chinese_prc_8" msgid="1417176642687456692">"PRC 8"</string>
    <string name="mediasize_chinese_prc_9" msgid="4785983473123798365">"PRC 9"</string>
    <string name="mediasize_chinese_prc_10" msgid="7847982299391851899">"PRC 10"</string>
    <string name="mediasize_chinese_prc_16k" msgid="262793383539980677">"PRC 16K"</string>
    <string name="mediasize_chinese_om_pa_kai" msgid="5256815579447959814">"Pa Kai"</string>
    <string name="mediasize_chinese_om_dai_pa_kai" msgid="7336412963441354407">"Dai Pa Kai"</string>
    <string name="mediasize_chinese_om_jurro_ku_kai" msgid="6324465444100490742">"Jurro Ku Kai"</string>
    <string name="mediasize_japanese_jis_b10" msgid="1787262845627694376">"JIS B10"</string>
    <string name="mediasize_japanese_jis_b9" msgid="3336035783663287470">"JIS B9"</string>
    <string name="mediasize_japanese_jis_b8" msgid="6195398299104345731">"JIS B8"</string>
    <string name="mediasize_japanese_jis_b7" msgid="1674621886902828884">"JIS B7"</string>
    <string name="mediasize_japanese_jis_b6" msgid="4170576286062657435">"JIS B6"</string>
    <string name="mediasize_japanese_jis_b5" msgid="4899297958100032533">"JIS B5"</string>
    <string name="mediasize_japanese_jis_b4" msgid="4213158129126666847">"JIS B4"</string>
    <string name="mediasize_japanese_jis_b3" msgid="8513715307410310696">"JIS B3"</string>
    <string name="mediasize_japanese_jis_b2" msgid="4777690211897131190">"JIS B2"</string>
    <string name="mediasize_japanese_jis_b1" msgid="4608142385457034603">"JIS B1"</string>
    <string name="mediasize_japanese_jis_b0" msgid="7587108366572243991">"JIS B0"</string>
    <string name="mediasize_japanese_jis_exec" msgid="5244075432263649068">"JIS Exec"</string>
    <string name="mediasize_japanese_chou4" msgid="4941652015032631361">"Chou4"</string>
    <string name="mediasize_japanese_chou3" msgid="6387319169263957010">"Chou3"</string>
    <string name="mediasize_japanese_chou2" msgid="1299112025415343982">"Chou2"</string>
    <string name="mediasize_japanese_hagaki" msgid="8070115620644254565">"Hagaki"</string>
    <string name="mediasize_japanese_oufuku" msgid="6049065587307896564">"Oufuku"</string>
    <string name="mediasize_japanese_kahu" msgid="6872696027560065173">"Kahu"</string>
    <string name="mediasize_japanese_kaku2" msgid="2359077233775455405">"Kaku2"</string>
    <string name="mediasize_japanese_you4" msgid="2091777168747058008">"You4"</string>
    <string name="mediasize_unknown_portrait" msgid="3088043641616409762">"Vertical desconegut"</string>
    <string name="mediasize_unknown_landscape" msgid="4876995327029361552">"Horitzontal desconegut"</string>
    <string name="write_fail_reason_cancelled" msgid="7091258378121627624">"Cancel·lada"</string>
    <string name="write_fail_reason_cannot_write" msgid="8132505417935337724">"Error en escriure el contingut"</string>
    <string name="reason_unknown" msgid="6048913880184628119">"desconegut"</string>
    <string name="reason_service_unavailable" msgid="7824008732243903268">"El servei d\'impressió no està activat."</string>
    <string name="print_service_installed_title" msgid="2246317169444081628">"S\'ha instal·lat el servei <xliff:g id="NAME">%s</xliff:g>"</string>
    <string name="print_service_installed_message" msgid="5897362931070459152">"Toca per activar-lo"</string>
    <string name="restr_pin_enter_admin_pin" msgid="783643731895143970">"Introdueix el PIN d\'administrador"</string>
    <string name="restr_pin_enter_pin" msgid="3395953421368476103">"Introdueix el PIN"</string>
    <string name="restr_pin_incorrect" msgid="8571512003955077924">"Incorrecte"</string>
    <string name="restr_pin_enter_old_pin" msgid="1462206225512910757">"PIN actual"</string>
    <string name="restr_pin_enter_new_pin" msgid="5959606691619959184">"PIN nou"</string>
    <string name="restr_pin_confirm_pin" msgid="8501523829633146239">"Confirma el PIN nou"</string>
    <string name="restr_pin_create_pin" msgid="8017600000263450337">"Crea un pin per modificar les restriccions"</string>
    <string name="restr_pin_error_doesnt_match" msgid="2224214190906994548">"Els PIN no coincideixen. Torna-ho a provar."</string>
    <string name="restr_pin_error_too_short" msgid="8173982756265777792">"El PIN és massa curt. Ha de tenir quatre dígits com a mínim."</string>
  <plurals name="restr_pin_countdown">
    <item quantity="one" msgid="311050995198548675">"Torna-ho a provar d\'aquí a 1 segon"</item>
    <item quantity="other" msgid="4730868920742952817">"Torna-ho a provar d\'aquí a <xliff:g id="COUNT">%d</xliff:g> segons"</item>
  </plurals>
    <string name="restr_pin_try_later" msgid="973144472490532377">"Torna-ho a provar més tard"</string>
    <string name="immersive_mode_confirmation" msgid="7227416894979047467">"Fes lliscar el dit cap avall per sortir de la pantalla completa."</string>
    <string name="done_label" msgid="2093726099505892398">"Fet"</string>
    <string name="hour_picker_description" msgid="6698199186859736512">"Control circular de les hores"</string>
    <string name="minute_picker_description" msgid="8606010966873791190">"Control circular dels minuts"</string>
    <string name="select_hours" msgid="6043079511766008245">"Selecciona les hores"</string>
    <string name="select_minutes" msgid="3974345615920336087">"Selecciona els minuts"</string>
    <string name="day_picker_description" msgid="8990847925961297968">"Graella mensual de dies"</string>
    <string name="year_picker_description" msgid="5524331207436052403">"Llista anual"</string>
    <string name="select_day" msgid="7774759604701773332">"Selecciona un mes i un dia"</string>
    <string name="select_year" msgid="7952052866994196170">"Selecciona un any"</string>
    <string name="item_is_selected" msgid="949687401682476608">"<xliff:g id="ITEM">%1$s</xliff:g> seleccionat"</string>
    <string name="deleted_key" msgid="7659477886625566590">"<xliff:g id="KEY">%1$s</xliff:g> suprimit"</string>
</resources><|MERGE_RESOLUTION|>--- conflicted
+++ resolved
@@ -388,11 +388,8 @@
     <string name="permdesc_bindRemoteViews" msgid="4717987810137692572">"Permet que el titular vinculi a la interfície de nivell superior d\'un servei de widget. No s\'hauria de necessitar mai per a les aplicacions normals."</string>
     <string name="permlab_bindDeviceAdmin" msgid="8704986163711455010">"interactuar amb un administrador del dispositiu"</string>
     <string name="permdesc_bindDeviceAdmin" msgid="569715419543907930">"Permet que el titular enviï intents a un administrador del sistema. No s\'hauria de necessitar mai per a les aplicacions normals."</string>
-<<<<<<< HEAD
-=======
     <string name="permlab_bindTvInput" msgid="5601264742478168987">"Vinculació a una entrada de televisor"</string>
     <string name="permdesc_bindTvInput" msgid="2371008331852001924">"Permet que el titular es vinculi a la interfície de nivell superior d\'una entrada de televisor. No s\'hauria de necessitar mai per a les aplicacions normals."</string>
->>>>>>> 352e1082
     <string name="permlab_manageDeviceAdmins" msgid="4248828900045808722">"afegeix un administrador al dispositiu o suprimeix-lo"</string>
     <string name="permdesc_manageDeviceAdmins" msgid="5025608167709942485">"Permet que el titular afegeixi administradors actius al dispositiu o en suprimeixi. No s\'hauria de necessitar per a les aplicacions normals."</string>
     <string name="permlab_setOrientation" msgid="3365947717163866844">"canviar l\'orientació de la pantalla"</string>
