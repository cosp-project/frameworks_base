<?xml version="1.0" encoding="utf-8"?>
<!-- Copyright (C) 2006 The Android Open Source Project

     Licensed under the Apache License, Version 2.0 (the "License");
     you may not use this file except in compliance with the License.
     You may obtain a copy of the License at

          http://www.apache.org/licenses/LICENSE-2.0

     Unless required by applicable law or agreed to in writing, software
     distributed under the License is distributed on an "AS IS" BASIS,
     WITHOUT WARRANTIES OR CONDITIONS OF ANY KIND, either express or implied.
     See the License for the specific language governing permissions and
     limitations under the License.
-->

<!-- Formatting note: terminate all comments with a period, to avoid breaking
     the documentation output. To suppress comment lines from the documentation
     output, insert an eat-comment element after the comment lines.
-->

<resources>
    <!-- These are the standard attributes that make up a complete theme. -->
    <declare-styleable name="Theme">
        <!-- ============== -->
        <!-- Generic styles -->
        <!-- ============== -->
        <eat-comment />

        <!-- Specifies that a theme has a light background with dark text on top.  -->
        <attr name="isLightTheme" format="boolean" />

        <!-- Default color of foreground imagery. -->
        <attr name="colorForeground" format="color" />
        <!-- Default color of foreground imagery on an inverted background. -->
        <attr name="colorForegroundInverse" format="color" />
        <!-- Default color of background imagery, ex. full-screen windows. -->
        <attr name="colorBackground" format="color" />
        <!-- Default color of background imagery for floating components, ex. dialogs, popups, and cards. -->
        <attr name="colorBackgroundFloating" format="color" />
        <!-- This is a hint for a solid color that can be used for caching
             rendered views.  This should be the color of the background when
             there is a solid background color; it should be null when the
             background is a texture or translucent.  When a device is able
             to use accelerated drawing (thus setting state_accelerated), the
             cache hint is ignored and always assumed to be transparent. -->
        <attr name="colorBackgroundCacheHint" format="color" />

        <!-- Default highlight color for items that are pressed. -->
        <attr name="colorPressedHighlight" format="color" />
        <!-- Default highlight color for items that are long-pressed. -->
        <attr name="colorLongPressedHighlight" format="color" />
        <!-- Default highlight color for items that are
             focused. (Focused meaning cursor-based selection.) -->
        <attr name="colorFocusedHighlight" format="color" />
        <!-- Default highlight color for items that are
             activated. (Activated meaning persistent selection.) -->
        <attr name="colorActivatedHighlight" format="color" />
        <!-- Default highlight color for items in multiple selection
             mode. -->
        <attr name="colorMultiSelectHighlight" format="color" />

        <!-- Default disabled alpha for widgets that set enabled/disabled alpha programmatically. -->
        <attr name="disabledAlpha" format="float" />
        <!-- Default background dim amount when a menu, dialog, or something similar pops up. -->
        <attr name="backgroundDimAmount" format="float" />
        <!-- Control whether dimming behind the window is enabled.  The default
             theme does not set this value, meaning it is based on whether the
             window is floating. -->
        <attr name="backgroundDimEnabled" format="boolean" />

        <!-- =========== -->
        <!-- Text styles -->
        <!-- =========== -->
        <eat-comment />

        <!-- Default appearance of text: color, typeface, size, and style. -->
        <attr name="textAppearance" format="reference" />
        <!-- Default appearance of text against an inverted background:
             color, typeface, size, and style. -->
        <attr name="textAppearanceInverse" format="reference" />

        <!-- The most prominent text color.  -->
        <attr name="textColorPrimary" format="reference|color" />
        <!-- Secondary text color. -->
        <attr name="textColorSecondary" format="reference|color" />
        <!-- Tertiary text color. -->
        <attr name="textColorTertiary" format="reference|color" />

        <!-- Primary inverse text color, useful for inverted backgrounds. -->
        <attr name="textColorPrimaryInverse" format="reference|color" />
        <!-- Secondary inverse text color, useful for inverted backgrounds. -->
        <attr name="textColorSecondaryInverse" format="reference|color" />
        <!-- Tertiary inverse text color, useful for inverted backgrounds. -->
        <attr name="textColorTertiaryInverse" format="reference|color" />

        <!-- Inverse hint text color. -->
        <attr name="textColorHintInverse" format="reference|color" />

        <!-- Bright text color. Only differentiates based on the disabled state. -->
        <attr name="textColorPrimaryDisableOnly" format="reference|color" />

        <!-- Bright inverse text color. Only differentiates based on the disabled state. -->
        <attr name="textColorPrimaryInverseDisableOnly" format="reference|color" />

        <!-- Bright text color. This does not differentiate the disabled state. As an example,
             buttons use this since they display the disabled state via the background and not the
             foreground text color. -->
        <attr name="textColorPrimaryNoDisable" format="reference|color" />
        <!-- Dim text color. This does not differentiate the disabled state. -->
        <attr name="textColorSecondaryNoDisable" format="reference|color" />

        <!-- Bright inverse text color. This does not differentiate the disabled state. -->
        <attr name="textColorPrimaryInverseNoDisable" format="reference|color" />
        <!-- Dim inverse text color. This does not differentiate the disabled state. -->
        <attr name="textColorSecondaryInverseNoDisable" format="reference|color" />

        <!-- Bright text color for use over activated backgrounds. -->
        <attr name="textColorPrimaryActivated" format="reference|color" />
        <!-- Dim text color for use over activated backgrounds. -->
        <attr name="textColorSecondaryActivated" format="reference|color" />

        <!-- Text color for urls in search suggestions, used by things like global search and the browser. @hide -->
        <attr name="textColorSearchUrl" format="reference|color" />

        <!-- Color of highlighted text, when used in a light theme. -->
        <attr name="textColorHighlightInverse" format="reference|color" />
        <!-- Color of link text (URLs), when used in a light theme. -->
        <attr name="textColorLinkInverse" format="reference|color" />

        <!-- Color of list item text in alert dialogs. -->
        <attr name="textColorAlertDialogListItem" format="reference|color" />

        <!-- Search widget more corpus result item background. -->
        <attr name="searchWidgetCorpusItemBackground" format="reference|color" />

        <!-- Text color, typeface, size, and style for "large" text. Defaults to primary text color. -->
        <attr name="textAppearanceLarge" format="reference" />
        <!-- Text color, typeface, size, and style for "medium" text. Defaults to primary text color. -->
        <attr name="textAppearanceMedium" format="reference" />
        <!-- Text color, typeface, size, and style for "small" text. Defaults to secondary text color. -->
        <attr name="textAppearanceSmall" format="reference" />

        <!-- Text color, typeface, size, and style for "large" inverse text. Defaults to primary inverse text color. -->
        <attr name="textAppearanceLargeInverse" format="reference" />
        <!-- Text color, typeface, size, and style for "medium" inverse text. Defaults to primary inverse text color. -->
        <attr name="textAppearanceMediumInverse" format="reference" />
        <!-- Text color, typeface, size, and style for "small" inverse text. Defaults to secondary inverse text color. -->
        <attr name="textAppearanceSmallInverse" format="reference" />

        <!-- Text color, typeface, size, and style for system search result title. Defaults to primary inverse text color. -->
        <attr name="textAppearanceSearchResultTitle" format="reference" />
        <!-- Text color, typeface, size, and style for system search result subtitle. Defaults to primary inverse text color. -->
        <attr name="textAppearanceSearchResultSubtitle" format="reference" />

        <!-- Text color, typeface, size, and style for the text inside of a button. -->
        <attr name="textAppearanceButton" format="reference" />

        <!-- Text color, typeface, size, and style for the text inside of a popup menu. -->
        <attr name="textAppearanceLargePopupMenu" format="reference" />

        <!-- Text color, typeface, size, and style for small text inside of a popup menu. -->
        <attr name="textAppearanceSmallPopupMenu" format="reference" />

        <!-- The underline color and thickness for easy correct suggestion -->
        <attr name="textAppearanceEasyCorrectSuggestion" format="reference" />

        <!-- The underline color and thickness for misspelled suggestion -->
        <attr name="textAppearanceMisspelledSuggestion" format="reference" />

        <!-- The underline color and thickness for auto correction suggestion -->
        <attr name="textAppearanceAutoCorrectionSuggestion" format="reference" />

        <!--  The underline color -->
        <attr name="textUnderlineColor" format="reference|color" />
        <!--  The underline thickness -->
        <attr name="textUnderlineThickness" format="reference|dimension" />

        <!-- EditText text foreground color. -->
        <attr name="editTextColor" format="reference|color" />
        <!-- EditText background drawable. -->
        <attr name="editTextBackground" format="reference" />

        <!-- Popup text displayed in TextView when setError is used. -->
        <attr name="errorMessageBackground" format="reference" />
        <!-- Background used instead of errorMessageBackground when the popup has to be above. -->
        <attr name="errorMessageAboveBackground" format="reference" />

        <!-- A styled string, specifying the style to be used for showing
             inline candidate text when composing with an input method.  The
             text itself will be ignored, but the style spans will be applied
             to the candidate text as it is edited. -->
        <attr name="candidatesTextStyleSpans" format="reference|string" />

        <!-- Drawable to use for check marks. -->
        <attr name="textCheckMark" format="reference" />
        <attr name="textCheckMarkInverse" format="reference" />

        <!-- Drawable to use for multiple choice indicators. -->
        <attr name="listChoiceIndicatorMultiple" format="reference" />

        <!-- Drawable to use for single choice indicators. -->
        <attr name="listChoiceIndicatorSingle" format="reference" />

        <!-- Drawable used as a background for selected list items. -->
        <attr name="listChoiceBackgroundIndicator" format="reference" />

        <!-- Drawable used as a background for activated items. -->
        <attr name="activatedBackgroundIndicator" format="reference" />

        <!-- ============= -->
        <!-- Button styles -->
        <!-- ============= -->
        <eat-comment />

        <!-- Normal Button style. -->
        <attr name="buttonStyle" format="reference" />

        <!-- Small Button style. -->
        <attr name="buttonStyleSmall" format="reference" />

        <!-- Button style to inset into an EditText. -->
        <attr name="buttonStyleInset" format="reference" />

        <!-- ToggleButton style. -->
        <attr name="buttonStyleToggle" format="reference" />

        <!-- ============== -->
        <!-- Gallery styles -->
        <!-- ============== -->
        <eat-comment />

        <!-- The preferred background for gallery items. This should be set
             as the background of any Views you provide from the Adapter. -->
        <attr name="galleryItemBackground" format="reference" />

        <!-- =========== -->
        <!-- List styles -->
        <!-- =========== -->
        <eat-comment />

        <!-- The preferred list item height. -->
        <attr name="listPreferredItemHeight" format="dimension" />
        <!-- A smaller, sleeker list item height. -->
        <attr name="listPreferredItemHeightSmall" format="dimension" />
        <!-- A larger, more robust list item height. -->
        <attr name="listPreferredItemHeightLarge" format="dimension" />
        <!-- The list item height for search results. @hide -->
        <attr name="searchResultListItemHeight" format="dimension" />

        <!-- The preferred padding along the left edge of list items. -->
        <attr name="listPreferredItemPaddingLeft" format="dimension" />
        <!-- The preferred padding along the right edge of list items. -->
        <attr name="listPreferredItemPaddingRight" format="dimension" />

        <!-- The preferred TextAppearance for the primary text of list items. -->
        <attr name="textAppearanceListItem" format="reference" />
        <!-- The preferred TextAppearance for the secondary text of list items. -->
        <attr name="textAppearanceListItemSecondary" format="reference" />
        <!-- The preferred TextAppearance for the primary text of small list items. -->
        <attr name="textAppearanceListItemSmall" format="reference" />

        <!-- The drawable for the list divider. -->
        <attr name="listDivider" format="reference" />
        <!-- The list divider used in alert dialogs. -->
        <attr name="listDividerAlertDialog" format="reference" />
        <!-- TextView style for list separators. -->
        <attr name="listSeparatorTextViewStyle" format="reference" />
        <!-- The preferred left padding for an expandable list item (for child-specific layouts,
             use expandableListPreferredChildPaddingLeft). This takes into account
             the indicator that will be shown to next to the item. -->
        <attr name="expandableListPreferredItemPaddingLeft" format="dimension" />
        <!-- The preferred left padding for an expandable list item that is a child.
             If this is not provided, it defaults to the expandableListPreferredItemPaddingLeft. -->
        <attr name="expandableListPreferredChildPaddingLeft" format="dimension" />
        <!-- The preferred left bound for an expandable list item's indicator. For a child-specific
             indicator, use expandableListPreferredChildIndicatorLeft. -->
        <attr name="expandableListPreferredItemIndicatorLeft" format="dimension" />
        <!-- The preferred right bound for an expandable list item's indicator. For a child-specific
             indicator, use expandableListPreferredChildIndicatorRight. -->
        <attr name="expandableListPreferredItemIndicatorRight" format="dimension" />
        <!-- The preferred left bound for an expandable list child's indicator. -->
        <attr name="expandableListPreferredChildIndicatorLeft" format="dimension" />
        <!-- The preferred right bound for an expandable list child's indicator. -->
        <attr name="expandableListPreferredChildIndicatorRight" format="dimension" />

        <!-- The preferred item height for dropdown lists. -->
        <attr name="dropdownListPreferredItemHeight" format="dimension" />

        <!-- The preferred padding along the start edge of list items. -->
        <attr name="listPreferredItemPaddingStart" format="dimension" />
        <!-- The preferred padding along the end edge of list items. -->
        <attr name="listPreferredItemPaddingEnd" format="dimension" />

        <!-- ============= -->
        <!-- Window styles -->
        <!-- ============= -->
        <eat-comment />

        <!-- Drawable to use as the overall window background.  As of
             {@link android.os.Build.VERSION_CODES#HONEYCOMB}, this may
             be a selector that uses state_accelerated to pick a non-solid
             color when running on devices that can draw such a bitmap
             with complex compositing on top at 60fps.

             <p>There are a few special considerations to use when setting this
             drawable:
             <ul>
             <li> This information will be used to infer the pixel format
                  for your window's surface.  If the drawable has any
                  non-opaque pixels, your window will be translucent
                  (32 bpp).
             <li> If you want to draw the entire background
                  yourself, you should set this drawable to some solid
                  color that closely matches that background (so the
                  system's preview of your window will match), and
                  then in code manually set your window's background to
                  null so it will not be drawn.
             </ul> -->
        <attr name="windowBackground" format="reference" />
        <!-- Drawable to draw selectively within the inset areas when the windowBackground
             has been set to null. This protects against seeing visual garbage in the
             surface when the app has not drawn any content into this area. -->
        <attr name="windowBackgroundFallback" format="reference" />
        <!-- Drawable to use as a frame around the window. -->
        <attr name="windowFrame" format="reference" />
        <!-- Flag indicating whether there should be no title on this window. -->
        <attr name="windowNoTitle" format="boolean" />
        <!-- Flag indicating whether this window should fill the entire screen.  Corresponds
             to {@link android.view.WindowManager.LayoutParams#FLAG_FULLSCREEN}. -->
        <attr name="windowFullscreen" format="boolean" />
        <!-- Flag indicating whether this window should extend into overscan region.  Corresponds
             to {@link android.view.WindowManager.LayoutParams#FLAG_LAYOUT_IN_OVERSCAN}. -->
        <attr name="windowOverscan" format="boolean" />
        <!-- Flag indicating whether this is a floating window. -->
        <attr name="windowIsFloating" format="boolean" />
        <!-- Flag indicating whether this is a translucent window. If this attribute is unset (but
             not if set to false), the window might still be considered translucent, if
             windowSwipeToDismiss is set to true. -->
        <attr name="windowIsTranslucent" format="boolean" />
        <!-- Flag indicating that this window's background should be the
             user's current wallpaper.  Corresponds
             to {@link android.view.WindowManager.LayoutParams#FLAG_SHOW_WALLPAPER}. -->
        <attr name="windowShowWallpaper" format="boolean" />
        <!-- This Drawable is overlaid over the foreground of the Window's content area, usually
             to place a shadow below the title.  -->
        <attr name="windowContentOverlay" format="reference" />
        <!-- The style resource to use for a window's title bar height. -->
        <attr name="windowTitleSize" format="dimension" />
        <!-- The style resource to use for a window's title text. -->
        <attr name="windowTitleStyle" format="reference" />
        <!-- The style resource to use for a window's title area. -->
        <attr name="windowTitleBackgroundStyle" format="reference" />

        <!-- Reference to a style resource holding
             the set of window animations to use, which can be
             any of the attributes defined by
             {@link android.R.styleable#WindowAnimation}. -->
        <attr name="windowAnimationStyle" format="reference" />

        <!-- Flag indicating whether this window should have an Action Bar
             in place of the usual title bar. -->
        <attr name="windowActionBar" format="boolean" />

        <!-- Flag indicating whether this window's Action Bar should overlay
             application content. Does nothing if the window would not
             have an Action Bar. -->
        <attr name="windowActionBarOverlay" format="boolean" />

        <!-- Flag indicating whether action modes should overlay window content
             when there is not reserved space for their UI (such as an Action Bar). -->
        <attr name="windowActionModeOverlay" format="boolean" />

        <!-- Defines the default soft input state that this window would
             like when it is displayed.  Corresponds
             to {@link android.view.WindowManager.LayoutParams#softInputMode}. -->
        <attr name="windowSoftInputMode">
            <!-- Not specified, use what the system thinks is best.  This
                 is the default. -->
            <flag name="stateUnspecified" value="0" />
            <!-- Leave the soft input window as-is, in whatever state it
                 last was. -->
            <flag name="stateUnchanged" value="1" />
            <!-- Make the soft input area hidden when normally appropriate
                 (when the user is navigating forward to your window). -->
            <flag name="stateHidden" value="2" />
            <!-- Always make the soft input area hidden when this window
                 has input focus. -->
            <flag name="stateAlwaysHidden" value="3" />
            <!-- Make the soft input area visible when normally appropriate
                 (when the user is navigating forward to your window). -->
            <flag name="stateVisible" value="4" />
            <!-- Always make the soft input area visible when this window
                 has input focus. -->
            <flag name="stateAlwaysVisible" value="5" />

            <!-- The window resize/pan adjustment has not been specified,
                 the system will automatically select between resize and pan
                 modes, depending
                 on whether the content of the window has any layout views
                 that can scroll their contents.  If there is such a view,
                 then the window will be resized, with the assumption being
                 that the resizeable area can be reduced to make room for
                 the input UI. -->
            <flag name="adjustUnspecified" value="0x00" />
            <!-- Always resize the window: the content area of the window is
                 reduced to make room for the soft input area. -->
            <flag name="adjustResize" value="0x10" />
            <!-- Don't resize the window to make room for the soft input area;
                 instead pan the contents of the window as focus moves inside
                 of it so that the user can see what they are typing.  This is
                 generally less desireable than panning because the user may
                 need to close the input area to get at and interact with
                 parts of the window. -->
            <flag name="adjustPan" value="0x20" />
            <!-- Don't resize <em>or</em> pan the window to make room for the
                 soft input area; the window is never adjusted for it. -->
            <flag name="adjustNothing" value="0x30" />
        </attr>

        <!-- Flag allowing you to disable the preview animation for a window.
             The default value is false; if set to true, the system can never
             use the window's theme to show a preview of it before your
             actual instance is shown to the user. -->
        <attr name="windowDisablePreview" format="boolean" />

        <!-- Flag indicating that this window should not be displayed at all.
             The default value is false; if set to true, and this window is
             the main window of an Activity, then it will never actually
             be added to the window manager.  This means that your activity
             must immediately quit without waiting for user interaction,
             because there will be no such interaction coming. -->
        <attr name="windowNoDisplay" format="boolean" />

        <!-- Flag indicating that this window should allow touches to be split
             across other windows that also support split touch.
             The default value is true for applications with a targetSdkVersion
             of Honeycomb or newer; false otherwise.
             When this flag is false, the first pointer that goes down determines
             the window to which all subsequent touches go until all pointers go up.
             When this flag is true, each pointer (not necessarily the first) that
             goes down determines the window to which all subsequent touches of that
             pointer will go until that pointers go up thereby enabling touches
             with multiple pointers to be split across multiple windows. -->
        <attr name="windowEnableSplitTouch" format="boolean" />

        <!-- Control whether a container should automatically close itself if
             the user touches outside of it.  This only applies to activities
             and dialogs.

             <p>Note: this attribute will only be respected for applications
             that are targeting {@link android.os.Build.VERSION_CODES#HONEYCOMB}
             or later. -->
        <attr name="windowCloseOnTouchOutside" format="boolean" />

        <!-- Flag indicating whether this window requests a translucent status bar.  Corresponds
             to {@link android.view.WindowManager.LayoutParams#FLAG_TRANSLUCENT_STATUS}. -->
        <attr name="windowTranslucentStatus" format="boolean" />

        <!-- Flag indicating whether this window requests a translucent navigation bar.  Corresponds
             to {@link android.view.WindowManager.LayoutParams#FLAG_TRANSLUCENT_NAVIGATION}. -->
        <attr name="windowTranslucentNavigation" format="boolean" />

        <!-- Flag to indicate that a window can be swiped away to be dismissed.
             Corresponds to {@link android.view.Window#FEATURE_SWIPE_TO_DISMISS}. It will also
             dynamically change translucency of the window, if the windowIsTranslucent is not set.
             If windowIsTranslucent is set (to either true or false) it will obey that setting. -->
        <attr name="windowSwipeToDismiss" format="boolean" />

        <!-- Flag indicating whether this window requests that content changes be performed
             as scene changes with transitions. Corresponds to
             {@link android.view.Window#FEATURE_CONTENT_TRANSITIONS}. -->
        <attr name="windowContentTransitions" format="boolean" />

        <!-- Reference to a TransitionManager XML resource defining the desired
             transitions between different window content. -->
        <attr name="windowContentTransitionManager" format="reference" />

        <!-- Flag indicating whether this window allows Activity Transitions.
             Corresponds to {@link android.view.Window#FEATURE_ACTIVITY_TRANSITIONS}. -->
        <attr name="windowActivityTransitions" format="boolean" />

        <!-- Reference to a Transition XML resource defining the desired Transition
             used to move Views into the initial Window's content Scene. Corresponds to
             {@link android.view.Window#setEnterTransition(android.transition.Transition)}. -->
        <attr name="windowEnterTransition" format="reference"/>

        <!-- Reference to a Transition XML resource defining the desired Transition
             used to move Views out of the scene when the Window is
             preparing to close. Corresponds to
             {@link android.view.Window#setReturnTransition(android.transition.Transition)}. -->
        <attr name="windowReturnTransition" format="reference"/>

        <!-- Reference to a Transition XML resource defining the desired Transition
             used to move Views out of the Window's content Scene when launching a new Activity.
             Corresponds to
             {@link android.view.Window#setExitTransition(android.transition.Transition)}. -->
        <attr name="windowExitTransition" format="reference"/>

        <!-- Reference to a Transition XML resource defining the desired Transition
             used to move Views in to the scene when returning from a previously-started Activity.
             Corresponds to
             {@link android.view.Window#setReenterTransition(android.transition.Transition)}. -->
        <attr name="windowReenterTransition" format="reference"/>

        <!-- Reference to a Transition XML resource defining the desired Transition
             used to move shared elements transferred into the Window's initial content Scene.
             Corresponds to {@link android.view.Window#setSharedElementEnterTransition(
             android.transition.Transition)}. -->
        <attr name="windowSharedElementEnterTransition" format="reference"/>

        <!-- Reference to a Transition XML resource defining the desired Transition
             used to move shared elements transferred back to a calling Activity.
             Corresponds to {@link android.view.Window#setSharedElementReturnTransition(
             android.transition.Transition)}. -->
        <attr name="windowSharedElementReturnTransition" format="reference"/>

        <!-- Reference to a Transition XML resource defining the desired Transition
             used when starting a new Activity to move shared elements prior to transferring
             to the called Activity.
             Corresponds to {@link android.view.Window#setSharedElementExitTransition(
             android.transition.Transition)}. -->
        <attr name="windowSharedElementExitTransition" format="reference"/>

        <!-- Reference to a Transition XML resource defining the desired Transition
             used for shared elements transferred back to a calling Activity.
             Corresponds to {@link android.view.Window#setSharedElementReenterTransition(
             android.transition.Transition)}. -->
        <attr name="windowSharedElementReenterTransition" format="reference"/>

        <!-- Flag indicating whether this Window's transition should overlap with
             the exiting transition of the calling Activity. Corresponds to
             {@link android.view.Window#setAllowEnterTransitionOverlap(boolean)}. -->
        <attr name="windowAllowEnterTransitionOverlap" format="boolean"/>

        <!-- Flag indicating whether this Window's transition should overlap with
             the exiting transition of the called Activity when the called Activity
             finishes. Corresponds to
             {@link android.view.Window#setAllowReturnTransitionOverlap(boolean)}. -->
        <attr name="windowAllowReturnTransitionOverlap" format="boolean"/>

        <!-- Indicates whether or not shared elements should use an overlay
             during transitions. The default value is true. -->
        <attr name="windowSharedElementsUseOverlay" format="boolean"/>

        <!-- Internal layout used internally for window decor -->
        <attr name="windowActionBarFullscreenDecorLayout" format="reference" />

        <!-- The duration, in milliseconds, of the window background fade duration
             when transitioning into or away from an Activity when called with an
             Activity Transition. Corresponds to
             {@link android.view.Window#setTransitionBackgroundFadeDuration(long)}. -->
        <attr name="windowTransitionBackgroundFadeDuration" format="integer"/>

        <!-- ============ -->
        <!-- Floating toolbar styles -->
        <!-- ============ -->
       <eat-comment />
       <attr name="floatingToolbarCloseDrawable" format="reference" />
       <attr name="floatingToolbarForegroundColor" format="reference|color" />
       <attr name="floatingToolbarItemBackgroundBorderlessDrawable" format="reference" />
       <attr name="floatingToolbarItemBackgroundDrawable" format="reference" />
       <attr name="floatingToolbarOpenDrawable" format="reference" />
       <attr name="floatingToolbarPopupBackgroundDrawable" format="reference" />

        <!-- ============ -->
        <!-- Alert Dialog styles -->
        <!-- ============ -->
        <eat-comment />
        <attr name="alertDialogStyle" format="reference" />
        <attr name="alertDialogButtonGroupStyle" format="reference" />
        <attr name="alertDialogCenterButtons" format="boolean" />

        <!-- ============== -->
        <!-- Image elements -->
        <!-- ============== -->
        <eat-comment />
i
        <!-- Background that can be used behind parts of a UI that provide
             details on data the user is selecting.  For example, this is
             the background element of PreferenceActivity's embedded
             preference fragment. -->
        <attr name="detailsElementBackground" format="reference" />

        <!-- Icon that should be used to indicate that an app is waiting for a fingerprint scan.
             This should be used whenever an app is requesting the user to place a finger on the
             fingerprint sensor. It can be combined with other drawables such as colored circles, so
             the appearance matches the branding of the app requesting the fingerprint scan.-->
        <attr name="fingerprintAuthDrawable" format="reference" />

        <!-- ============ -->
        <!-- Panel styles -->
        <!-- ============ -->
        <eat-comment />

        <!-- The background of a panel when it is inset from the left and right edges of the screen. -->
        <attr name="panelBackground" format="reference|color" />
        <!-- The background of a panel when it extends to the left and right edges of the screen. -->
        <attr name="panelFullBackground" format="reference|color" />
        <!-- Default color of foreground panel imagery. -->
        <attr name="panelColorForeground" format="reference|color" />
        <!-- Color that matches (as closely as possible) the panel background. -->
        <attr name="panelColorBackground" format="reference|color" />
        <!-- Default appearance of panel text. -->
        <attr name="panelTextAppearance" format="reference" />

        <attr name="panelMenuIsCompact" format="boolean" />
        <attr name="panelMenuListWidth" format="dimension" />
        <attr name="panelMenuListTheme" format="reference" />

        <!-- =================== -->
        <!-- Other widget styles -->
        <!-- =================== -->
        <eat-comment />

        <!-- Default AbsListView style. -->
        <attr name="absListViewStyle" format="reference" />
        <!-- Default AutoCompleteTextView style. -->
        <attr name="autoCompleteTextViewStyle" format="reference" />
        <!-- Default Checkbox style. -->
        <attr name="checkboxStyle" format="reference" />
        <!-- Default CheckedTextView style. -->
        <attr name="checkedTextViewStyle" format="reference" />
        <!-- Default ListView style for drop downs. -->
        <attr name="dropDownListViewStyle" format="reference" />
        <!-- Default EditText style. -->
        <attr name="editTextStyle" format="reference" />
        <!-- Default ExpandableListView style. -->
        <attr name="expandableListViewStyle" format="reference" />
        <!-- ExpandableListView with white background. -->
        <attr name="expandableListViewWhiteStyle" format="reference" />
        <!-- Default Gallery style. -->
        <attr name="galleryStyle" format="reference" />
        <!-- Default GestureOverlayView style. -->
        <attr name="gestureOverlayViewStyle" format="reference" />
        <!-- Default GridView style. -->
        <attr name="gridViewStyle" format="reference" />
        <!-- The style resource to use for an ImageButton. -->
        <attr name="imageButtonStyle" format="reference" />
        <!-- The style resource to use for an ImageButton that is an image well. -->
        <attr name="imageWellStyle" format="reference" />
        <!-- Default ListView style. -->
        <attr name="listViewStyle" format="reference" />
        <!-- ListView with white background. -->
        <attr name="listViewWhiteStyle" format="reference" />
        <!-- Default PopupWindow style. -->
        <attr name="popupWindowStyle" format="reference" />
        <!-- Default ProgressBar style. This is a medium circular progress bar. -->
        <attr name="progressBarStyle" format="reference" />
        <!-- Horizontal ProgressBar style. This is a horizontal progress bar. -->
        <attr name="progressBarStyleHorizontal" format="reference" />
        <!-- Small ProgressBar style. This is a small circular progress bar. -->
        <attr name="progressBarStyleSmall" format="reference" />
        <!-- Small ProgressBar in title style. This is a small circular progress bar that will be placed in title bars. -->
        <attr name="progressBarStyleSmallTitle" format="reference" />
        <!-- Large ProgressBar style. This is a large circular progress bar. -->
        <attr name="progressBarStyleLarge" format="reference" />
        <!-- Inverse ProgressBar style. This is a medium circular progress bar. -->
        <attr name="progressBarStyleInverse" format="reference" />
        <!-- Small inverse ProgressBar style. This is a small circular progress bar. -->
        <attr name="progressBarStyleSmallInverse" format="reference" />
        <!-- Large inverse ProgressBar style. This is a large circular progress bar. -->
        <attr name="progressBarStyleLargeInverse" format="reference" />
        <!-- Default SeekBar style. -->
        <attr name="seekBarStyle" format="reference" />
        <!-- Default RatingBar style. -->
        <attr name="ratingBarStyle" format="reference" />
        <!-- Indicator RatingBar style. -->
        <attr name="ratingBarStyleIndicator" format="reference" />
        <!-- Small indicator RatingBar style. -->
        <attr name="ratingBarStyleSmall" format="reference" />
        <!-- Default RadioButton style. -->
        <attr name="radioButtonStyle" format="reference" />
        <!-- Default ScrollView style. -->
        <attr name="scrollViewStyle" format="reference" />
        <!-- Default HorizontalScrollView style. -->
        <attr name="horizontalScrollViewStyle" format="reference" />
        <!-- Default Spinner style. -->
        <attr name="spinnerStyle" format="reference" />
        <!-- Default dropdown Spinner style. -->
        <attr name="dropDownSpinnerStyle" format="reference" />
        <!-- Default ActionBar dropdown style. -->
        <attr name="actionDropDownStyle" format="reference" />
        <!-- Default action button style. -->
        <attr name="actionButtonStyle" format="reference" />
        <!-- Default Star style. -->
        <attr name="starStyle" format="reference" />
        <!-- Default TabWidget style. -->
        <attr name="tabWidgetStyle" format="reference" />
        <!-- Default TextView style. -->
        <attr name="textViewStyle" format="reference" />
        <!-- Default WebTextView style. -->
        <attr name="webTextViewStyle" format="reference" />
        <!-- Default WebView style. -->
        <attr name="webViewStyle" format="reference" />
        <!-- Default style for drop down items. -->
        <attr name="dropDownItemStyle" format="reference" />
         <!-- Default style for spinner drop down items. -->
        <attr name="spinnerDropDownItemStyle" format="reference" />
        <!-- Default style for drop down hints. -->
        <attr name="dropDownHintAppearance" format="reference" />
        <!-- Default spinner item style. -->
        <attr name="spinnerItemStyle" format="reference" />
        <!-- Default MapView style. -->
        <attr name="mapViewStyle" format="reference" />
        <!-- Drawable used as an overlay on top of quickcontact photos. -->
        <attr name="quickContactBadgeOverlay" format="reference" />
        <!-- Default quickcontact badge style with small quickcontact window. -->
        <attr name="quickContactBadgeStyleWindowSmall" format="reference" />
        <!-- Default quickcontact badge style with medium quickcontact window. -->
        <attr name="quickContactBadgeStyleWindowMedium" format="reference" />
        <!-- Default quickcontact badge style with large quickcontact window. -->
        <attr name="quickContactBadgeStyleWindowLarge" format="reference" />
        <!-- Default quickcontact badge style with small quickcontact window. -->
        <attr name="quickContactBadgeStyleSmallWindowSmall" format="reference" />
        <!-- Default quickcontact badge style with medium quickcontact window. -->
        <attr name="quickContactBadgeStyleSmallWindowMedium" format="reference" />
        <!-- Default quickcontact badge style with large quickcontact window. -->
        <attr name="quickContactBadgeStyleSmallWindowLarge" format="reference" />
        <!-- Reference to a style that will be used for the window containing a text
             selection anchor. -->
        <attr name="textSelectHandleWindowStyle" format="reference" />
        <!-- Reference to a style that will be used for the window containing a list of possible
             text suggestions in an EditText. -->
        <attr name="textSuggestionsWindowStyle" format="reference" />
        <!-- Default ListPopupWindow style. -->
        <attr name="listPopupWindowStyle" format="reference" />
        <!-- Default PopupMenu style. -->
        <attr name="popupMenuStyle" format="reference" />
        <!-- Default StackView style. -->
        <attr name="stackViewStyle" format="reference" />

        <!-- Default style for the FragmentBreadCrumbs widget. This widget is deprecated
             starting in API level 21 ({@link android.os.Build.VERSION_CODES#.L}). -->
        <attr name="fragmentBreadCrumbsStyle" format="reference" />

        <!-- NumberPicker style. -->
        <attr name="numberPickerStyle" format="reference" />

        <!-- The CalendarView style. -->
        <attr name="calendarViewStyle" format="reference" />

        <!-- The TimePicker style. -->
        <attr name="timePickerStyle" format="reference" />

        <!-- The TimePicker dialog theme. -->
        <attr name="timePickerDialogTheme" format="reference" />

        <!-- The DatePicker style. -->
        <attr name="datePickerStyle" format="reference" />

        <!-- The DatePicker dialog theme. -->
        <attr name="datePickerDialogTheme" format="reference" />

        <!-- Default ActivityChooserView style. -->
        <attr name="activityChooserViewStyle" format="reference" />

        <!-- Default Toolbar style. -->
        <attr name="toolbarStyle" format="reference" />

        <!-- Fast scroller styles -->
        <eat-comment />

        <!-- Drawable to use as the fast scroll thumb. -->
        <attr name="fastScrollThumbDrawable" format="reference" />
        <!-- Drawable to use as the fast scroll index preview window background
             when shown on the right. -->
        <attr name="fastScrollPreviewBackgroundRight" format="reference" />
        <!-- Drawable to use as the fast scroll index preview window background
             when shown on the left. -->
        <attr name="fastScrollPreviewBackgroundLeft" format="reference" />
        <!-- Drawable to use as the track for the fast scroll thumb.
             This may be null. -->
        <attr name="fastScrollTrackDrawable" format="reference" />
        <!-- Position of the fast scroll index overlay window. -->
        <attr name="fastScrollOverlayPosition">
            <enum name="floating" value="0" />
            <enum name="atThumb" value="1" />
            <enum name="aboveThumb" value="2" />
        </attr>
        <!-- Text color for the fast scroll index overlay. Make sure it
             plays nicely with fastScrollPreviewBackground[Left|Right]. -->
        <attr name="fastScrollTextColor" format="color" />

        <!-- =================== -->
        <!-- Action bar styles   -->
        <!-- =================== -->
        <eat-comment />
        <!-- Default style for tabs within an action bar -->
        <attr name="actionBarTabStyle" format="reference" />
        <attr name="actionBarTabBarStyle" format="reference" />
        <attr name="actionBarTabTextStyle" format="reference" />
        <attr name="actionOverflowButtonStyle" format="reference" />
        <attr name="actionOverflowMenuStyle" format="reference" />
        <!-- Reference to a theme that should be used to inflate popups
             shown by widgets in the action bar. -->
        <attr name="actionBarPopupTheme" format="reference" />
        <!-- Reference to a style for the Action Bar -->
        <attr name="actionBarStyle" format="reference" />
        <!-- Reference to a style for the split Action Bar. This style
             controls the split component that holds the menu/action
             buttons. actionBarStyle is still used for the primary
             bar. -->
        <attr name="actionBarSplitStyle" format="reference" />
        <!-- Reference to a theme that should be used to inflate the
             action bar. This will be inherited by any widget inflated
             into the action bar. -->
        <attr name="actionBarTheme" format="reference" />
        <!-- Reference to a theme that should be used to inflate widgets
             and layouts destined for the action bar. Most of the time
             this will be a reference to the current theme, but when
             the action bar has a significantly different contrast
             profile than the rest of the activity the difference
             can become important. If this is set to @null the current
             theme will be used.-->
        <attr name="actionBarWidgetTheme" format="reference" />
        <!-- Size of the Action Bar, including the contextual
             bar used to present Action Modes. -->
        <attr name="actionBarSize" format="dimension" >
            <enum name="wrap_content" value="0" />
        </attr>
        <!-- Custom divider drawable to use for elements in the action bar. -->
        <attr name="actionBarDivider" format="reference" />
        <!-- Custom item state list drawable background for action bar items. -->
        <attr name="actionBarItemBackground" format="reference" />
        <!-- TextAppearance style that will be applied to text that
             appears within action menu items. -->
        <attr name="actionMenuTextAppearance" format="reference" />
        <!-- Color for text that appears within action menu items. -->
        <attr name="actionMenuTextColor" format="color|reference" />

        <!-- =================== -->
        <!-- Action mode styles  -->
        <!-- =================== -->
        <eat-comment />
        <attr name="actionModeStyle" format="reference" />
        <attr name="actionModeCloseButtonStyle" format="reference" />
        <!-- Background drawable to use for action mode UI -->
        <attr name="actionModeBackground" format="reference" />
        <!-- Background drawable to use for action mode UI in the lower split bar -->
        <attr name="actionModeSplitBackground" format="reference" />
        <!-- Drawable to use for the close action mode button -->
        <attr name="actionModeCloseDrawable" format="reference" />

        <!-- Drawable to use for the Cut action button in Contextual Action Bar -->
        <attr name="actionModeCutDrawable" format="reference" />
        <!-- Drawable to use for the Copy action button in Contextual Action Bar -->
        <attr name="actionModeCopyDrawable" format="reference" />
        <!-- Drawable to use for the Paste action button in Contextual Action Bar -->
        <attr name="actionModePasteDrawable" format="reference" />
        <!-- Drawable to use for the Select all action button in Contextual Action Bar -->
        <attr name="actionModeSelectAllDrawable" format="reference" />
        <!-- Drawable to use for the Share action button in WebView selection action modes -->
        <attr name="actionModeShareDrawable" format="reference" />
        <!-- Drawable to use for the Find action button in WebView selection action modes -->
        <attr name="actionModeFindDrawable" format="reference" />
        <!-- Drawable to use for the Web Search action button in WebView selection action modes -->
        <attr name="actionModeWebSearchDrawable" format="reference" />

        <!-- PopupWindow style to use for action modes when showing as a window overlay. -->
        <attr name="actionModePopupWindowStyle" format="reference" />

        <!-- =================== -->
        <!-- Preference styles   -->
        <!-- =================== -->
        <eat-comment />

        <!-- Default style for PreferenceScreen. -->
        <attr name="preferenceScreenStyle" format="reference" />
        <!-- Default style for the PreferenceActivity. -->
        <attr name="preferenceActivityStyle" format="reference" />
        <!-- Default style for Headers pane in PreferenceActivity. -->
        <attr name="preferenceFragmentStyle" format="reference" />
        <!-- Default style for PreferenceCategory. -->
        <attr name="preferenceCategoryStyle" format="reference" />
        <!-- Default style for Preference. -->
        <attr name="preferenceStyle" format="reference" />
        <!-- Default style for informational Preference. -->
        <attr name="preferenceInformationStyle" format="reference" />
        <!-- Default style for CheckBoxPreference. -->
        <attr name="checkBoxPreferenceStyle" format="reference" />
        <!-- Default style for YesNoPreference. -->
        <attr name="yesNoPreferenceStyle" format="reference" />
        <!-- Default style for DialogPreference. -->
        <attr name="dialogPreferenceStyle" format="reference" />
        <!-- Default style for EditTextPreference. -->
        <attr name="editTextPreferenceStyle" format="reference" />
        <!-- @hide Default style for SeekBarDialogPreference. -->
        <attr name="seekBarDialogPreferenceStyle" format="reference" />
        <!-- Default style for RingtonePreference. -->
        <attr name="ringtonePreferenceStyle" format="reference" />
        <!-- The preference layout that has the child/tabbed effect. -->
        <attr name="preferenceLayoutChild" format="reference" />
        <!-- Preference panel style -->
        <attr name="preferencePanelStyle" format="reference" />
        <!-- Preference headers panel style -->
        <attr name="preferenceHeaderPanelStyle" format="reference" />
        <!-- Preference list style -->
        <attr name="preferenceListStyle" format="reference" />
        <!-- Preference fragment list style -->
        <attr name="preferenceFragmentListStyle" format="reference" />
        <!-- Preference fragment padding side -->
        <attr name="preferenceFragmentPaddingSide" format="dimension" />
        <!-- Default style for switch preferences. -->
        <attr name="switchPreferenceStyle" format="reference" />
        <!-- Default style for seekbar preferences. -->
        <attr name="seekBarPreferenceStyle" format="reference" />

        <!-- ============================ -->
        <!-- Text selection handle styles -->
        <!-- ============================ -->
        <eat-comment />

        <!-- Reference to a drawable that will be used to display a text selection
             anchor on the left side of a selection region. -->
        <attr name="textSelectHandleLeft" format="reference" />
        <!-- Reference to a drawable that will be used to display a text selection
             anchor on the right side of a selection region. -->
        <attr name="textSelectHandleRight" format="reference" />
        <!-- Reference to a drawable that will be used to display a text selection
             anchor for positioning the cursor within text. -->
        <attr name="textSelectHandle" format="reference" />
        <!-- The layout of the view that is displayed on top of the cursor to paste inside a
             TextEdit field. -->
        <attr name="textEditPasteWindowLayout" format="reference" />
        <!-- Variation of textEditPasteWindowLayout displayed when the clipboard is empty. -->
        <attr name="textEditNoPasteWindowLayout" format="reference" />
        <!-- Used instead of textEditPasteWindowLayout when the window is moved on the side of the
             insertion cursor because it would be clipped if it were positioned on top. -->
        <attr name="textEditSidePasteWindowLayout" format="reference" />
        <!-- Variation of textEditSidePasteWindowLayout displayed when the clipboard is empty. -->
        <attr name="textEditSideNoPasteWindowLayout" format="reference" />

        <!-- Layout of the TextView item that will populate the suggestion popup window. -->
        <attr name="textEditSuggestionItemLayout" format="reference" />

        <!-- Theme to use for dialogs spawned from this theme. -->
        <attr name="dialogTheme" format="reference" />
        <!-- Window decor layout to use in dialog mode with icons. -->
        <attr name="dialogTitleIconsDecorLayout" format="reference" />
        <!-- Window decor layout to use in dialog mode with custom titles. -->
        <attr name="dialogCustomTitleDecorLayout" format="reference" />
        <!-- Window decor layout to use in dialog mode with title only. -->
        <attr name="dialogTitleDecorLayout" format="reference" />
        <!-- Preferred padding for dialog content. -->
        <attr name="dialogPreferredPadding" format="dimension" />

        <!-- Theme to use for alert dialogs spawned from this theme. -->
        <attr name="alertDialogTheme" format="reference" />
        <!-- Icon drawable to use for alerts -->
        <attr name="alertDialogIcon" format="reference" />

        <!-- Theme to use for presentations spawned from this theme. -->
        <attr name="presentationTheme" format="reference" />

        <!-- Drawable to use for generic vertical dividers. -->
        <attr name="dividerVertical" format="reference" />

        <!-- Drawable to use for generic horizontal dividers. -->
        <attr name="dividerHorizontal" format="reference" />

        <!-- Style for button bars -->
        <attr name="buttonBarStyle" format="reference" />

        <!-- Style for buttons within button bars -->
        <attr name="buttonBarButtonStyle" format="reference" />

        <!-- Style for the "positive" buttons within button bars -->
        <attr name="buttonBarPositiveButtonStyle" format="reference" />

        <!-- Style for the "negative" buttons within button bars -->
        <attr name="buttonBarNegativeButtonStyle" format="reference" />

        <!-- Style for the "neutral" buttons within button bars -->
        <attr name="buttonBarNeutralButtonStyle" format="reference" />

        <!-- Style for the search query widget. -->
        <attr name="searchViewStyle" format="reference" />

        <!-- Style for segmented buttons - a container that houses several buttons
             with the appearance of a singel button broken into segments. -->
        <attr name="segmentedButtonStyle" format="reference" />

        <!-- Background drawable for bordered standalone items that need focus/pressed states. -->
        <attr name="selectableItemBackground" format="reference" />

        <!-- Background drawable for borderless standalone items that need focus/pressed states. -->
        <attr name="selectableItemBackgroundBorderless" format="reference" />

        <!-- Style for buttons without an explicit border, often used in groups. -->
        <attr name="borderlessButtonStyle" format="reference" />

        <!-- Background to use for toasts -->
        <attr name="toastFrameBackground" format="reference" />

        <!-- Theme to use for Search Dialogs -->
        <attr name="searchDialogTheme" format="reference" />

        <!-- Specifies a drawable to use for the 'home as up' indicator. -->
        <attr name="homeAsUpIndicator" format="reference" />

        <!-- Preference frame layout styles. -->
        <attr name="preferenceFrameLayoutStyle" format="reference" />

        <!-- Default style for the Switch widget. -->
        <attr name="switchStyle" format="reference" />

        <!-- Default style for the MediaRouteButton widget. -->
        <attr name="mediaRouteButtonStyle" format="reference" />

        <!-- ============== -->
        <!-- Pointer styles -->
        <!-- ============== -->
        <eat-comment />

        <!-- Reference to the Pointer style -->
        <attr name="pointerStyle" format="reference" />

        <!-- The drawable for accessibility focused views. -->
        <attr name="accessibilityFocusedDrawable" format="reference" />

        <!-- Drawable for WebView find-on-page dialogue's "next" button. @hide -->
        <attr name="findOnPageNextDrawable" format="reference" />

        <!-- Drawable for WebView find-on-page dialogue's "previous" button. @hide -->
        <attr name="findOnPagePreviousDrawable" format="reference" />

        <!-- ============= -->
        <!-- Color palette -->
        <!-- ============= -->
        <eat-comment />

        <!-- The primary branding color for the app. By default, this is the color applied to the
             action bar background. -->
        <attr name="colorPrimary" format="color" />

        <!-- Dark variant of the primary branding color. By default, this is the color applied to
             the status bar (via statusBarColor) and navigation bar (via navigationBarColor). -->
        <attr name="colorPrimaryDark" format="color" />

        <!-- Bright complement to the primary branding color. By default, this is the color applied
             to framework controls (via colorControlActivated). -->
        <attr name="colorAccent" format="color" />

        <!-- The color applied to framework controls in their normal state. -->
        <attr name="colorControlNormal" format="color" />

        <!-- The color applied to framework controls in their activated (ex. checked) state. -->
        <attr name="colorControlActivated" format="color" />

        <!-- The color applied to framework control highlights (ex. ripples, list selectors). -->
        <attr name="colorControlHighlight" format="color" />

        <!-- The color applied to framework buttons in their normal state. -->
        <attr name="colorButtonNormal" format="color" />

        <!-- The color applied to framework switch thumbs in their normal state. -->
        <attr name="colorSwitchThumbNormal" format="color" />

        <!-- The color applied to the edge effect on scrolling containers. -->
        <attr name="colorEdgeEffect" format="color" />

        <!-- =================== -->
        <!-- Lighting properties -->
        <!-- =================== -->
        <eat-comment />

        <!-- @hide The default Y position of the light used to project view shadows. -->
        <attr name="lightY" format="dimension" />

        <!-- @hide The default Z position of the light used to project view shadows. -->
        <attr name="lightZ" format="dimension" />

        <!-- @hide The default radius of the light used to project view shadows. -->
        <attr name="lightRadius" format="dimension" />

        <!-- Alpha value of the ambient shadow projected by elevated views, between 0 and 1. -->
        <attr name="ambientShadowAlpha" format="float" />

        <!-- Alpha value of the spot shadow projected by elevated views, between 0 and 1. -->
        <attr name="spotShadowAlpha" format="float" />
    </declare-styleable>

    <!-- **************************************************************** -->
    <!-- Other non-theme attributes. -->
    <!-- **************************************************************** -->
    <eat-comment />

    <!-- Size of text. Recommended dimension type for text is "sp" for scaled-pixels (example: 15sp).
         Supported values include the following:<p/>
    <ul>
        <li><b>px</b> Pixels</li>
        <li><b>sp</b> Scaled pixels (scaled to relative pixel size on screen). See {@link android.util.DisplayMetrics} for more information.</li>
        <li><b>pt</b> Points</li>
        <li><b>dip</b> Device independent pixels. See {@link android.util.DisplayMetrics} for more information.</li>
    </ul>
        -->
    <attr name="textSize" format="dimension" />

    <!-- Default font family. -->
    <attr name="fontFamily" format="string" />

    <!-- Default text typeface. -->
    <attr name="typeface">
        <enum name="normal" value="0" />
        <enum name="sans" value="1" />
        <enum name="serif" value="2" />
        <enum name="monospace" value="3" />
    </attr>

    <!-- Default text typeface style. -->
    <attr name="textStyle">
        <flag name="normal" value="0" />
        <flag name="bold" value="1" />
        <flag name="italic" value="2" />
    </attr>

    <!-- Color of text (usually same as colorForeground). -->
    <attr name="textColor" format="reference|color" />

    <!-- Color of highlighted text. -->
    <attr name="textColorHighlight" format="reference|color" />

    <!-- Color of hint text (displayed when the field is empty). -->
    <attr name="textColorHint" format="reference|color" />

    <!-- Color of link text (URLs). -->
    <attr name="textColorLink" format="reference|color" />

    <!-- Reference to a drawable that will be drawn under the insertion cursor. -->
    <attr name="textCursorDrawable" format="reference" />

    <!-- Indicates that the content of a non-editable TextView can be selected.
     Default value is false. EditText content is always selectable. -->
    <attr name="textIsSelectable" format="boolean" />

    <!-- Where to ellipsize text. -->
    <attr name="ellipsize">
        <enum name="none" value="0" />
        <enum name="start" value="1" />
        <enum name="middle" value="2" />
        <enum name="end" value="3" />
        <enum name="marquee" value="4" />
    </attr>

    <!-- The type of data being placed in a text field, used to help an
         input method decide how to let the user enter text.  The constants
         here correspond to those defined by
         {@link android.text.InputType}.  Generally you can select
         a single value, though some can be combined together as
         indicated.  Setting this attribute to anything besides
         <var>none</var> also implies that the text is editable. -->
    <attr name="inputType">
        <!-- There is no content type.  The text is not editable. -->
        <flag name="none" value="0x00000000" />
        <!-- Just plain old text.  Corresponds to
             {@link android.text.InputType#TYPE_CLASS_TEXT} |
             {@link android.text.InputType#TYPE_TEXT_VARIATION_NORMAL}. -->
        <flag name="text" value="0x00000001" />
        <!-- Can be combined with <var>text</var> and its variations to
             request capitalization of all characters.  Corresponds to
             {@link android.text.InputType#TYPE_TEXT_FLAG_CAP_CHARACTERS}. -->
        <flag name="textCapCharacters" value="0x00001001" />
        <!-- Can be combined with <var>text</var> and its variations to
             request capitalization of the first character of every word.  Corresponds to
             {@link android.text.InputType#TYPE_TEXT_FLAG_CAP_WORDS}. -->
        <flag name="textCapWords" value="0x00002001" />
        <!-- Can be combined with <var>text</var> and its variations to
             request capitalization of the first character of every sentence.  Corresponds to
             {@link android.text.InputType#TYPE_TEXT_FLAG_CAP_SENTENCES}. -->
        <flag name="textCapSentences" value="0x00004001" />
        <!-- Can be combined with <var>text</var> and its variations to
             request auto-correction of text being input.  Corresponds to
             {@link android.text.InputType#TYPE_TEXT_FLAG_AUTO_CORRECT}. -->
        <flag name="textAutoCorrect" value="0x00008001" />
        <!-- Can be combined with <var>text</var> and its variations to
             specify that this field will be doing its own auto-completion and
             talking with the input method appropriately.  Corresponds to
             {@link android.text.InputType#TYPE_TEXT_FLAG_AUTO_COMPLETE}. -->
        <flag name="textAutoComplete" value="0x00010001" />
        <!-- Can be combined with <var>text</var> and its variations to
             allow multiple lines of text in the field.  If this flag is not set,
             the text field will be constrained to a single line.  Corresponds to
             {@link android.text.InputType#TYPE_TEXT_FLAG_MULTI_LINE}. -->
        <flag name="textMultiLine" value="0x00020001" />
        <!-- Can be combined with <var>text</var> and its variations to
             indicate that though the regular text view should not be multiple
             lines, the IME should provide multiple lines if it can.  Corresponds to
             {@link android.text.InputType#TYPE_TEXT_FLAG_IME_MULTI_LINE}. -->
        <flag name="textImeMultiLine" value="0x00040001" />
        <!-- Can be combined with <var>text</var> and its variations to
             indicate that the IME should not show any
             dictionary-based word suggestions.  Corresponds to
             {@link android.text.InputType#TYPE_TEXT_FLAG_NO_SUGGESTIONS}. -->
        <flag name="textNoSuggestions" value="0x00080001" />
        <!-- Text that will be used as a URI.  Corresponds to
             {@link android.text.InputType#TYPE_CLASS_TEXT} |
             {@link android.text.InputType#TYPE_TEXT_VARIATION_URI}. -->
        <flag name="textUri" value="0x00000011" />
        <!-- Text that will be used as an e-mail address.  Corresponds to
             {@link android.text.InputType#TYPE_CLASS_TEXT} |
             {@link android.text.InputType#TYPE_TEXT_VARIATION_EMAIL_ADDRESS}. -->
        <flag name="textEmailAddress" value="0x00000021" />
        <!-- Text that is being supplied as the subject of an e-mail.  Corresponds to
             {@link android.text.InputType#TYPE_CLASS_TEXT} |
             {@link android.text.InputType#TYPE_TEXT_VARIATION_EMAIL_SUBJECT}. -->
        <flag name="textEmailSubject" value="0x00000031" />
        <!-- Text that is the content of a short message.  Corresponds to
             {@link android.text.InputType#TYPE_CLASS_TEXT} |
             {@link android.text.InputType#TYPE_TEXT_VARIATION_SHORT_MESSAGE}. -->
        <flag name="textShortMessage" value="0x00000041" />
        <!-- Text that is the content of a long message.  Corresponds to
             {@link android.text.InputType#TYPE_CLASS_TEXT} |
             {@link android.text.InputType#TYPE_TEXT_VARIATION_LONG_MESSAGE}. -->
        <flag name="textLongMessage" value="0x00000051" />
        <!-- Text that is the name of a person.  Corresponds to
             {@link android.text.InputType#TYPE_CLASS_TEXT} |
             {@link android.text.InputType#TYPE_TEXT_VARIATION_PERSON_NAME}. -->
        <flag name="textPersonName" value="0x00000061" />
        <!-- Text that is being supplied as a postal mailing address.  Corresponds to
             {@link android.text.InputType#TYPE_CLASS_TEXT} |
             {@link android.text.InputType#TYPE_TEXT_VARIATION_POSTAL_ADDRESS}. -->
        <flag name="textPostalAddress" value="0x00000071" />
        <!-- Text that is a password.  Corresponds to
             {@link android.text.InputType#TYPE_CLASS_TEXT} |
             {@link android.text.InputType#TYPE_TEXT_VARIATION_PASSWORD}. -->
        <flag name="textPassword" value="0x00000081" />
        <!-- Text that is a password that should be visible.  Corresponds to
             {@link android.text.InputType#TYPE_CLASS_TEXT} |
             {@link android.text.InputType#TYPE_TEXT_VARIATION_VISIBLE_PASSWORD}. -->
        <flag name="textVisiblePassword" value="0x00000091" />
        <!-- Text that is being supplied as text in a web form.  Corresponds to
             {@link android.text.InputType#TYPE_CLASS_TEXT} |
             {@link android.text.InputType#TYPE_TEXT_VARIATION_WEB_EDIT_TEXT}. -->
        <flag name="textWebEditText" value="0x000000a1" />
        <!-- Text that is filtering some other data.  Corresponds to
             {@link android.text.InputType#TYPE_CLASS_TEXT} |
             {@link android.text.InputType#TYPE_TEXT_VARIATION_FILTER}. -->
        <flag name="textFilter" value="0x000000b1" />
        <!-- Text that is for phonetic pronunciation, such as a phonetic name
             field in a contact entry.  Corresponds to
             {@link android.text.InputType#TYPE_CLASS_TEXT} |
             {@link android.text.InputType#TYPE_TEXT_VARIATION_PHONETIC}. -->
        <flag name="textPhonetic" value="0x000000c1" />
        <!-- Text that will be used as an e-mail address on a web form.  Corresponds to
             {@link android.text.InputType#TYPE_CLASS_TEXT} |
             {@link android.text.InputType#TYPE_TEXT_VARIATION_WEB_EMAIL_ADDRESS}. -->
        <flag name="textWebEmailAddress" value="0x000000d1" />
        <!-- Text that will be used as a password on a web form.  Corresponds to
             {@link android.text.InputType#TYPE_CLASS_TEXT} |
             {@link android.text.InputType#TYPE_TEXT_VARIATION_WEB_PASSWORD}. -->
        <flag name="textWebPassword" value="0x000000e1" />
        <!-- A numeric only field.  Corresponds to
             {@link android.text.InputType#TYPE_CLASS_NUMBER} |
             {@link android.text.InputType#TYPE_NUMBER_VARIATION_NORMAL}. -->
        <flag name="number" value="0x00000002" />
        <!-- Can be combined with <var>number</var> and its other options to
             allow a signed number.  Corresponds to
             {@link android.text.InputType#TYPE_CLASS_NUMBER} |
             {@link android.text.InputType#TYPE_NUMBER_FLAG_SIGNED}. -->
        <flag name="numberSigned" value="0x00001002" />
        <!-- Can be combined with <var>number</var> and its other options to
             allow a decimal (fractional) number.  Corresponds to
             {@link android.text.InputType#TYPE_CLASS_NUMBER} |
             {@link android.text.InputType#TYPE_NUMBER_FLAG_DECIMAL}. -->
        <flag name="numberDecimal" value="0x00002002" />
        <!-- A numeric password field.  Corresponds to
             {@link android.text.InputType#TYPE_CLASS_NUMBER} |
             {@link android.text.InputType#TYPE_NUMBER_VARIATION_PASSWORD}. -->
        <flag name="numberPassword" value="0x00000012" />
        <!-- For entering a phone number.  Corresponds to
             {@link android.text.InputType#TYPE_CLASS_PHONE}. -->
        <flag name="phone" value="0x00000003" />
        <!-- For entering a date and time.  Corresponds to
             {@link android.text.InputType#TYPE_CLASS_DATETIME} |
             {@link android.text.InputType#TYPE_DATETIME_VARIATION_NORMAL}. -->
        <flag name="datetime" value="0x00000004" />
        <!-- For entering a date.  Corresponds to
             {@link android.text.InputType#TYPE_CLASS_DATETIME} |
             {@link android.text.InputType#TYPE_DATETIME_VARIATION_DATE}. -->
        <flag name="date" value="0x00000014" />
        <!-- For entering a time.  Corresponds to
             {@link android.text.InputType#TYPE_CLASS_DATETIME} |
             {@link android.text.InputType#TYPE_DATETIME_VARIATION_TIME}. -->
        <flag name="time" value="0x00000024" />
    </attr>

    <!-- Additional features you can enable in an IME associated with an editor
         to improve the integration with your application.  The constants
         here correspond to those defined by
         {@link android.view.inputmethod.EditorInfo#imeOptions}. -->
    <attr name="imeOptions">
        <!-- There are no special semantics associated with this editor. -->
        <flag name="normal" value="0x00000000" />
        <!-- There is no specific action associated with this editor, let the
             editor come up with its own if it can.
             Corresponds to
             {@link android.view.inputmethod.EditorInfo#IME_NULL}. -->
        <flag name="actionUnspecified" value="0x00000000" />
        <!-- This editor has no action associated with it.
             Corresponds to
             {@link android.view.inputmethod.EditorInfo#IME_ACTION_NONE}. -->
        <flag name="actionNone" value="0x00000001" />
        <!-- The action key performs a "go"
             operation to take the user to the target of the text they typed.
             Typically used, for example, when entering a URL.
             Corresponds to
             {@link android.view.inputmethod.EditorInfo#IME_ACTION_GO}. -->
        <flag name="actionGo" value="0x00000002" />
        <!-- The action key performs a "search"
             operation, taking the user to the results of searching for the text
             the have typed (in whatever context is appropriate).
             Corresponds to
             {@link android.view.inputmethod.EditorInfo#IME_ACTION_SEARCH}. -->
        <flag name="actionSearch" value="0x00000003" />
        <!-- The action key performs a "send"
             operation, delivering the text to its target.  This is typically used
             when composing a message.
             Corresponds to
             {@link android.view.inputmethod.EditorInfo#IME_ACTION_SEND}. -->
        <flag name="actionSend" value="0x00000004" />
        <!-- The action key performs a "next"
             operation, taking the user to the next field that will accept text.
             Corresponds to
             {@link android.view.inputmethod.EditorInfo#IME_ACTION_NEXT}. -->
        <flag name="actionNext" value="0x00000005" />
        <!-- The action key performs a "done"
             operation, closing the soft input method.
             Corresponds to
             {@link android.view.inputmethod.EditorInfo#IME_ACTION_DONE}. -->
        <flag name="actionDone" value="0x00000006" />
        <!-- The action key performs a "previous"
             operation, taking the user to the previous field that will accept text.
             Corresponds to
             {@link android.view.inputmethod.EditorInfo#IME_ACTION_PREVIOUS}. -->
        <flag name="actionPrevious" value="0x00000007" />
        <!-- Used to request that the IME never go
             into fullscreen mode.  Applications need to be aware that the flag is not
             a guarantee, and not all IMEs will respect it.
             <p>Corresponds to
             {@link android.view.inputmethod.EditorInfo#IME_FLAG_NO_FULLSCREEN}. -->
        <flag name="flagNoFullscreen" value="0x2000000" />
        <!-- Like flagNavigateNext, but
             specifies there is something interesting that a backward navigation
             can focus on.  If the user selects the IME's facility to backward
             navigate, this will show up in the application as an actionPrevious
             at {@link android.view.inputmethod.InputConnection#performEditorAction(int)
             InputConnection.performEditorAction(int)}.
             <p>Corresponds to
             {@link android.view.inputmethod.EditorInfo#IME_FLAG_NO_FULLSCREEN}. -->
        <flag name="flagNavigatePrevious" value="0x4000000" />
        <!-- Used to specify that there is something
             interesting that a forward navigation can focus on. This is like using
             actionNext, except allows the IME to be multiline (with
             an enter key) as well as provide forward navigation.  Note that some
             IMEs may not be able to do this, especially when running on a small
             screen where there is little space.  In that case it does not need to
             present a UI for this option.  Like actionNext, if the
             user selects the IME's facility to forward navigate, this will show up
             in the application at
             {@link android.view.inputmethod.InputConnection#performEditorAction(int)
             InputConnection.performEditorAction(int)}.
             <p>Corresponds to
             {@link android.view.inputmethod.EditorInfo#IME_FLAG_NAVIGATE_NEXT}. -->
        <flag name="flagNavigateNext" value="0x8000000" />
        <!-- Used to specify that the IME does not need
             to show its extracted text UI.  For input methods that may be fullscreen,
             often when in landscape mode, this allows them to be smaller and let part
             of the application be shown behind.  Though there will likely be limited
             access to the application available from the user, it can make the
             experience of a (mostly) fullscreen IME less jarring.  Note that when
             this flag is specified the IME may <em>not</em> be set up to be able
             to display text, so it should only be used in situations where this is
             not needed.
             <p>Corresponds to
             {@link android.view.inputmethod.EditorInfo#IME_FLAG_NO_EXTRACT_UI}. -->
        <flag name="flagNoExtractUi" value="0x10000000" />
        <!-- Used in conjunction with a custom action, this indicates that the
             action should not be available as an accessory button when the
             input method is full-screen.
             Note that by setting this flag, there can be cases where the action
             is simply never available to the user.  Setting this generally means
             that you think showing text being edited is more important than the
             action you have supplied.
             <p>Corresponds to
             {@link android.view.inputmethod.EditorInfo#IME_FLAG_NO_ACCESSORY_ACTION}. -->
        <flag name="flagNoAccessoryAction" value="0x20000000" />
        <!-- Used in conjunction with a custom action,
             this indicates that the action should not be available in-line as
             a replacement for the "enter" key.  Typically this is
             because the action has such a significant impact or is not recoverable
             enough that accidentally hitting it should be avoided, such as sending
             a message.    Note that {@link android.widget.TextView} will
             automatically set this flag for you on multi-line text views.
             <p>Corresponds to
             {@link android.view.inputmethod.EditorInfo#IME_FLAG_NO_ENTER_ACTION}. -->
        <flag name="flagNoEnterAction" value="0x40000000" />
        <!-- Used to request that the IME should be capable of inputting ASCII
             characters.  The intention of this flag is to ensure that the user
             can type Roman alphabet characters in a {@link android.widget.TextView}
             used for, typically, account ID or password input.  It is expected that IMEs
             normally are able to input ASCII even without being told so (such IMEs
             already respect this flag in a sense), but there could be some cases they
             aren't when, for instance, only non-ASCII input languagaes like Arabic,
             Greek, Hebrew, Russian are enabled in the IME.  Applications need to be
             aware that the flag is not a guarantee, and not all IMEs will respect it.
             However, it is strongly recommended for IME authors to respect this flag
             especially when their IME could end up with a state that has only non-ASCII
             input languages enabled.
             <p>Corresponds to
             {@link android.view.inputmethod.EditorInfo#IME_FLAG_FORCE_ASCII}. -->
        <flag name="flagForceAscii" value="0x80000000" />
    </attr>

    <!-- A coordinate in the X dimension. -->
    <attr name="x" format="dimension" />
    <!-- A coordinate in the Y dimension. -->
    <attr name="y" format="dimension" />

    <!-- Specifies how an object should position its content, on both the X and Y axes,
         within its own bounds.  -->
    <attr name="gravity">
        <!-- Push object to the top of its container, not changing its size. -->
        <flag name="top" value="0x30" />
        <!-- Push object to the bottom of its container, not changing its size. -->
        <flag name="bottom" value="0x50" />
        <!-- Push object to the left of its container, not changing its size. -->
        <flag name="left" value="0x03" />
        <!-- Push object to the right of its container, not changing its size. -->
        <flag name="right" value="0x05" />
        <!-- Place object in the vertical center of its container, not changing its size. -->
        <flag name="center_vertical" value="0x10" />
        <!-- Grow the vertical size of the object if needed so it completely fills its container. -->
        <flag name="fill_vertical" value="0x70" />
        <!-- Place object in the horizontal center of its container, not changing its size. -->
        <flag name="center_horizontal" value="0x01" />
        <!-- Grow the horizontal size of the object if needed so it completely fills its container. -->
        <flag name="fill_horizontal" value="0x07" />
        <!-- Place the object in the center of its container in both the vertical and horizontal axis, not changing its size. -->
        <flag name="center" value="0x11" />
        <!-- Grow the horizontal and vertical size of the object if needed so it completely fills its container. -->
        <flag name="fill" value="0x77" />
        <!-- Additional option that can be set to have the top and/or bottom edges of
             the child clipped to its container's bounds.
             The clip will be based on the vertical gravity: a top gravity will clip the bottom
             edge, a bottom gravity will clip the top edge, and neither will clip both edges. -->
        <flag name="clip_vertical" value="0x80" />
        <!-- Additional option that can be set to have the left and/or right edges of
             the child clipped to its container's bounds.
             The clip will be based on the horizontal gravity: a left gravity will clip the right
             edge, a right gravity will clip the left edge, and neither will clip both edges. -->
        <flag name="clip_horizontal" value="0x08" />
        <!-- Push object to the beginning of its container, not changing its size. -->
        <flag name="start" value="0x00800003" />
        <!-- Push object to the end of its container, not changing its size. -->
        <flag name="end" value="0x00800005" />
    </attr>

    <!-- Controls whether links such as urls and email addresses are
         automatically found and converted to clickable links.  The default
         value is "none", disabling this feature. -->
    <attr name="autoLink">
        <!-- Match no patterns (default). -->
        <flag name="none" value="0x00" />
        <!-- Match Web URLs. -->
        <flag name="web" value="0x01" />
        <!-- Match email addresses. -->
        <flag name="email" value="0x02" />
        <!-- Match phone numbers. -->
        <flag name="phone" value="0x04" />
        <!-- Match map addresses. -->
        <flag name="map" value="0x08" />
        <!-- Match all patterns (equivalent to web|email|phone|map). -->
        <flag name="all" value="0x0f" />
    </attr>

    <!-- Reference to an array resource that will populate a list/adapter. -->
    <attr name="entries" format="reference" />

    <!-- Standard gravity constant that a child supplies to its parent.
         Defines how the child view should be positioned, on both the X and Y axes, within its enclosing layout. -->
    <attr name="layout_gravity">
        <!-- Push object to the top of its container, not changing its size. -->
        <flag name="top" value="0x30" />
        <!-- Push object to the bottom of its container, not changing its size. -->
        <flag name="bottom" value="0x50" />
        <!-- Push object to the left of its container, not changing its size. -->
        <flag name="left" value="0x03" />
        <!-- Push object to the right of its container, not changing its size. -->
        <flag name="right" value="0x05" />
        <!-- Place object in the vertical center of its container, not changing its size. -->
        <flag name="center_vertical" value="0x10" />
        <!-- Grow the vertical size of the object if needed so it completely fills its container. -->
        <flag name="fill_vertical" value="0x70" />
        <!-- Place object in the horizontal center of its container, not changing its size. -->
        <flag name="center_horizontal" value="0x01" />
        <!-- Grow the horizontal size of the object if needed so it completely fills its container. -->
        <flag name="fill_horizontal" value="0x07" />
        <!-- Place the object in the center of its container in both the vertical and horizontal axis, not changing its size. -->
        <flag name="center" value="0x11" />
        <!-- Grow the horizontal and vertical size of the object if needed so it completely fills its container. -->
        <flag name="fill" value="0x77" />
        <!-- Additional option that can be set to have the top and/or bottom edges of
             the child clipped to its container's bounds.
             The clip will be based on the vertical gravity: a top gravity will clip the bottom
             edge, a bottom gravity will clip the top edge, and neither will clip both edges. -->
        <flag name="clip_vertical" value="0x80" />
        <!-- Additional option that can be set to have the left and/or right edges of
             the child clipped to its container's bounds.
             The clip will be based on the horizontal gravity: a left gravity will clip the right
             edge, a right gravity will clip the left edge, and neither will clip both edges. -->
        <flag name="clip_horizontal" value="0x08" />
        <!-- Push object to the beginning of its container, not changing its size. -->
        <flag name="start" value="0x00800003" />
        <!-- Push object to the end of its container, not changing its size. -->
        <flag name="end" value="0x00800005" />
    </attr>

    <!-- Standard orientation constant. -->
    <attr name="orientation">
        <!-- Defines an horizontal widget. -->
        <enum name="horizontal" value="0" />
        <!-- Defines a vertical widget. -->
        <enum name="vertical" value="1" />
    </attr>

    <!-- Alignment constants. -->
    <attr name="alignmentMode">
        <!-- Align the bounds of the children.
        See {@link android.widget.GridLayout#ALIGN_BOUNDS}. -->
        <enum name="alignBounds" value="0" />
        <!-- Align the margins of the children.
        See {@link android.widget.GridLayout#ALIGN_MARGINS}. -->
        <enum name="alignMargins" value="1" />
    </attr>

    <!-- ========================== -->
    <!-- Key Codes                  -->
    <!-- ========================== -->
    <eat-comment />

    <!-- This enum provides the same keycode values as can be found in
        {@link android.view.KeyEvent}. -->
    <attr name="keycode">
        <enum name="KEYCODE_UNKNOWN" value="0" />
        <enum name="KEYCODE_SOFT_LEFT" value="1" />
        <enum name="KEYCODE_SOFT_RIGHT" value="2" />
        <enum name="KEYCODE_HOME" value="3" />
        <enum name="KEYCODE_BACK" value="4" />
        <enum name="KEYCODE_CALL" value="5" />
        <enum name="KEYCODE_ENDCALL" value="6" />
        <enum name="KEYCODE_0" value="7" />
        <enum name="KEYCODE_1" value="8" />
        <enum name="KEYCODE_2" value="9" />
        <enum name="KEYCODE_3" value="10" />
        <enum name="KEYCODE_4" value="11" />
        <enum name="KEYCODE_5" value="12" />
        <enum name="KEYCODE_6" value="13" />
        <enum name="KEYCODE_7" value="14" />
        <enum name="KEYCODE_8" value="15" />
        <enum name="KEYCODE_9" value="16" />
        <enum name="KEYCODE_STAR" value="17" />
        <enum name="KEYCODE_POUND" value="18" />
        <enum name="KEYCODE_DPAD_UP" value="19" />
        <enum name="KEYCODE_DPAD_DOWN" value="20" />
        <enum name="KEYCODE_DPAD_LEFT" value="21" />
        <enum name="KEYCODE_DPAD_RIGHT" value="22" />
        <enum name="KEYCODE_DPAD_CENTER" value="23" />
        <enum name="KEYCODE_VOLUME_UP" value="24" />
        <enum name="KEYCODE_VOLUME_DOWN" value="25" />
        <enum name="KEYCODE_POWER" value="26" />
        <enum name="KEYCODE_CAMERA" value="27" />
        <enum name="KEYCODE_CLEAR" value="28" />
        <enum name="KEYCODE_A" value="29" />
        <enum name="KEYCODE_B" value="30" />
        <enum name="KEYCODE_C" value="31" />
        <enum name="KEYCODE_D" value="32" />
        <enum name="KEYCODE_E" value="33" />
        <enum name="KEYCODE_F" value="34" />
        <enum name="KEYCODE_G" value="35" />
        <enum name="KEYCODE_H" value="36" />
        <enum name="KEYCODE_I" value="37" />
        <enum name="KEYCODE_J" value="38" />
        <enum name="KEYCODE_K" value="39" />
        <enum name="KEYCODE_L" value="40" />
        <enum name="KEYCODE_M" value="41" />
        <enum name="KEYCODE_N" value="42" />
        <enum name="KEYCODE_O" value="43" />
        <enum name="KEYCODE_P" value="44" />
        <enum name="KEYCODE_Q" value="45" />
        <enum name="KEYCODE_R" value="46" />
        <enum name="KEYCODE_S" value="47" />
        <enum name="KEYCODE_T" value="48" />
        <enum name="KEYCODE_U" value="49" />
        <enum name="KEYCODE_V" value="50" />
        <enum name="KEYCODE_W" value="51" />
        <enum name="KEYCODE_X" value="52" />
        <enum name="KEYCODE_Y" value="53" />
        <enum name="KEYCODE_Z" value="54" />
        <enum name="KEYCODE_COMMA" value="55" />
        <enum name="KEYCODE_PERIOD" value="56" />
        <enum name="KEYCODE_ALT_LEFT" value="57" />
        <enum name="KEYCODE_ALT_RIGHT" value="58" />
        <enum name="KEYCODE_SHIFT_LEFT" value="59" />
        <enum name="KEYCODE_SHIFT_RIGHT" value="60" />
        <enum name="KEYCODE_TAB" value="61" />
        <enum name="KEYCODE_SPACE" value="62" />
        <enum name="KEYCODE_SYM" value="63" />
        <enum name="KEYCODE_EXPLORER" value="64" />
        <enum name="KEYCODE_ENVELOPE" value="65" />
        <enum name="KEYCODE_ENTER" value="66" />
        <enum name="KEYCODE_DEL" value="67" />
        <enum name="KEYCODE_GRAVE" value="68" />
        <enum name="KEYCODE_MINUS" value="69" />
        <enum name="KEYCODE_EQUALS" value="70" />
        <enum name="KEYCODE_LEFT_BRACKET" value="71" />
        <enum name="KEYCODE_RIGHT_BRACKET" value="72" />
        <enum name="KEYCODE_BACKSLASH" value="73" />
        <enum name="KEYCODE_SEMICOLON" value="74" />
        <enum name="KEYCODE_APOSTROPHE" value="75" />
        <enum name="KEYCODE_SLASH" value="76" />
        <enum name="KEYCODE_AT" value="77" />
        <enum name="KEYCODE_NUM" value="78" />
        <enum name="KEYCODE_HEADSETHOOK" value="79" />
        <enum name="KEYCODE_FOCUS" value="80" />
        <enum name="KEYCODE_PLUS" value="81" />
        <enum name="KEYCODE_MENU" value="82" />
        <enum name="KEYCODE_NOTIFICATION" value="83" />
        <enum name="KEYCODE_SEARCH" value="84" />
        <enum name="KEYCODE_MEDIA_PLAY_PAUSE" value="85" />
        <enum name="KEYCODE_MEDIA_STOP" value="86" />
        <enum name="KEYCODE_MEDIA_NEXT" value="87" />
        <enum name="KEYCODE_MEDIA_PREVIOUS" value="88" />
        <enum name="KEYCODE_MEDIA_REWIND" value="89" />
        <enum name="KEYCODE_MEDIA_FAST_FORWARD" value="90" />
        <enum name="KEYCODE_MUTE" value="91" />
        <enum name="KEYCODE_PAGE_UP" value="92" />
        <enum name="KEYCODE_PAGE_DOWN" value="93" />
        <enum name="KEYCODE_PICTSYMBOLS" value="94" />
        <enum name="KEYCODE_SWITCH_CHARSET" value="95" />
        <enum name="KEYCODE_BUTTON_A" value="96" />
        <enum name="KEYCODE_BUTTON_B" value="97" />
        <enum name="KEYCODE_BUTTON_C" value="98" />
        <enum name="KEYCODE_BUTTON_X" value="99" />
        <enum name="KEYCODE_BUTTON_Y" value="100" />
        <enum name="KEYCODE_BUTTON_Z" value="101" />
        <enum name="KEYCODE_BUTTON_L1" value="102" />
        <enum name="KEYCODE_BUTTON_R1" value="103" />
        <enum name="KEYCODE_BUTTON_L2" value="104" />
        <enum name="KEYCODE_BUTTON_R2" value="105" />
        <enum name="KEYCODE_BUTTON_THUMBL" value="106" />
        <enum name="KEYCODE_BUTTON_THUMBR" value="107" />
        <enum name="KEYCODE_BUTTON_START" value="108" />
        <enum name="KEYCODE_BUTTON_SELECT" value="109" />
        <enum name="KEYCODE_BUTTON_MODE" value="110" />
        <enum name="KEYCODE_ESCAPE" value="111" />
        <enum name="KEYCODE_FORWARD_DEL" value="112" />
        <enum name="KEYCODE_CTRL_LEFT" value="113" />
        <enum name="KEYCODE_CTRL_RIGHT" value="114" />
        <enum name="KEYCODE_CAPS_LOCK" value="115" />
        <enum name="KEYCODE_SCROLL_LOCK" value="116" />
        <enum name="KEYCODE_META_LEFT" value="117" />
        <enum name="KEYCODE_META_RIGHT" value="118" />
        <enum name="KEYCODE_FUNCTION" value="119" />
        <enum name="KEYCODE_SYSRQ" value="120" />
        <enum name="KEYCODE_BREAK" value="121" />
        <enum name="KEYCODE_MOVE_HOME" value="122" />
        <enum name="KEYCODE_MOVE_END" value="123" />
        <enum name="KEYCODE_INSERT" value="124" />
        <enum name="KEYCODE_FORWARD" value="125" />
        <enum name="KEYCODE_MEDIA_PLAY" value="126" />
        <enum name="KEYCODE_MEDIA_PAUSE" value="127" />
        <enum name="KEYCODE_MEDIA_CLOSE" value="128" />
        <enum name="KEYCODE_MEDIA_EJECT" value="129" />
        <enum name="KEYCODE_MEDIA_RECORD" value="130" />
        <enum name="KEYCODE_F1" value="131" />
        <enum name="KEYCODE_F2" value="132" />
        <enum name="KEYCODE_F3" value="133" />
        <enum name="KEYCODE_F4" value="134" />
        <enum name="KEYCODE_F5" value="135" />
        <enum name="KEYCODE_F6" value="136" />
        <enum name="KEYCODE_F7" value="137" />
        <enum name="KEYCODE_F8" value="138" />
        <enum name="KEYCODE_F9" value="139" />
        <enum name="KEYCODE_F10" value="140" />
        <enum name="KEYCODE_F11" value="141" />
        <enum name="KEYCODE_F12" value="142" />
        <enum name="KEYCODE_NUM_LOCK" value="143" />
        <enum name="KEYCODE_NUMPAD_0" value="144" />
        <enum name="KEYCODE_NUMPAD_1" value="145" />
        <enum name="KEYCODE_NUMPAD_2" value="146" />
        <enum name="KEYCODE_NUMPAD_3" value="147" />
        <enum name="KEYCODE_NUMPAD_4" value="148" />
        <enum name="KEYCODE_NUMPAD_5" value="149" />
        <enum name="KEYCODE_NUMPAD_6" value="150" />
        <enum name="KEYCODE_NUMPAD_7" value="151" />
        <enum name="KEYCODE_NUMPAD_8" value="152" />
        <enum name="KEYCODE_NUMPAD_9" value="153" />
        <enum name="KEYCODE_NUMPAD_DIVIDE" value="154" />
        <enum name="KEYCODE_NUMPAD_MULTIPLY" value="155" />
        <enum name="KEYCODE_NUMPAD_SUBTRACT" value="156" />
        <enum name="KEYCODE_NUMPAD_ADD" value="157" />
        <enum name="KEYCODE_NUMPAD_DOT" value="158" />
        <enum name="KEYCODE_NUMPAD_COMMA" value="159" />
        <enum name="KEYCODE_NUMPAD_ENTER" value="160" />
        <enum name="KEYCODE_NUMPAD_EQUALS" value="161" />
        <enum name="KEYCODE_NUMPAD_LEFT_PAREN" value="162" />
        <enum name="KEYCODE_NUMPAD_RIGHT_PAREN" value="163" />
        <enum name="KEYCODE_VOLUME_MUTE" value="164" />
        <enum name="KEYCODE_INFO" value="165" />
        <enum name="KEYCODE_CHANNEL_UP" value="166" />
        <enum name="KEYCODE_CHANNEL_DOWN" value="167" />
        <enum name="KEYCODE_ZOOM_IN" value="168" />
        <enum name="KEYCODE_ZOOM_OUT" value="169" />
        <enum name="KEYCODE_TV" value="170" />
        <enum name="KEYCODE_WINDOW" value="171" />
        <enum name="KEYCODE_GUIDE" value="172" />
        <enum name="KEYCODE_DVR" value="173" />
        <enum name="KEYCODE_BOOKMARK" value="174" />
        <enum name="KEYCODE_CAPTIONS" value="175" />
        <enum name="KEYCODE_SETTINGS" value="176" />
        <enum name="KEYCODE_TV_POWER" value="177" />
        <enum name="KEYCODE_TV_INPUT" value="178" />
        <enum name="KEYCODE_STB_POWER" value="179" />
        <enum name="KEYCODE_STB_INPUT" value="180" />
        <enum name="KEYCODE_AVR_POWER" value="181" />
        <enum name="KEYCODE_AVR_INPUT" value="182" />
        <enum name="KEYCODE_PROG_GRED" value="183" />
        <enum name="KEYCODE_PROG_GREEN" value="184" />
        <enum name="KEYCODE_PROG_YELLOW" value="185" />
        <enum name="KEYCODE_PROG_BLUE" value="186" />
        <enum name="KEYCODE_APP_SWITCH" value="187" />
        <enum name="KEYCODE_BUTTON_1" value="188" />
        <enum name="KEYCODE_BUTTON_2" value="189" />
        <enum name="KEYCODE_BUTTON_3" value="190" />
        <enum name="KEYCODE_BUTTON_4" value="191" />
        <enum name="KEYCODE_BUTTON_5" value="192" />
        <enum name="KEYCODE_BUTTON_6" value="193" />
        <enum name="KEYCODE_BUTTON_7" value="194" />
        <enum name="KEYCODE_BUTTON_8" value="195" />
        <enum name="KEYCODE_BUTTON_9" value="196" />
        <enum name="KEYCODE_BUTTON_10" value="197" />
        <enum name="KEYCODE_BUTTON_11" value="198" />
        <enum name="KEYCODE_BUTTON_12" value="199" />
        <enum name="KEYCODE_BUTTON_13" value="200" />
        <enum name="KEYCODE_BUTTON_14" value="201" />
        <enum name="KEYCODE_BUTTON_15" value="202" />
        <enum name="KEYCODE_BUTTON_16" value="203" />
        <enum name="KEYCODE_LANGUAGE_SWITCH" value="204" />
        <enum name="KEYCODE_MANNER_MODE" value="205" />
        <enum name="KEYCODE_3D_MODE" value="206" />
        <enum name="KEYCODE_CONTACTS" value="207" />
        <enum name="KEYCODE_CALENDAR" value="208" />
        <enum name="KEYCODE_MUSIC" value="209" />
        <enum name="KEYCODE_CALCULATOR" value="210" />
        <enum name="KEYCODE_ZENKAKU_HANKAKU" value="211" />
        <enum name="KEYCODE_EISU" value="212" />
        <enum name="KEYCODE_MUHENKAN" value="213" />
        <enum name="KEYCODE_HENKAN" value="214" />
        <enum name="KEYCODE_KATAKANA_HIRAGANA" value="215" />
        <enum name="KEYCODE_YEN" value="216" />
        <enum name="KEYCODE_RO" value="217" />
        <enum name="KEYCODE_KANA" value="218" />
        <enum name="KEYCODE_ASSIST" value="219" />
        <enum name="KEYCODE_BRIGHTNESS_DOWN" value="220" />
        <enum name="KEYCODE_BRIGHTNESS_UP" value="221" />
        <enum name="KEYCODE_MEDIA_AUDIO_TRACK" value="222" />
        <enum name="KEYCODE_MEDIA_SLEEP" value="223" />
        <enum name="KEYCODE_MEDIA_WAKEUP" value="224" />
        <enum name="KEYCODE_PAIRING" value="225" />
        <enum name="KEYCODE_MEDIA_TOP_MENU" value="226" />
        <enum name="KEYCODE_11" value="227" />
        <enum name="KEYCODE_12" value="228" />
        <enum name="KEYCODE_LAST_CHANNEL" value="229" />
        <enum name="KEYCODE_TV_DATA_SERVICE" value="230" />
        <enum name="KEYCODE_VOICE_ASSIST" value="231" />
        <enum name="KEYCODE_TV_RADIO_SERVICE" value="232" />
        <enum name="KEYCODE_TV_TELETEXT" value="233" />
        <enum name="KEYCODE_TV_NUMBER_ENTRY" value="234" />
        <enum name="KEYCODE_TV_TERRESTRIAL_ANALOG" value="235" />
        <enum name="KEYCODE_TV_TERRESTRIAL_DIGITAL" value="236" />
        <enum name="KEYCODE_TV_SATELLITE" value="237" />
        <enum name="KEYCODE_TV_SATELLITE_BS" value="238" />
        <enum name="KEYCODE_TV_SATELLITE_CS" value="239" />
        <enum name="KEYCODE_TV_SATELLITE_SERVICE" value="240" />
        <enum name="KEYCODE_TV_NETWORK" value="241" />
        <enum name="KEYCODE_TV_ANTENNA_CABLE" value="242" />
        <enum name="KEYCODE_TV_INPUT_HDMI_1" value="243" />
        <enum name="KEYCODE_TV_INPUT_HDMI_2" value="244" />
        <enum name="KEYCODE_TV_INPUT_HDMI_3" value="245" />
        <enum name="KEYCODE_TV_INPUT_HDMI_4" value="246" />
        <enum name="KEYCODE_TV_INPUT_COMPOSITE_1" value="247" />
        <enum name="KEYCODE_TV_INPUT_COMPOSITE_2" value="248" />
        <enum name="KEYCODE_TV_INPUT_COMPONENT_1" value="249" />
        <enum name="KEYCODE_TV_INPUT_COMPONENT_2" value="250" />
        <enum name="KEYCODE_TV_INPUT_VGA_1" value="251" />
        <enum name="KEYCODE_TV_AUDIO_DESCRIPTION" value="252" />
        <enum name="KEYCODE_TV_AUDIO_DESCRIPTION_MIX_UP" value="253" />
        <enum name="KEYCODE_TV_AUDIO_DESCRIPTION_MIX_DOWN" value="254" />
        <enum name="KEYCODE_TV_ZOOM_MODE" value="255" />
        <enum name="KEYCODE_TV_CONTENTS_MENU" value="256" />
        <enum name="KEYCODE_TV_MEDIA_CONTEXT_MENU" value="257" />
        <enum name="KEYCODE_TV_TIMER_PROGRAMMING" value="258" />
        <enum name="KEYCODE_HELP" value="259" />
        <enum name="KEYCODE_NAVIGATE_PREVIOUS" value="260" />
        <enum name="KEYCODE_NAVIGATE_NEXT" value="261" />
        <enum name="KEYCODE_NAVIGATE_IN" value="262" />
        <enum name="KEYCODE_NAVIGATE_OUT" value="263" />
<<<<<<< HEAD
        <enum name="KEYCODE_STEM_PRIMARY" value="264" />
        <enum name="KEYCODE_STEM_1" value="265" />
        <enum name="KEYCODE_STEM_2" value="266" />
        <enum name="KEYCODE_STEM_3" value="267" />
=======
>>>>>>> 9577d31b
        <enum name="KEYCODE_MEDIA_SKIP_FORWARD" value="272" />
        <enum name="KEYCODE_MEDIA_SKIP_BACKWARD" value="273" />
        <enum name="KEYCODE_MEDIA_STEP_FORWARD" value="274" />
        <enum name="KEYCODE_MEDIA_STEP_BACKWARD" value="275" />
<<<<<<< HEAD
        <enum name="KEYCODE_SOFT_SLEEP" value="276" />
=======
>>>>>>> 9577d31b
    </attr>

    <!-- ***************************************************************** -->
    <!-- These define collections of attributes that can are with classes. -->
    <!-- ***************************************************************** -->

    <!-- ========================== -->
    <!-- Special attribute classes. -->
    <!-- ========================== -->
    <eat-comment />

    <!-- The set of attributes that describe a Windows's theme. -->
    <declare-styleable name="Window">
        <attr name="windowBackground" />
        <attr name="windowBackgroundFallback" />
        <attr name="windowContentOverlay" />
        <attr name="windowFrame" />
        <attr name="windowNoTitle" />
        <attr name="windowFullscreen" />
        <attr name="windowOverscan" />
        <attr name="windowIsFloating" />
        <attr name="windowIsTranslucent" />
        <attr name="windowShowWallpaper" />
        <attr name="windowAnimationStyle" />
        <attr name="windowSoftInputMode" />
        <attr name="windowDisablePreview" />
        <attr name="windowNoDisplay" />
        <attr name="textColor" />
        <attr name="backgroundDimEnabled" />
        <attr name="backgroundDimAmount" />
        <attr name="windowActionBar" />
        <attr name="windowActionModeOverlay" />
        <attr name="windowActionBarOverlay" />
        <attr name="windowEnableSplitTouch" />
        <attr name="windowCloseOnTouchOutside" />
        <attr name="windowTranslucentStatus" />
        <attr name="windowTranslucentNavigation" />
        <attr name="windowSwipeToDismiss" />
        <attr name="windowContentTransitions" />
        <attr name="windowActivityTransitions" />
        <attr name="windowContentTransitionManager" />
        <attr name="windowActionBarFullscreenDecorLayout" />

        <!-- The minimum width the window is allowed to be, along the major
             axis of the screen.  That is, when in landscape.  Can be either
             an absolute dimension or a fraction of the screen size in that
             dimension. -->
        <attr name="windowMinWidthMajor" format="dimension|fraction" />
        <!-- The minimum width the window is allowed to be, along the minor
             axis of the screen.  That is, when in portrait.  Can be either
             an absolute dimension or a fraction of the screen size in that
             dimension. -->
        <attr name="windowMinWidthMinor" format="dimension|fraction" />

        <!-- A fixed width for the window along the major axis of the screen,
             that is, when in landscape. Can be either an absolute dimension
             or a fraction of the screen size in that dimension. -->
        <attr name="windowFixedWidthMajor" format="dimension|fraction" />
        <!-- A fixed height for the window along the minor axis of the screen,
             that is, when in landscape. Can be either an absolute dimension
             or a fraction of the screen size in that dimension. -->
        <attr name="windowFixedHeightMinor" format="dimension|fraction" />

        <!-- A fixed width for the window along the minor axis of the screen,
             that is, when in portrait. Can be either an absolute dimension
             or a fraction of the screen size in that dimension. -->
        <attr name="windowFixedWidthMinor" format="dimension|fraction" />
        <!-- A fixed height for the window along the major axis of the screen,
             that is, when in portrait. Can be either an absolute dimension
             or a fraction of the screen size in that dimension. -->
        <attr name="windowFixedHeightMajor" format="dimension|fraction" />
        <attr name="windowOutsetBottom" format="dimension" />
        <!-- Reference to a Transition XML resource defining the desired Transition
             used to move Views into the initial Window's content Scene. Corresponds to
             {@link android.view.Window#setEnterTransition(android.transition.Transition)}. -->
        <attr name="windowEnterTransition"/>

        <!-- Reference to a Transition XML resource defining the desired Transition
             used to move Views out of the scene when the Window is
             preparing to close. Corresponds to
             {@link android.view.Window#setReturnTransition(android.transition.Transition)}. -->
        <attr name="windowReturnTransition"/>

        <!-- Reference to a Transition XML resource defining the desired Transition
             used to move Views out of the Window's content Scene when launching a new Activity.
             Corresponds to
             {@link android.view.Window#setExitTransition(android.transition.Transition)}. -->
        <attr name="windowExitTransition"/>

        <!-- Reference to a Transition XML resource defining the desired Transition
             used to move Views in to the scene when returning from a previously-started Activity.
             Corresponds to
             {@link android.view.Window#setReenterTransition(android.transition.Transition)}. -->
        <attr name="windowReenterTransition"/>

        <!-- Reference to a Transition XML resource defining the desired Transition
             used to move shared elements transferred into the Window's initial content Scene.
             Corresponds to {@link android.view.Window#setSharedElementEnterTransition(
             android.transition.Transition)}. -->
        <attr name="windowSharedElementEnterTransition"/>

        <!-- Reference to a Transition XML resource defining the desired Transition
             used to move shared elements transferred back to a calling Activity.
             Corresponds to {@link android.view.Window#setSharedElementReturnTransition(
             android.transition.Transition)}. -->
        <attr name="windowSharedElementReturnTransition"/>

        <!-- Reference to a Transition XML resource defining the desired Transition
             used when starting a new Activity to move shared elements prior to transferring
             to the called Activity.
             Corresponds to {@link android.view.Window#setSharedElementExitTransition(
             android.transition.Transition)}. -->
        <attr name="windowSharedElementExitTransition"/>

        <!-- Reference to a Transition XML resource defining the desired Transition
             used for shared elements transferred back to a calling Activity.
             Corresponds to {@link android.view.Window#setSharedElementReenterTransition(
             android.transition.Transition)}. -->
        <attr name="windowSharedElementReenterTransition"/>


        <!-- Flag indicating whether this Window's transition should overlap with
             the exiting transition of the calling Activity. Corresponds to
             {@link android.view.Window#setAllowEnterTransitionOverlap(boolean)}. -->
        <attr name="windowAllowEnterTransitionOverlap"/>

        <!-- Flag indicating whether this Window's transition should overlap with
             the exiting transition of the called Activity when the called Activity
             finishes. Corresponds to
             {@link android.view.Window#setAllowReturnTransitionOverlap(boolean)}. -->
        <attr name="windowAllowReturnTransitionOverlap"/>

        <!-- Indicates whether or not shared elements should use an overlay
             during transitions. The default value is true. -->
        <attr name="windowSharedElementsUseOverlay"/>

        <!-- Flag indicating whether this Window is responsible for drawing the background for the
             system bars. If true and the window is not floating, the system bars are drawn with a
             transparent background and the corresponding areas in this window are filled with the
             colors specified in {@link android.R.attr#statusBarColor} and
             {@link android.R.attr#navigationBarColor}. Corresponds to
             {@link android.view.WindowManager.LayoutParams#FLAG_DRAWS_SYSTEM_BAR_BACKGROUNDS}. -->
        <attr name="windowDrawsSystemBarBackgrounds" format="boolean" />

        <!-- The color for the status bar. If the color is not opaque, consider setting
             {@link android.view.View#SYSTEM_UI_FLAG_LAYOUT_STABLE} and
             {@link android.view.View#SYSTEM_UI_FLAG_LAYOUT_FULLSCREEN}.
             For this to take effect, the window must be drawing the system bar backgrounds with
             {@link android.R.attr#windowDrawsSystemBarBackgrounds} and the status bar must not
             have been requested to be translucent with
             {@link android.R.attr#windowTranslucentStatus}.
             Corresponds to {@link android.view.Window#setStatusBarColor(int)}. -->
        <attr name="statusBarColor" format="color" />

        <!-- The color for the navigation bar. If the color is not opaque, consider setting
             {@link android.view.View#SYSTEM_UI_FLAG_LAYOUT_STABLE} and
             {@link android.view.View#SYSTEM_UI_FLAG_LAYOUT_HIDE_NAVIGATION}.
             For this to take effect, the window must be drawing the system bar backgrounds with
             {@link android.R.attr#windowDrawsSystemBarBackgrounds} and the navigation bar must not
             have been requested to be translucent with
             {@link android.R.attr#windowTranslucentNavigation}.
             Corresponds to {@link android.view.Window#setNavigationBarColor(int)}. -->
        <attr name="navigationBarColor" format="color" />

        <!-- The duration, in milliseconds, of the window background fade duration
             when transitioning into or away from an Activity when called with an
             Activity Transition. Corresponds to
             {@link android.view.Window#setTransitionBackgroundFadeDuration(long)}. -->
        <attr name="windowTransitionBackgroundFadeDuration" />

        <!-- Elevation to use for the window. -->
        <attr name="windowElevation" format="dimension" />

        <!-- Whether to clip window content to the outline of the window background. -->
        <attr name="windowClipToOutline" format="boolean" />

        <!-- If set, the status bar will be drawn such that it is compatible with a light
             status bar background.
             <p>For this to take effect, the window must be drawing the system bar backgrounds with
             {@link android.R.attr#windowDrawsSystemBarBackgrounds} and the status bar must not
             have been requested to be translucent with
             {@link android.R.attr#windowTranslucentStatus}.
             Corresponds to setting {@link android.view.View#SYSTEM_UI_FLAG_LIGHT_STATUS_BAR} on
             the decor view. -->
        <attr name="windowLightStatusBar" format="boolean" />
    </declare-styleable>

    <!-- The set of attributes that describe a AlertDialog's theme. -->
    <declare-styleable name="AlertDialog">
        <attr name="fullDark" format="reference|color" />
        <attr name="topDark" format="reference|color" />
        <attr name="centerDark" format="reference|color" />
        <attr name="bottomDark" format="reference|color" />
        <attr name="fullBright" format="reference|color" />
        <attr name="topBright" format="reference|color" />
        <attr name="centerBright" format="reference|color" />
        <attr name="bottomBright" format="reference|color" />
        <attr name="bottomMedium" format="reference|color" />
        <attr name="centerMedium" format="reference|color" />
        <attr name="layout" />
        <attr name="buttonPanelSideLayout" format="reference" />
        <attr name="listLayout" format="reference" />
        <attr name="multiChoiceItemLayout" format="reference" />
        <attr name="singleChoiceItemLayout" format="reference" />
        <attr name="listItemLayout" format="reference" />
        <attr name="progressLayout" format="reference" />
        <attr name="horizontalProgressLayout" format="reference" />
        <!-- @hide Whether fullDark, etc. should use default values if null. -->
        <attr name="needsDefaultBackgrounds" format="boolean" />
    </declare-styleable>

    <!-- @hide -->
    <declare-styleable name="ButtonBarLayout">
        <!-- Whether to automatically stack the buttons when there is not
             enough space to lay them out side-by-side. -->
        <attr name="allowStacking" format="boolean" />
    </declare-styleable>

    <!-- Fragment animation class attributes. -->
    <declare-styleable name="FragmentAnimation">
        <attr name="fragmentOpenEnterAnimation" format="reference" />
        <attr name="fragmentOpenExitAnimation" format="reference" />
        <attr name="fragmentCloseEnterAnimation" format="reference" />
        <attr name="fragmentCloseExitAnimation" format="reference" />
        <attr name="fragmentFadeEnterAnimation" format="reference" />
        <attr name="fragmentFadeExitAnimation" format="reference" />
    </declare-styleable>

    <!-- Window animation class attributes. -->
    <declare-styleable name="WindowAnimation">
        <!-- The animation used when a window is being added. -->
        <attr name="windowEnterAnimation" format="reference" />
        <!-- The animation used when a window is being removed. -->
        <attr name="windowExitAnimation" format="reference" />
        <!-- The animation used when a window is going from INVISIBLE to VISIBLE. -->
        <attr name="windowShowAnimation" format="reference" />
        <!-- The animation used when a window is going from VISIBLE to INVISIBLE. -->
        <attr name="windowHideAnimation" format="reference" />

        <!--  When opening a new activity, this is the animation that is
              run on the next activity (which is entering the screen). -->
        <attr name="activityOpenEnterAnimation" format="reference" />
        <!--  When opening a new activity, this is the animation that is
              run on the previous activity (which is exiting the screen). -->
        <attr name="activityOpenExitAnimation" format="reference" />
        <!--  When closing the current activity, this is the animation that is
              run on the next activity (which is entering the screen). -->
        <attr name="activityCloseEnterAnimation" format="reference" />
        <!--  When closing the current activity, this is the animation that is
              run on the current activity (which is exiting the screen). -->
        <attr name="activityCloseExitAnimation" format="reference" />
        <!--  When opening an activity in a new task, this is the animation that is
              run on the activity of the new task (which is entering the screen). -->
        <attr name="taskOpenEnterAnimation" format="reference" />
        <!--  When opening an activity in a new task, this is the animation that is
              run on the activity of the old task (which is exiting the screen). -->
        <attr name="taskOpenExitAnimation" format="reference" />
        <!--  When opening an activity in a new task using Intent/FLAG_ACTIVITY_LAUNCH_BEHIND,
              this is the animation that is run on the activity of the new task (which is
              entering the screen and then leaving). -->
        <attr name="launchTaskBehindTargetAnimation" format="reference" />
        <!--  When opening an activity in a new task using Intent.FLAG_ACTIVITY_LAUNCH_BEHIND,
              this is the animation that is run on the activity of the old task (which is
              already on the screen and then stays on). -->
        <attr name="launchTaskBehindSourceAnimation" format="reference" />
        <!--  When closing the last activity of a task, this is the animation that is
              run on the activity of the next task (which is entering the screen). -->
        <attr name="taskCloseEnterAnimation" format="reference" />
        <!--  When opening an activity in a new task, this is the animation that is
              run on the activity of the old task (which is exiting the screen). -->
        <attr name="taskCloseExitAnimation" format="reference" />
        <!--  When bringing an existing task to the foreground, this is the
              animation that is run on the top activity of the task being brought
              to the foreground (which is entering the screen). -->
        <attr name="taskToFrontEnterAnimation" format="reference" />
        <!--  When bringing an existing task to the foreground, this is the
              animation that is run on the current foreground activity
              (which is exiting the screen). -->
        <attr name="taskToFrontExitAnimation" format="reference" />
        <!--  When sending the current task to the background, this is the
              animation that is run on the top activity of the task behind
              it (which is entering the screen). -->
        <attr name="taskToBackEnterAnimation" format="reference" />
        <!--  When sending the current task to the background, this is the
              animation that is run on the top activity of the current task
              (which is exiting the screen). -->
        <attr name="taskToBackExitAnimation" format="reference" />

        <!--  When opening a new activity that shows the wallpaper, while
              currently not showing the wallpaper, this is the animation that
              is run on the new wallpaper activity (which is entering the screen). -->
        <attr name="wallpaperOpenEnterAnimation" format="reference" />
        <!--  When opening a new activity that shows the wallpaper, while
              currently not showing the wallpaper, this is the animation that
              is run on the current activity (which is exiting the screen). -->
        <attr name="wallpaperOpenExitAnimation" format="reference" />
        <!--  When opening a new activity that hides the wallpaper, while
              currently showing the wallpaper, this is the animation that
              is run on the new activity (which is entering the screen). -->
        <attr name="wallpaperCloseEnterAnimation" format="reference" />
        <!--  When opening a new activity that hides the wallpaper, while
              currently showing the wallpaper, this is the animation that
              is run on the old wallpaper activity (which is exiting the screen). -->
        <attr name="wallpaperCloseExitAnimation" format="reference" />

        <!--  When opening a new activity that is on top of the wallpaper
              when the current activity is also on top of the wallpaper,
              this is the animation that is run on the new activity
              (which is entering the screen).  The wallpaper remains
              static behind the animation. -->
        <attr name="wallpaperIntraOpenEnterAnimation" format="reference" />
        <!--  When opening a new activity that is on top of the wallpaper
              when the current activity is also on top of the wallpaper,
              this is the animation that is run on the current activity
              (which is exiting the screen).  The wallpaper remains
              static behind the animation. -->
        <attr name="wallpaperIntraOpenExitAnimation" format="reference" />
        <!--  When closing a foreround activity that is on top of the wallpaper
              when the previous activity is also on top of the wallpaper,
              this is the animation that is run on the previous activity
              (which is entering the screen).  The wallpaper remains
              static behind the animation. -->
        <attr name="wallpaperIntraCloseEnterAnimation" format="reference" />
        <!--  When closing a foreround activity that is on top of the wallpaper
              when the previous activity is also on top of the wallpaper,
              this is the animation that is run on the current activity
              (which is exiting the screen).  The wallpaper remains
              static behind the animation. -->
        <attr name="wallpaperIntraCloseExitAnimation" format="reference" />

        <!--  When opening a new activity from a RemoteViews, this is the
              animation that is run on the next activity (which is entering the
              screen). Requires config_overrideRemoteViewsActivityTransition to
              be true. -->
        <attr name="activityOpenRemoteViewsEnterAnimation" format="reference" />

    </declare-styleable>

    <!-- ============================= -->
    <!-- View package class attributes -->
    <!-- ============================= -->
    <eat-comment />

    <!-- Attributes that can be used with {@link android.view.View} or
         any of its subclasses.  Also see {@link #ViewGroup_Layout} for
         attributes that are processed by the view's parent. -->
    <declare-styleable name="View">
        <!-- Supply an identifier name for this view, to later retrieve it
             with {@link android.view.View#findViewById View.findViewById()} or
             {@link android.app.Activity#findViewById Activity.findViewById()}.
             This must be a
             resource reference; typically you set this using the
             <code>@+</code> syntax to create a new ID resources.
             For example: <code>android:id="@+id/my_id"</code> which
             allows you to later retrieve the view
             with <code>findViewById(R.id.my_id)</code>. -->
        <attr name="id" format="reference" />

        <!-- Supply a tag for this view containing a String, to be retrieved
             later with {@link android.view.View#getTag View.getTag()} or
             searched for with {@link android.view.View#findViewWithTag
             View.findViewWithTag()}.  It is generally preferable to use
             IDs (through the android:id attribute) instead of tags because
             they are faster and allow for compile-time type checking. -->
        <attr name="tag" format="string" />

        <!-- The initial horizontal scroll offset, in pixels.-->
        <attr name="scrollX" format="dimension" />

        <!-- The initial vertical scroll offset, in pixels. -->
        <attr name="scrollY" format="dimension" />

        <!-- A drawable to use as the background.  This can be either a reference
             to a full drawable resource (such as a PNG image, 9-patch,
             XML state list description, etc), or a solid color such as "#ff000000"
            (black). -->
        <attr name="background" format="reference|color" />

        <!-- Sets the padding, in pixels, of all four edges.  Padding is defined as
             space between the edges of the view and the view's content. A views size
             will include it's padding.  If a {@link android.R.attr#background}
             is provided, the padding will initially be set to that (0 if the
             drawable does not have padding).  Explicitly setting a padding value
             will override the corresponding padding found in the background. -->
        <attr name="padding" format="dimension" />
        <!-- Sets the padding, in pixels, of the left edge; see {@link android.R.attr#padding}. -->
        <attr name="paddingLeft" format="dimension" />
        <!-- Sets the padding, in pixels, of the top edge; see {@link android.R.attr#padding}. -->
        <attr name="paddingTop" format="dimension" />
        <!-- Sets the padding, in pixels, of the right edge; see {@link android.R.attr#padding}. -->
        <attr name="paddingRight" format="dimension" />
        <!-- Sets the padding, in pixels, of the bottom edge; see {@link android.R.attr#padding}. -->
        <attr name="paddingBottom" format="dimension" />
        <!-- Sets the padding, in pixels, of the start edge; see {@link android.R.attr#padding}. -->
        <attr name="paddingStart" format="dimension" />
        <!-- Sets the padding, in pixels, of the end edge; see {@link android.R.attr#padding}. -->
        <attr name="paddingEnd" format="dimension" />

        <!-- Boolean that controls whether a view can take focus.  By default the user can not
             move focus to a view; by setting this attribute to true the view is
             allowed to take focus.  This value does not impact the behavior of
             directly calling {@link android.view.View#requestFocus}, which will
             always request focus regardless of this view.  It only impacts where
             focus navigation will try to move focus. -->
        <attr name="focusable" format="boolean" />

        <!-- Boolean that controls whether a view can take focus while in touch mode.
             If this is true for a view, that view can gain focus when clicked on, and can keep
             focus if another view is clicked on that doesn't have this attribute set to true. -->
        <attr name="focusableInTouchMode" format="boolean" />

        <!-- Controls the initial visibility of the view.  -->
        <attr name="visibility">
            <!-- Visible on screen; the default value. -->
            <enum name="visible" value="0" />
            <!-- Not displayed, but taken into account during layout (space is left for it). -->
            <enum name="invisible" value="1" />
            <!-- Completely hidden, as if the view had not been added. -->
            <enum name="gone" value="2" />
        </attr>

        <!-- Boolean internal attribute to adjust view layout based on
             system windows such as the status bar.
             If true, adjusts the padding of this view to leave space for the system windows.
             Will only take effect if this view is in a non-embedded activity. -->
        <attr name="fitsSystemWindows" format="boolean" />

        <!-- Defines which scrollbars should be displayed on scrolling or not. -->
        <attr name="scrollbars">
            <!-- No scrollbar is displayed. -->
            <flag name="none" value="0x00000000" />
            <!-- Displays horizontal scrollbar only. -->
            <flag name="horizontal" value="0x00000100" />
            <!-- Displays vertical scrollbar only. -->
            <flag name="vertical" value="0x00000200" />
        </attr>

        <!-- Controls the scrollbar style and position. The scrollbars can be overlaid or
             inset. When inset, they add to the padding of the view. And the
             scrollbars can be drawn inside the padding area or on the edge of
             the view. For example, if a view has a background drawable and you
             want to draw the scrollbars inside the padding specified by the
             drawable, you can use insideOverlay or insideInset. If you want them
             to appear at the edge of the view, ignoring the padding, then you can
             use outsideOverlay or outsideInset.-->
        <attr name="scrollbarStyle">
            <!-- Inside the padding and overlaid -->
            <enum name="insideOverlay" value="0x0" />
            <!-- Inside the padding and inset -->
            <enum name="insideInset" value="0x01000000" />
            <!-- Edge of the view and overlaid -->
            <enum name="outsideOverlay" value="0x02000000" />
            <!-- Edge of the view and inset -->
            <enum name="outsideInset" value="0x03000000" />
        </attr>

        <!-- Set this if the view will serve as a scrolling container, meaning
             that it can be resized to shrink its overall window so that there
             will be space for an input method.  If not set, the default
             value will be true if "scrollbars" has the vertical scrollbar
             set, else it will be false. -->
        <attr name="isScrollContainer" format="boolean" />

          <!-- Defines whether to fade out scrollbars when they are not in use. -->
         <attr name="fadeScrollbars" format="boolean" />
         <!-- Defines the delay in milliseconds that a scrollbar takes to fade out. -->
         <attr name="scrollbarFadeDuration" format="integer" />
         <!-- Defines the delay in milliseconds that a scrollbar waits before fade out. -->
        <attr name="scrollbarDefaultDelayBeforeFade" format="integer" />
        <!-- Sets the width of vertical scrollbars and height of horizontal scrollbars. -->
        <attr name="scrollbarSize" format="dimension" />
        <!-- Defines the horizontal scrollbar thumb drawable. -->
        <attr name="scrollbarThumbHorizontal" format="reference" />
        <!-- Defines the vertical scrollbar thumb drawable. -->
        <attr name="scrollbarThumbVertical" format="reference" />
        <!-- Defines the horizontal scrollbar track drawable. -->
        <attr name="scrollbarTrackHorizontal" format="reference" />
        <!-- Defines the vertical scrollbar track drawable. -->
        <attr name="scrollbarTrackVertical" format="reference" />
        <!-- Defines whether the horizontal scrollbar track should always be drawn. -->
        <attr name="scrollbarAlwaysDrawHorizontalTrack" format="boolean" />
        <!-- Defines whether the vertical scrollbar track should always be drawn. -->
        <attr name="scrollbarAlwaysDrawVerticalTrack" format="boolean" />

        <!-- This attribute is deprecated and will be ignored as of
             API level 14 ({@link android.os.Build.VERSION_CODES#ICE_CREAM_SANDWICH}).
             Using fading edges may introduce noticeable performance
             degradations and should be used only when required by the application's
             visual design. To request fading edges with API level 14 and above,
             use the <code>android:requiresFadingEdge</code> attribute instead. -->
        <attr name="fadingEdge">
            <!-- No edge is faded. -->
            <flag name="none" value="0x00000000" />
            <!-- Fades horizontal edges only. -->
            <flag name="horizontal" value="0x00001000" />
            <!-- Fades vertical edges only. -->
            <flag name="vertical" value="0x00002000" />
        </attr>
        <!-- Defines which edges should be faded on scrolling. -->
        <attr name="requiresFadingEdge">
            <!-- No edge is faded. -->
            <flag name="none" value="0x00000000" />
            <!-- Fades horizontal edges only. -->
            <flag name="horizontal" value="0x00001000" />
            <!-- Fades vertical edges only. -->
            <flag name="vertical" value="0x00002000" />
        </attr>
        <!-- Defines the length of the fading edges. -->
        <attr name="fadingEdgeLength" format="dimension" />

        <!-- Defines the next view to give focus to when the next focus is
             {@link android.view.View#FOCUS_LEFT}.

             If the reference refers to a view that does not exist or is part
             of a hierarchy that is invisible, a {@link java.lang.RuntimeException}
             will result when the reference is accessed.-->
        <attr name="nextFocusLeft" format="reference"/>

        <!-- Defines the next view to give focus to when the next focus is
             {@link android.view.View#FOCUS_RIGHT}

             If the reference refers to a view that does not exist or is part
             of a hierarchy that is invisible, a {@link java.lang.RuntimeException}
             will result when the reference is accessed.-->
        <attr name="nextFocusRight" format="reference"/>

        <!-- Defines the next view to give focus to when the next focus is
             {@link android.view.View#FOCUS_UP}

             If the reference refers to a view that does not exist or is part
             of a hierarchy that is invisible, a {@link java.lang.RuntimeException}
             will result when the reference is accessed.-->
        <attr name="nextFocusUp" format="reference"/>

        <!-- Defines the next view to give focus to when the next focus is
             {@link android.view.View#FOCUS_DOWN}

             If the reference refers to a view that does not exist or is part
             of a hierarchy that is invisible, a {@link java.lang.RuntimeException}
             will result when the reference is accessed.-->
        <attr name="nextFocusDown" format="reference"/>

        <!-- Defines the next view to give focus to when the next focus is
             {@link android.view.View#FOCUS_FORWARD}

             If the reference refers to a view that does not exist or is part
             of a hierarchy that is invisible, a {@link java.lang.RuntimeException}
             will result when the reference is accessed.-->
        <attr name="nextFocusForward" format="reference"/>

        <!-- Defines whether this view reacts to click events. -->
        <attr name="clickable" format="boolean" />

        <!-- Defines whether this view reacts to long click events. -->
        <attr name="longClickable" format="boolean" />

        <!--  Defines whether this view reacts to context click events. -->
        <attr name="contextClickable" format="boolean" />

        <!-- If false, no state will be saved for this view when it is being
             frozen. The default is true, allowing the view to be saved
             (however it also must have an ID assigned to it for its
             state to be saved).  Setting this to false only disables the
             state for this view, not for its children which may still
             be saved. -->
        <attr name="saveEnabled" format="boolean" />

        <!-- Specifies whether to filter touches when the view's window is obscured by
             another visible window.  When set to true, the view will not receive touches
             whenever a toast, dialog or other window appears above the view's window.
             Refer to the {@link android.view.View} security documentation for more details. -->
        <attr name="filterTouchesWhenObscured" format="boolean" />

        <!-- Defines the quality of translucent drawing caches. This property is used
             only when the drawing cache is enabled and translucent. The default value is auto. -->
        <attr name="drawingCacheQuality">
            <!-- Lets the framework decide what quality level should be used
                 for the drawing cache. -->
            <enum name="auto" value="0" />
            <!-- Low quality. When set to low quality, the drawing cache uses a lower color
                 depth, thus losing precision in rendering gradients, but uses less memory. -->
            <enum name="low" value="1" />
            <!-- High quality. When set to high quality, the drawing cache uses a higher
                 color depth but uses more memory. -->
            <enum name="high" value="2" />
        </attr>

        <!-- Controls whether the view's window should keep the screen on
             while visible. -->
        <attr name="keepScreenOn" format="boolean" />

        <!-- When this attribute is set to true, the view gets its drawable state
             (focused, pressed, etc.) from its direct parent rather than from itself. -->
        <attr name="duplicateParentState" format="boolean" />

        <!-- Defines the minimum height of the view. It is not guaranteed
             the view will be able to achieve this minimum height (for example,
             if its parent layout constrains it with less available height). -->
        <attr name="minHeight" />

        <!-- Defines the minimum width of the view. It is not guaranteed
             the view will be able to achieve this minimum width (for example,
             if its parent layout constrains it with less available width). -->
        <attr name="minWidth" />

        <!-- Boolean that controls whether a view should have sound effects
             enabled for events such as clicking and touching. -->
        <attr name="soundEffectsEnabled" format="boolean" />

        <!-- Boolean that controls whether a view should have haptic feedback
             enabled for events such as long presses. -->
        <attr name="hapticFeedbackEnabled" format="boolean" />

        <!-- Defines text that briefly describes content of the view. This property is used
             primarily for accessibility. Since some views do not have textual
             representation this attribute can be used for providing such. -->
        <attr name="contentDescription" format="string" localization="suggested" />

        <!-- Sets the id of a view before which this one is visited in accessibility traversal.
             A screen-reader must visit the content of this view before the content of the one
             it precedes.
             @see android.view.View#setAccessibilityTraversalBefore(int)} -->
        <attr name="accessibilityTraversalBefore" format="integer" />

        <!-- Sets the id of a view after which this one is visited in accessibility traversal.
             A screen-reader must visit the content of the other view before the content of
             this one.
             @see android.view.View#setAccessibilityTraversalAfter(int)} -->
        <attr name="accessibilityTraversalAfter" format="integer" />

        <!-- Name of the method in this View's context to invoke when the view is
             clicked. This name must correspond to a public method that takes
             exactly one parameter of type View. For instance, if you specify
             <code>android:onClick="sayHello"</code>, you must declare a
             <code>public void sayHello(View v)</code> method of your context
             (typically, your Activity). -->
        <attr name="onClick" format="string" />

        <!-- Defines over-scrolling behavior. This property is used only if the
             View is scrollable. Over-scrolling is the ability for the user to
             receive feedback when attempting to scroll beyond meaningful content. -->
        <attr name="overScrollMode">
            <!-- Always show over-scroll effects, even if the content fits entirely
                 within the available space. -->
            <enum name="always" value="0" />
            <!-- Only show over-scroll effects if the content is large
                 enough to meaningfully scroll. -->
            <enum name="ifContentScrolls" value="1" />
            <!-- Never show over-scroll effects. -->
            <enum name="never" value="2" />
        </attr>

        <!-- alpha property of the view, as a value between 0 (completely transparent) and 1
             (completely opaque). -->
        <attr name="alpha" format="float" />

        <!-- base z depth of the view -->
        <attr name="elevation" format="dimension" />

        <!-- translation in x of the view. This value is added post-layout to the left
             property of the view, which is set by its layout. -->
        <attr name="translationX" format="dimension" />

        <!-- translation in y of the view. This value is added post-layout to the top
             property of the view, which is set by its layout. -->
        <attr name="translationY" format="dimension" />

        <!-- translation in z of the view. This value is added to its elevation. -->
        <attr name="translationZ" format="dimension" />

        <!-- x location of the pivot point around which the view will rotate and scale.
             This xml attribute sets the pivotX property of the View. -->
        <attr name="transformPivotX" format="dimension" />

        <!-- y location of the pivot point around which the view will rotate and scale.
             This xml attribute sets the pivotY property of the View. -->
        <attr name="transformPivotY" format="dimension" />

        <!-- rotation of the view, in degrees. -->
        <attr name="rotation" format="float" />

        <!-- rotation of the view around the x axis, in degrees. -->
        <attr name="rotationX" format="float" />

        <!-- rotation of the view around the y axis, in degrees. -->
        <attr name="rotationY" format="float" />

        <!-- scale of the view in the x direction. -->
        <attr name="scaleX" format="float" />

        <!-- scale of the view in the y direction. -->
        <attr name="scaleY" format="float" />

        <!-- Determines which side the vertical scroll bar should be placed on. -->
        <attr name="verticalScrollbarPosition">
            <!-- Place the scroll bar wherever the system default determines. -->
            <enum name="defaultPosition" value="0" />
            <!-- Place the scroll bar on the left. -->
            <enum name="left" value="1" />
            <!-- Place the scroll bar on the right. -->
            <enum name="right" value="2" />
        </attr>

        <!-- Specifies the type of layer backing this view. The default value is none.
             Refer to {@link android.view.View#setLayerType(int, android.graphics.Paint)}
             for more information.-->
        <attr name="layerType">
            <!-- Don't use a layer. -->
            <enum name="none" value="0" />
            <!-- Use a software layer. Refer to
                 {@link android.view.View#setLayerType(int, android.graphics.Paint)} for
                 more information. -->
            <enum name="software" value="1" />
            <!-- Use a hardware layer. Refer to
                 {@link android.view.View#setLayerType(int, android.graphics.Paint)} for
                 more information. -->
            <enum name="hardware" value="2" />
        </attr>

        <!-- Defines the direction of layout drawing. This typically is associated with writing
             direction of the language script used. The possible values are "ltr" for Left-to-Right,
             "rtl" for Right-to-Left, "locale" and "inherit" from parent view. If there is nothing
             to inherit, "locale" is used. "locale" falls back to "en-US". "ltr" is the direction
             used in "en-US". The default for this attribute is "inherit". -->
        <attr name="layoutDirection">
            <!-- Left-to-Right -->
            <enum name="ltr" value="0" />
            <!-- Right-to-Left -->
            <enum name="rtl" value="1" />
            <!-- Inherit from parent -->
            <enum name="inherit" value="2" />
            <!-- Locale -->
            <enum name="locale" value="3" />
        </attr>

        <!-- Defines the direction of the text. A heuristic is used to determine the resolved text
              direction of paragraphs. -->
         <attr name="textDirection" format="integer">
            <!-- Default -->
            <enum name="inherit" value="0" />
            <!-- Default for the root view. The first strong directional character determines the
                 paragraph direction.  If there is no strong directional character, the paragraph
                 direction is the view’s resolved layout direction. -->
            <enum name="firstStrong" value="1" />
            <!-- The paragraph direction is RTL if it contains any strong RTL character, otherwise
                 it is LTR if it contains any strong LTR characters.  If there are neither, the
                 paragraph direction is the view’s resolved layout direction. -->
            <enum name="anyRtl" value="2" />
            <!-- The paragraph direction is left to right. -->
            <enum name="ltr" value="3" />
            <!-- The paragraph direction is right to left. -->
            <enum name="rtl" value="4" />
            <!-- The paragraph direction is coming from the system Locale. -->
            <enum name="locale" value="5" />
            <!-- The first strong directional character determines the paragraph direction. If
                 there is no strong directional character, the paragraph direction is LTR. -->
            <enum name="firstStrongLtr" value="6" />
            <!-- The first strong directional character determines the paragraph direction. If
                 there is no strong directional character, the paragraph direction is RTL. -->
            <enum name="firstStrongRtl" value="7" />
        </attr>

        <!-- Defines the alignment of the text. A heuristic is used to determine the resolved
            text alignment. -->
        <attr name="textAlignment" format="integer">
            <!-- Default -->
            <enum name="inherit" value="0" />
            <!-- Default for the root view. The gravity determines the alignment, ALIGN_NORMAL,
                ALIGN_CENTER, or ALIGN_OPPOSITE, which are relative to each paragraph’s
                text direction -->
            <enum name="gravity" value="1" />
            <!-- Align to the start of the paragraph, e.g. ALIGN_NORMAL. -->
            <enum name="textStart" value="2" />
            <!-- Align to the end of the paragraph, e.g. ALIGN_OPPOSITE. -->
            <enum name="textEnd" value="3" />
            <!-- Center the paragraph, e.g. ALIGN_CENTER. -->
            <enum name="center" value="4" />
            <!-- Align to the start of the view, which is ALIGN_LEFT if the view’s resolved
                layoutDirection is LTR, and ALIGN_RIGHT otherwise. -->
            <enum name="viewStart" value="5" />
            <!-- Align to the end of the view, which is ALIGN_RIGHT if the view’s resolved
                layoutDirection is LTR, and ALIGN_LEFT otherwise -->
            <enum name="viewEnd" value="6" />
        </attr>

        <!-- Controls how this View is important for accessibility which is if it fires
             accessibility events and if it is reported to accessibility services that
             query the screen. Note: While not recommended, an accessibility service may
             decide to ignore this attribute and operate on all views in the view tree. -->
        <attr name="importantForAccessibility" format="integer">
            <!-- The system determines whether the view is important for accessibility - default
                 (recommended). -->
            <enum name="auto" value="0" />
            <!-- The view is important for accessibility. -->
            <enum name="yes" value="1" />
            <!-- The view is not important for accessibility. -->
            <enum name="no" value="2" />
            <!-- The view is not important for accessibility, nor are any of its descendant
                 views. -->
            <enum name="noHideDescendants" value="4" />
        </attr>

        <!-- Indicates to accessibility services whether the user should be notified when
             this view changes. -->
        <attr name="accessibilityLiveRegion" format="integer">
            <!-- Accessibility services should not announce changes to this view. -->
            <enum name="none" value="0" />
            <!-- Accessibility services should announce changes to this view. -->
            <enum name="polite" value="1" />
            <!-- Accessibility services should interrupt ongoing speech to immediately
                 announce changes to this view. -->
            <enum name="assertive" value="2" />
        </attr>

        <!-- Specifies the id of a view for which this view serves as a label for
             accessibility purposes. For example, a TextView before an EditText in
             the UI usually specifies what infomation is contained in the EditText.
             Hence, the TextView is a label for the EditText. -->
        <attr name="labelFor" format="reference" />

        <!-- Specifies a theme override for a view. When a theme override is set, the
             view will be inflated using a {@link android.content.Context} themed with
             the specified resource. During XML inflation, any child views under the
             view with a theme override will inherit the themed context. -->
        <attr name="theme" />

        <!-- Names a View such that it can be identified for Transitions. Names should be
             unique in the View hierarchy. -->
        <attr name="transitionName" format="string" />

        <!-- Specifies that this view should permit nested scrolling within a compatible
             ancestor view. -->
        <attr name="nestedScrollingEnabled" format="boolean" />

        <!-- Sets the state-based animator for the View. -->
        <attr name="stateListAnimator" format="reference"/>

        <!-- Tint to apply to the background. -->
        <attr name="backgroundTint" format="color" />

        <!-- Blending mode used to apply the background tint. -->
        <attr name="backgroundTintMode">
            <!-- The tint is drawn on top of the drawable.
                 [Sa + (1 - Sa)*Da, Rc = Sc + (1 - Sa)*Dc] -->
            <enum name="src_over" value="3" />
            <!-- The tint is masked by the alpha channel of the drawable. The drawable’s
                 color channels are thrown out. [Sa * Da, Sc * Da] -->
            <enum name="src_in" value="5" />
            <!-- The tint is drawn above the drawable, but with the drawable’s alpha
                 channel masking the result. [Da, Sc * Da + (1 - Sa) * Dc] -->
            <enum name="src_atop" value="9" />
            <!-- Multiplies the color and alpha channels of the drawable with those of
                 the tint. [Sa * Da, Sc * Dc] -->
            <enum name="multiply" value="14" />
            <!-- [Sa + Da - Sa * Da, Sc + Dc - Sc * Dc] -->
            <enum name="screen" value="15" />
            <!-- Combines the tint and drawable color and alpha channels, clamping the
                 result to valid color values. Saturate(S + D) -->
            <enum name="add" value="16" />
        </attr>

        <!-- ViewOutlineProvider used to determine the View's Outline. -->
        <attr name="outlineProvider">
            <!-- Default, background drawable-driven outline. -->
            <enum name="background" value="0" />
            <!-- No outline provider. -->
            <enum name="none" value="1" />
            <!-- Generates an opaque outline for the bounds of the view. -->
            <enum name="bounds" value="2" />
            <!-- Generates an opaque outline for the padded bounds of the view. -->
            <enum name="paddedBounds" value="3" />
        </attr>

        <!-- Defines the drawable to draw over the content. This can be used as an overlay.
             The foreground drawable participates in the padding of the content if the gravity
             is set to fill. -->
        <attr name="foreground" format="reference|color" />
        <!-- Defines the gravity to apply to the foreground drawable. The gravity defaults
             to fill. -->
        <attr name="foregroundGravity">
            <!-- Push object to the top of its container, not changing its size. -->
            <flag name="top" value="0x30" />
            <!-- Push object to the bottom of its container, not changing its size. -->
            <flag name="bottom" value="0x50" />
            <!-- Push object to the left of its container, not changing its size. -->
            <flag name="left" value="0x03" />
            <!-- Push object to the right of its container, not changing its size. -->
            <flag name="right" value="0x05" />
            <!-- Place object in the vertical center of its container, not changing its size. -->
            <flag name="center_vertical" value="0x10" />
            <!-- Grow the vertical size of the object if needed so it completely fills its container. -->
            <flag name="fill_vertical" value="0x70" />
            <!-- Place object in the horizontal center of its container, not changing its size. -->
            <flag name="center_horizontal" value="0x01" />
            <!-- Grow the horizontal size of the object if needed so it completely fills its container. -->
            <flag name="fill_horizontal" value="0x07" />
            <!-- Place the object in the center of its container in both the vertical and horizontal axis, not changing its size. -->
            <flag name="center" value="0x11" />
            <!-- Grow the horizontal and vertical size of the object if needed so it completely fills its container. -->
            <flag name="fill" value="0x77" />
            <!-- Additional option that can be set to have the top and/or bottom edges of
                 the child clipped to its container's bounds.
                 The clip will be based on the vertical gravity: a top gravity will clip the bottom
                 edge, a bottom gravity will clip the top edge, and neither will clip both edges. -->
            <flag name="clip_vertical" value="0x80" />
            <!-- Additional option that can be set to have the left and/or right edges of
                 the child clipped to its container's bounds.
                 The clip will be based on the horizontal gravity: a left gravity will clip the right
                 edge, a right gravity will clip the left edge, and neither will clip both edges. -->
            <flag name="clip_horizontal" value="0x08" />
        </attr>
        <!-- Defines whether the foreground drawable should be drawn inside the padding.
             This property is turned on by default. -->
        <attr name="foregroundInsidePadding" format="boolean" />
        <!-- Tint to apply to the foreground. -->
        <attr name="foregroundTint" format="color" />
        <!-- Blending mode used to apply the foreground tint. -->
        <attr name="foregroundTintMode">
            <!-- The tint is drawn on top of the drawable.
                 [Sa + (1 - Sa)*Da, Rc = Sc + (1 - Sa)*Dc] -->
            <enum name="src_over" value="3" />
            <!-- The tint is masked by the alpha channel of the drawable. The drawable’s
                 color channels are thrown out. [Sa * Da, Sc * Da] -->
            <enum name="src_in" value="5" />
            <!-- The tint is drawn above the drawable, but with the drawable’s alpha
                 channel masking the result. [Da, Sc * Da + (1 - Sa) * Dc] -->
            <enum name="src_atop" value="9" />
            <!-- Multiplies the color and alpha channels of the drawable with those of
                 the tint. [Sa * Da, Sc * Dc] -->
            <enum name="multiply" value="14" />
            <!-- [Sa + Da - Sa * Da, Sc + Dc - Sc * Dc] -->
            <enum name="screen" value="15" />
            <!-- Combines the tint and drawable color and alpha channels, clamping the
                 result to valid color values. Saturate(S + D) -->
            <enum name="add" value="16" />
        </attr>

        <!-- Defines which scroll indicators should be displayed when the view
             can be scrolled. Multiple values may be combined using logical OR,
             for example "top|bottom". -->
        <attr name="scrollIndicators">
            <!-- No scroll indicators are displayed. -->
            <flag name="none" value="0x00" />
            <!-- Displays top scroll indicator when view can be scrolled up. -->
            <flag name="top" value="0x01" />
            <!-- Displays bottom scroll indicator when vew can be scrolled down. -->
            <flag name="bottom" value="0x02" />
            <!-- Displays left scroll indicator when vew can be scrolled left. -->
            <flag name="left" value="0x04" />
            <!-- Displays right scroll indicator when vew can be scrolled right. -->
            <flag name="right" value="0x08" />
            <!-- Displays right scroll indicator when vew can be scrolled in the
                 start direction. -->
            <flag name="start" value="0x10" />
            <!-- Displays right scroll indicator when vew can be scrolled in the
                 end direction. -->
            <flag name="end" value="0x20" />
        </attr>

    </declare-styleable>

    <!-- Attributes that can be assigned to a tag for a particular View. -->
    <declare-styleable name="ViewTag">
        <!-- Specifies the key identifying a tag. This must be a resource reference. -->
        <attr name="id" />
        <!-- Specifies the value with which to tag the view. -->
        <attr name="value" />
    </declare-styleable>

    <!-- Attributes that can be assigned to an &lt;include&gt; tag.
         @hide -->
    <declare-styleable name="Include">
        <attr name="id" />
        <attr name="visibility" />
    </declare-styleable>

    <!-- Attributes that can be used with a {@link android.view.ViewGroup} or any
         of its subclasses.  Also see {@link #ViewGroup_Layout} for
         attributes that this class processes in its children. -->
    <declare-styleable name="ViewGroup">
        <!-- Defines whether changes in layout (caused by adding and removing items) should
             cause a LayoutTransition to run. When this flag is set to true, a default
             LayoutTransition object will be set on the ViewGroup container and default
             animations will run when these layout changes occur.-->
        <attr name="animateLayoutChanges" format="boolean" />
        <!-- Defines whether a child is limited to draw inside of its bounds or not.
             This is useful with animations that scale the size of the children to more
             than 100% for instance. In such a case, this property should be set to false
             to allow the children to draw outside of their bounds. The default value of
             this property is true. -->
        <attr name="clipChildren" format="boolean" />
        <!-- Defines whether the ViewGroup will clip its children and resize (but not clip) any
             EdgeEffect to its padding, if padding is not zero. This property is set to true by
             default. -->
        <attr name="clipToPadding" format="boolean" />
        <!-- Defines the layout animation to use the first time the ViewGroup is laid out.
             Layout animations can also be started manually after the first layout. -->
        <attr name="layoutAnimation" format="reference" />
        <!-- Defines whether layout animations should create a drawing cache for their
             children. Enabling the animation cache consumes more memory and requires
             a longer initialization but provides better performance. The animation
             cache is enabled by default. -->
        <attr name="animationCache" format="boolean" />
        <!-- Defines the persistence of the drawing cache. The drawing cache might be
             enabled by a ViewGroup for all its children in specific situations (for
             instance during a scrolling.) This property lets you persist the cache
             in memory after its initial usage. Persisting the cache consumes more
             memory but may prevent frequent garbage collection is the cache is created
             over and over again. By default the persistence is set to scrolling. -->
        <attr name="persistentDrawingCache">
            <!-- The drawing cache is not persisted after use. -->
            <flag name="none" value="0x0" />
            <!-- The drawing cache is persisted after a layout animation. -->
            <flag name="animation" value="0x1" />
            <!-- The drawing cache is persisted after a scroll. -->
            <flag name="scrolling" value="0x2" />
            <!-- The drawing cache is always persisted. -->
            <flag name="all" value="0x3" />
        </attr>
        <!-- Defines whether the ViewGroup should always draw its children using their
             drawing cache or not. The default value is true. -->
        <attr name="alwaysDrawnWithCache" format="boolean" />
        <!-- Sets whether this ViewGroup's drawable states also include
             its children's drawable states.  This is used, for example, to
             make a group appear to be focused when its child EditText or button
             is focused. -->
        <attr name="addStatesFromChildren" format="boolean" />

        <!-- Defines the relationship between the ViewGroup and its descendants
             when looking for a View to take focus. -->
        <attr name="descendantFocusability">
            <!-- The ViewGroup will get focus before any of its descendants. -->
            <enum name="beforeDescendants" value="0" />
            <!-- The ViewGroup will get focus only if none of its descendants want it. -->
            <enum name="afterDescendants" value="1" />
            <!-- The ViewGroup will block its descendants from receiving focus. -->
            <enum name="blocksDescendants" value="2" />
        </attr>

        <!-- Set to true if this ViewGroup blocks focus in the presence of a touchscreen. -->
        <attr name="touchscreenBlocksFocus" format="boolean" />

        <!-- Sets whether this ViewGroup should split MotionEvents
             to separate child views during touch event dispatch.
             If false (default), touch events will be dispatched to
             the child view where the first pointer went down until
             the last pointer goes up.
             If true, touch events may be dispatched to multiple children.
             MotionEvents for each pointer will be dispatched to the child
             view where the initial ACTION_DOWN event happened.
             See {@link android.view.ViewGroup#setMotionEventSplittingEnabled(boolean)}
             for more information. -->
        <attr name="splitMotionEvents" format="boolean" />

        <!-- Defines the layout mode of this ViewGroup. -->
        <attr name="layoutMode">
            <!-- Use the children's clip bounds when laying out this container. -->
            <enum name="clipBounds" value="0" />
            <!-- Use the children's optical bounds when laying out this container. -->
            <enum name="opticalBounds" value="1" />
        </attr>

        <!-- Sets whether or not this ViewGroup should be treated as a single entity
             when doing an Activity transition. Typically, the elements inside a
             ViewGroup are each transitioned from the scene individually. The default
             for a ViewGroup is false unless it has a background. See
             {@link android.app.ActivityOptions#makeSceneTransitionAnimation(android.app.Activity,
             android.view.View, String)} for more information. Corresponds to
             {@link android.view.ViewGroup#setTransitionGroup(boolean)}.-->
        <attr name="transitionGroup" format="boolean" />
    </declare-styleable>

    <!-- A {@link android.view.ViewStub} lets you lazily include other XML layouts
         inside your application at runtime. -->
    <declare-styleable name="ViewStub">
        <!-- Supply an identifier name for this view. -->
        <attr name="id" />
        <!-- Supply an identifier for the layout resource to inflate when the ViewStub
             becomes visible or when forced to do so. The layout resource must be a
             valid reference to a layout. -->
        <attr name="layout" format="reference" />
        <!-- Overrides the id of the inflated View with this value. -->
        <attr name="inflatedId" format="reference" />
    </declare-styleable>

    <!-- ===================================== -->
    <!-- View package parent layout attributes -->
    <!-- ===================================== -->
    <eat-comment />

    <!-- This is the basic set of layout attributes that are common to all
         layout managers.  These attributes are specified with the rest of
         a view's normal attributes (such as {@link android.R.attr#background},
         but will be parsed by the view's parent and ignored by the child.
        <p>The values defined here correspond to the base layout attribute
        class {@link android.view.ViewGroup.LayoutParams}. -->
    <declare-styleable name="ViewGroup_Layout">
        <!-- Specifies the basic width of the view.  This is a required attribute
             for any view inside of a containing layout manager.  Its value may
             be a dimension (such as "12dip") for a constant width or one of
             the special constants. -->
        <attr name="layout_width" format="dimension">
            <!-- The view should be as big as its parent (minus padding).
                 This constant is deprecated starting from API Level 8 and
                 is replaced by {@code match_parent}. -->
            <enum name="fill_parent" value="-1" />
            <!-- The view should be as big as its parent (minus padding).
                 Introduced in API Level 8. -->
            <enum name="match_parent" value="-1" />
            <!-- The view should be only big enough to enclose its content (plus padding). -->
            <enum name="wrap_content" value="-2" />
        </attr>

        <!-- Specifies the basic height of the view.  This is a required attribute
             for any view inside of a containing layout manager.  Its value may
             be a dimension (such as "12dip") for a constant height or one of
             the special constants. -->
        <attr name="layout_height" format="dimension">
            <!-- The view should be as big as its parent (minus padding).
                 This constant is deprecated starting from API Level 8 and
                 is replaced by {@code match_parent}. -->
            <enum name="fill_parent" value="-1" />
            <!-- The view should be as big as its parent (minus padding).
                 Introduced in API Level 8. -->
            <enum name="match_parent" value="-1" />
            <!-- The view should be only big enough to enclose its content (plus padding). -->
            <enum name="wrap_content" value="-2" />
        </attr>
    </declare-styleable>

    <!-- This is the basic set of layout attributes for layout managers that
         wish to place margins around their child views.
         These attributes are specified with the rest of
         a view's normal attributes (such as {@link android.R.attr#background},
         but will be parsed by the view's parent and ignored by the child.
        <p>The values defined here correspond to the base layout attribute
        class {@link android.view.ViewGroup.MarginLayoutParams}. -->
    <declare-styleable name="ViewGroup_MarginLayout">
        <attr name="layout_width" />
        <attr name="layout_height" />
        <!--  Specifies extra space on the left, top, right and bottom
              sides of this view. This space is outside this view's bounds.
              Margin values should be positive. -->
        <attr name="layout_margin" format="dimension"  />
        <!--  Specifies extra space on the left side of this view.
              This space is outside this view's bounds.
              Margin values should be positive. -->
        <attr name="layout_marginLeft" format="dimension"  />
        <!--  Specifies extra space on the top side of this view.
              This space is outside this view's bounds.
              Margin values should be positive.-->
        <attr name="layout_marginTop" format="dimension" />
        <!--  Specifies extra space on the right side of this view.
              This space is outside this view's bounds.
              Margin values should be positive.-->
        <attr name="layout_marginRight" format="dimension"  />
        <!--  Specifies extra space on the bottom side of this view.
              This space is outside this view's bounds.
              Margin values should be positive.-->
        <attr name="layout_marginBottom" format="dimension"  />
        <!--  Specifies extra space on the start side of this view.
              This space is outside this view's bounds.
              Margin values should be positive.-->
        <attr name="layout_marginStart" format="dimension"  />
        <!--  Specifies extra space on the end side of this view.
              This space is outside this view's bounds.
              Margin values should be positive.-->
        <attr name="layout_marginEnd" format="dimension"  />
    </declare-styleable>

    <!-- Use <code>input-method</code> as the root tag of the XML resource that
         describes an
         {@link android.view.inputmethod.InputMethod} service, which is
         referenced from its
         {@link android.view.inputmethod.InputMethod#SERVICE_META_DATA}
         meta-data entry.  Described here are the attributes that can be
         included in that tag. -->
    <declare-styleable name="InputMethod">
        <!-- Component name of an activity that allows the user to modify
             the settings for this service. -->
        <attr name="settingsActivity" format="string" />
        <!-- Set to true in all of the configurations for which this input
             method should be considered an option as the default. -->
        <attr name="isDefault" format="boolean" />
        <!-- Set to true if this input method supports ways to switch to
             a next input method (e.g. a globe key.). When this is true and
             InputMethodManager#shouldOfferSwitchingToNextInputMethod() returns true,
             the IME has to offer ways to invoke InputMethodManager#switchToNextInputMethod()
             accordingly.
             <p> Note that the system determines the most appropriate next input method
             and subtype in order to provide the consistent user experience in switching
             between IMEs and subtypes. -->
        <attr name="supportsSwitchingToNextInputMethod" format="boolean" />
    </declare-styleable>

    <!-- This is the subtype of InputMethod. Subtype can describe locales (e.g. en_US, fr_FR...)
         and modes (e.g. voice, keyboard...), and is used for IME switch. This subtype allows
         the system to call the specified subtype of the IME directly. -->
    <declare-styleable name="InputMethod_Subtype">
        <!-- The name of the subtype. -->
        <attr name="label" />
        <!-- The icon of the subtype. -->
        <attr name="icon" />
        <!-- The locale of the subtype. This string should be a locale (e.g. en_US, fr_FR...)
             and will be passed to the IME when the framework calls the IME
             with the subtype. This is also used by the framework to know the supported locales
             of the IME.  -->
        <attr name="imeSubtypeLocale" format="string" />
        <!-- The mode of the subtype. This string can be a mode (e.g. voice, keyboard...) and this
             string will be passed to the IME when the framework calls the IME with the
             subtype.  -->
        <attr name="imeSubtypeMode" format="string" />
        <!-- Set true if the subtype is auxiliary.  An auxiliary subtype won't be shown in the
             input method selection list in the settings app.
             InputMethodManager#switchToLastInputMethod will ignore auxiliary subtypes when it
             chooses a target subtype. -->
        <attr name="isAuxiliary" format="boolean" />
        <!-- Set true when this subtype should be selected by default if no other subtypes are
             selected explicitly. Note that a subtype with this parameter being true will
             not be shown in the subtypes list. -->
        <attr name="overridesImplicitlyEnabledSubtype" format="boolean" />
        <!-- The extra value of the subtype. This string can be any string and will be passed to
             the IME when the framework calls the IME with the subtype.  -->
        <attr name="imeSubtypeExtraValue" format="string" />
        <!-- The unique id for the subtype. The input method framework keeps track of enabled
             subtypes by ID. When the IME package gets upgraded, enabled IDs will stay enabled even
             if other attributes are different. If the ID is unspecified (by calling the other
             constructor or 0. Arrays.hashCode(new Object[] {locale, mode, extraValue,
             isAuxiliary, overridesImplicitlyEnabledSubtype}) will be used instead. -->
        <attr name="subtypeId" format="integer"/>
        <!-- Set to true if this subtype is ASCII capable. If the subtype is ASCII
             capable, it should guarantee that the user can input ASCII characters with
             this subtype. This is important because many password fields only allow
             ASCII-characters. -->
        <attr name="isAsciiCapable" format="boolean" />
    </declare-styleable>

    <!-- Use <code>spell-checker</code> as the root tag of the XML resource that
         describes an
         {@link android.service.textservice.SpellCheckerService} service, which is
         referenced from its
         {@link android.view.textservice.SpellCheckerSession#SERVICE_META_DATA}
         meta-data entry.  Described here are the attributes that can be
         included in that tag. -->
    <declare-styleable name="SpellChecker">
        <!-- The name of the spell checker. -->
        <attr name="label" />
        <!-- Component name of an activity that allows the user to modify
             the settings for this service. -->
        <attr name="settingsActivity"/>
    </declare-styleable>

    <!-- This is the subtype of the spell checker. Subtype can describe locales (e.g. en_US, fr_FR...) -->
    <declare-styleable name="SpellChecker_Subtype">
        <!-- The name of the subtype. -->
        <attr name="label" />
        <!-- The locale of the subtype. This string should be a locale (e.g. en_US, fr_FR...)
             This is also used by the framework to know the supported locales
             of the spell checker.  -->
        <attr name="subtypeLocale" format="string" />
        <!-- The extra value of the subtype. This string can be any string and will be passed to
             the SpellChecker.  -->
        <attr name="subtypeExtraValue" format="string" />
    </declare-styleable>

    <!-- Use <code>accessibility-service</code> as the root tag of the XML resource that
         describes an {@link android.accessibilityservice.AccessibilityService} service,
         which is referenced from its
         {@link android.accessibilityservice.AccessibilityService#SERVICE_META_DATA}
         meta-data entry. -->
    <declare-styleable name="AccessibilityService">
        <!-- The event types this serivce would like to receive as specified in
             {@link android.view.accessibility.AccessibilityEvent}. This setting
             can be changed at runtime by calling
             {@link android.accessibilityservice.AccessibilityService#setServiceInfo(android.accessibilityservice.AccessibilityServiceInfo)
             android.accessibilityservice.AccessibilityService.setServiceInfo(android.accessibilityservice.AccessibilityServiceInfo)}. -->
        <attr name="accessibilityEventTypes">
            <!-- Receives {@link android.view.accessibility.AccessibilityEvent#TYPE_VIEW_CLICKED} events.-->
            <flag name="typeViewClicked" value="0x00000001" />
            <!-- Receives {@link android.view.accessibility.AccessibilityEvent#TYPE_VIEW_LONG_CLICKED} events. -->
            <flag name="typeViewLongClicked" value="0x00000002" />
            <!-- Receives {@link android.view.accessibility.AccessibilityEvent#TYPE_VIEW_SELECTED} events. -->
            <flag name="typeViewSelected" value="0x00000004" />
            <!-- Receives {@link android.view.accessibility.AccessibilityEvent#TYPE_VIEW_FOCUSED} events. -->
            <flag name="typeViewFocused" value="0x00000008" />
            <!-- Receives {@link android.view.accessibility.AccessibilityEvent#TYPE_VIEW_TEXT_CHANGED} events. -->
            <flag name="typeViewTextChanged" value="0x00000010" />
            <!-- Receives {@link android.view.accessibility.AccessibilityEvent#TYPE_WINDOW_STATE_CHANGED} events. -->
            <flag name="typeWindowStateChanged" value="0x00000020" />
            <!-- Receives {@link android.view.accessibility.AccessibilityEvent#TYPE_NOTIFICATION_STATE_CHANGED} events. -->
            <flag name="typeNotificationStateChanged" value="0x00000040" />
            <!-- Receives {@link android.view.accessibility.AccessibilityEvent#TYPE_VIEW_HOVER_ENTER} events. -->
            <flag name="typeViewHoverEnter" value="0x00000080" />
            <!-- Receives {@link android.view.accessibility.AccessibilityEvent#TYPE_VIEW_HOVER_EXIT} events. -->
            <flag name="typeViewHoverExit" value="0x00000100" />
            <!-- Receives {@link android.view.accessibility.AccessibilityEvent#TYPE_TOUCH_EXPLORATION_GESTURE_START} events. -->
            <flag name="typeTouchExplorationGestureStart" value="0x00000200" />
            <!-- Receives {@link android.view.accessibility.AccessibilityEvent#TYPE_TOUCH_EXPLORATION_GESTURE_END} events. -->
            <flag name="typeTouchExplorationGestureEnd" value="0x00000400" />
            <!-- Receives {@link android.view.accessibility.AccessibilityEvent#TYPE_WINDOW_CONTENT_CHANGED} events. -->
            <flag name="typeWindowContentChanged" value="0x00000800" />
            <!-- Receives {@link android.view.accessibility.AccessibilityEvent#TYPE_VIEW_SCROLLED} events. -->
            <flag name="typeViewScrolled" value="0x000001000" />
            <!-- Receives {@link android.view.accessibility.AccessibilityEvent#TYPE_VIEW_TEXT_SELECTION_CHANGED} events. -->
            <flag name="typeViewTextSelectionChanged" value="0x000002000" />
            <!-- Receives {@link android.view.accessibility.AccessibilityEvent#TYPE_ANNOUNCEMENT} events. -->
            <flag name="typeAnnouncement" value="0x00004000" />
            <!-- Receives {@link android.view.accessibility.AccessibilityEvent#TYPE_VIEW_ACCESSIBILITY_FOCUSED} events. -->
            <flag name="typeViewAccessibilityFocused" value="0x00008000" />
            <!-- Receives {@link android.view.accessibility.AccessibilityEvent#TYPE_VIEW_ACCESSIBILITY_FOCUS_CLEARED} events. -->
            <flag name="typeViewAccessibilityFocusCleared" value="0x00010000" />
            <!-- Receives {@link android.view.accessibility.AccessibilityEvent#TYPE_VIEW_TEXT_TRAVERSED_AT_MOVEMENT_GRANULARITY} events. -->
            <flag name="typeViewTextTraversedAtMovementGranularity" value="0x00020000" />
            <!-- Receives {@link android.view.accessibility.AccessibilityEvent#TYPE_GESTURE_DETECTION_START} events. -->
            <flag name="typeGestureDetectionStart" value="0x00040000" />
            <!-- Receives {@link android.view.accessibility.AccessibilityEvent#TYPE_GESTURE_DETECTION_END} events. -->
            <flag name="typeGestureDetectionEnd" value="0x00080000" />
            <!-- Receives {@link android.view.accessibility.AccessibilityEvent#TYPE_TOUCH_INTERACTION_START} events. -->
            <flag name="typeTouchInteractionStart" value="0x00100000" />
            <!-- Receives {@link android.view.accessibility.AccessibilityEvent#TYPE_TOUCH_INTERACTION_END} events. -->
            <flag name="typeTouchInteractionEnd" value="0x00200000" />
            <!-- Receives {@link android.view.accessibility.AccessibilityEvent#TYPE_WINDOWS_CHANGED} events. -->
            <flag name="typeWindowsChanged" value="0x00400000" />
            <!-- Receives {@link android.view.accessibility.AccessibilityEvent#TYPE_VIEW_CONTEXT_CLICKED} events. -->
            <flag name="typeContextClicked" value="0x00800000" />
            <!-- Receives {@link android.view.accessibility.AccessibilityEvent#TYPE_ASSIST_READING_CONTEXT} events. -->
            <flag name="typeAssistReadingContext" value="0x01000000" />
            <!-- Receives {@link android.view.accessibility.AccessibilityEvent#TYPES_ALL_MASK} i.e. all events. -->
            <flag name="typeAllMask" value="0xffffffff" />
        </attr>
        <!-- Comma separated package names from which this serivce would like to receive events (leave out for all packages).
             {@link android.accessibilityservice.AccessibilityService#setServiceInfo(android.accessibilityservice.AccessibilityServiceInfo)
             android.accessibilityservice.AccessibilityService.setServiceInfo(android.accessibilityservice.AccessibilityServiceInfo)}. -->
        <attr name="packageNames" format="string" />
        <!-- The feedback types this serivce provides as specified in
             {@link android.accessibilityservice.AccessibilityServiceInfo}. This setting
             can be changed at runtime by calling
             {@link android.accessibilityservice.AccessibilityService#setServiceInfo(android.accessibilityservice.AccessibilityServiceInfo)
             android.accessibilityservice.AccessibilityService.setServiceInfo(android.accessibilityservice.AccessibilityServiceInfo)}. -->
        <attr name="accessibilityFeedbackType">
            <!-- Provides {@link android.accessibilityservice.AccessibilityServiceInfo#FEEDBACK_SPOKEN} feedback. -->
            <flag name="feedbackSpoken" value="0x00000001" />
            <!-- Provides {@link android.accessibilityservice.AccessibilityServiceInfo#FEEDBACK_HAPTIC} feedback. -->
            <flag name="feedbackHaptic" value="0x00000002" />
            <!-- Provides {@link android.accessibilityservice.AccessibilityServiceInfo#FEEDBACK_AUDIBLE} feedback. -->
            <flag name="feedbackAudible" value="0x00000004" />
            <!-- Provides {@link android.accessibilityservice.AccessibilityServiceInfo#FEEDBACK_VISUAL} feedback. -->
            <flag name="feedbackVisual" value="0x00000008" />
            <!-- Provides {@link android.accessibilityservice.AccessibilityServiceInfo#FEEDBACK_GENERIC} feedback. -->
            <flag name="feedbackGeneric" value="0x00000010" />
            <!-- Provides {@link android.accessibilityservice.AccessibilityServiceInfo#FEEDBACK_ALL_MASK} feedback. -->
            <flag name="feedbackAllMask" value="0xffffffff" />
        </attr>
        <!-- The minimal period in milliseconds between two accessibility events of the same type
             are sent to this serivce. This setting can be changed at runtime by calling
             {@link android.accessibilityservice.AccessibilityService#setServiceInfo(android.accessibilityservice.AccessibilityServiceInfo)
             android.accessibilityservice.AccessibilityService.setServiceInfo(android.accessibilityservice.AccessibilityServiceInfo)}. -->
        <attr name="notificationTimeout" format="integer" />
        <!-- Additional flags as specified in
             {@link android.accessibilityservice.AccessibilityServiceInfo}.
             This setting can be changed at runtime by calling
             {@link android.accessibilityservice.AccessibilityService#setServiceInfo(android.accessibilityservice.AccessibilityServiceInfo)
             android.accessibilityservice.AccessibilityService.setServiceInfo(android.accessibilityservice.AccessibilityServiceInfo)}. -->
        <attr name="accessibilityFlags">
            <!-- Has flag {@link android.accessibilityservice.AccessibilityServiceInfo#DEFAULT} -->
            <flag name="flagDefault" value="0x00000001" />
            <!-- Has flag {@link android.accessibilityservice.AccessibilityServiceInfo#FLAG_INCLUDE_NOT_IMPORTANT_VIEWS} -->
            <flag name="flagIncludeNotImportantViews" value="0x00000002" />
            <!-- Has flag {@link android.accessibilityservice.AccessibilityServiceInfo#FLAG_REQUEST_TOUCH_EXPLORATION_MODE} -->
            <flag name="flagRequestTouchExplorationMode" value="0x00000004" />
            <!-- Has flag {@link android.accessibilityservice.AccessibilityServiceInfo#FLAG_REQUEST_ENHANCED_WEB_ACCESSIBILITY} -->
            <flag name="flagRequestEnhancedWebAccessibility" value="0x00000008" />
            <!-- Has flag {@link android.accessibilityservice.AccessibilityServiceInfo#FLAG_REPORT_VIEW_IDS} -->
            <flag name="flagReportViewIds" value="0x00000010" />
            <!-- Has flag {@link android.accessibilityservice.AccessibilityServiceInfo#FLAG_REQUEST_FILTER_KEY_EVENTS} -->
            <flag name="flagRequestFilterKeyEvents" value="0x00000020" />
            <!-- Has flag {@link android.accessibilityservice.AccessibilityServiceInfo#FLAG_RETRIEVE_INTERACTIVE_WINDOWS} -->
            <flag name="flagRetrieveInteractiveWindows" value="0x00000040" />
        </attr>
        <!-- Component name of an activity that allows the user to modify
             the settings for this service. This setting cannot be changed at runtime. -->
        <attr name="settingsActivity" />
        <!-- Attribute whether the accessibility service wants to be able to retrieve the
             active window content. This setting cannot be changed at runtime. -->
        <attr name="canRetrieveWindowContent" format="boolean" />
        <!-- Attribute whether the accessibility service wants to be able to request touch
             exploration mode in which touched items are spoken aloud and the UI can be
             explored via gestures.
             <p>
             Required to allow setting the {@link android.accessibilityservice
             #AccessibilityServiceInfo#FLAG_REQUEST_TOUCH_EXPLORATION_MODE} flag.
             </p>
         -->
        <attr name="canRequestTouchExplorationMode" format="boolean" />
        <!-- Attribute whether the accessibility service wants to be able to request enhanced
             web accessibility enhancements. For example, installing scripts to make app
             content more accessible.
             <p>
             Required to allow setting the {@link android.accessibilityservice
             #AccessibilityServiceInfo#FLAG_REQUEST_ENHANCED_WEB_ACCESSIBILITY} flag.
             </p>
         -->
        <attr name="canRequestEnhancedWebAccessibility" format="boolean" />
        <!-- Attribute whether the accessibility service wants to be able to request to
             filter key events.
             <p>
             Required to allow setting the {@link android.accessibilityservice
             #AccessibilityServiceInfo#FLAG_REQUEST_FILTER_KEY_EVENTS} flag.
             </p>
         -->
        <attr name="canRequestFilterKeyEvents" format="boolean" />
        <!-- Short description of the accessibility serivce purpose or behavior.-->
        <attr name="description" />
    </declare-styleable>

    <!-- Use <code>print-service</code> as the root tag of the XML resource that
         describes an {@link android.printservice.PrintService} service, which is
         referenced from its {@link android.printservice.PrintService#SERVICE_META_DATA}
         meta-data entry. -->
    <declare-styleable name="PrintService">
        <!-- Fully qualified class name of an activity that allows the user to modify
             the settings for this service. -->
        <attr name="settingsActivity" />
        <!-- Fully qualified class name of an activity that allows the user to manually
             add printers to this print service. -->
        <attr name="addPrintersActivity" format="string"/>
        <!-- Fully qualified class name of an activity with advanced print options
             specific to this print service. -->
        <attr name="advancedPrintOptionsActivity" format="string"/>
        <!-- The vendor name if this print service is vendor specific. -->
        <attr name="vendor" format="string"/>
    </declare-styleable>

    <!-- Use <code>host-apdu-service</code> as the root tag of the XML resource that
         describes an {@link android.nfc.cardemulation.HostApduService} service, which
         is referenced from its {@link android.nfc.cardemulation.HostApduService#SERVICE_META_DATA}
         entry. -->
    <declare-styleable name="HostApduService">
        <!-- Short description of the functionality the service implements. This attribute
             is mandatory.-->
        <attr name="description" />
        <!-- Whether the device must be unlocked before routing data to this service.
             The default is false.-->
        <attr name="requireDeviceUnlock" format="boolean"/>
        <!-- A drawable that can be rendered in Android's system UI for representing
             the service. -->
        <attr name="apduServiceBanner" format="reference"/>
        <!-- Component name of an activity that allows the user to modify
             the settings for this service. -->
        <attr name="settingsActivity"/>
    </declare-styleable>

    <!-- Use <code>offhost-apdu-service</code> as the root tag of the XML resource that
         describes an {@link android.nfc.cardemulation.OffHostApduService}
         service, which is referenced from its
         {@link android.nfc.cardemulation.OffHostApduService#SERVICE_META_DATA} entry. -->
    <declare-styleable name="OffHostApduService">
        <!-- Short description of the functionality the service implements. This attribute
             is mandatory.-->
        <attr name="description" />
        <!-- A drawable that can be rendered in Android's system UI for representing
             the service. -->
        <attr name="apduServiceBanner"/>
        <!-- Component name of an activity that allows the user to modify
             the settings for this service. -->
        <attr name="settingsActivity"/>
    </declare-styleable>

    <!-- Specify one or more <code>aid-group</code> elements inside a
         <code>host-apdu-service</code> or <code>offhost-apdu-service</code>
         element to define a group of ISO7816 Application ID (AIDs) that
         your service can handle.-->
    <declare-styleable name="AidGroup">
        <!-- Short description of what the AID group implements. This attribute is mandatory.-->
        <attr name="description" />
        <!-- The category attribute will be used by the Android platform to present
             multiple applications that register ISO 7816 Application IDs (AIDs) in the
             same category uniformly.
             Additionally, when a category is specified, Android will ensure that either
             all AIDs in this group are routed to this application, or none at all.
             This attribute is optional.-->
        <attr name="category" format="string" />
    </declare-styleable>

    <!-- Specify one or more <code>aid-filter</code> elements inside a
         <code>aid-group</code> element to specify an ISO7816 Application ID (AID)
         your service can handle. -->
    <declare-styleable name="AidFilter">
        <!-- The ISO7816 Application ID. This attribute is mandatory. -->
        <attr name="name" />
    </declare-styleable>

    <!-- Specify one or more <code>aid-prefix-filter</code> elements inside a
         <code>aid-group</code> element to specify an ISO7816 Application ID (AID)
         prefix your service can handle. -->
    <declare-styleable name="AidPrefixFilter">
        <!-- The ISO7816 Application ID. This attribute is mandatory. -->
        <attr name="name" />
    </declare-styleable>

    <declare-styleable name="ActionMenuItemView">
        <attr name="minWidth" />
    </declare-styleable>

    <!-- =============================== -->
    <!-- Widget package class attributes -->
    <!-- =============================== -->
    <eat-comment />

    <declare-styleable name="AbsListView">
         <!-- Drawable used to indicate the currently selected item in the list. -->
        <attr name="listSelector" format="color|reference" />
        <!-- When set to true, the selector will be drawn over the selected item.
             Otherwise the selector is drawn behind the selected item. The default
             value is false. -->
        <attr name="drawSelectorOnTop" format="boolean" />
        <!-- Used by ListView and GridView to stack their content from the bottom. -->
        <attr name="stackFromBottom" format="boolean" />
        <!-- When set to true, the list uses a drawing cache during scrolling.
             This makes the rendering faster but uses more memory. The default
             value is true. -->
        <attr name="scrollingCache" format="boolean" />
        <!-- When set to true, the list will filter results as the user types. The
             List's adapter must support the Filterable interface for this to work. -->
        <attr name="textFilterEnabled" format="boolean" />
        <!-- Sets the transcript mode for the list. In transcript mode, the list
             scrolls to the bottom to make new items visible when they are added. -->
        <attr name="transcriptMode">
            <!-- Disables transcript mode. This is the default value. -->
            <enum name="disabled" value="0"/>
            <!-- The list will automatically scroll to the bottom when
                 a data set change notification is received and only if the last item is
                 already visible on screen. -->
            <enum name="normal" value="1" />
            <!-- The list will automatically scroll to the bottom, no matter what items
                 are currently visible. -->
            <enum name="alwaysScroll" value="2" />
        </attr>
        <!-- Indicates that this list will always be drawn on top of solid, single-color
             opaque background. This allows the list to optimize drawing. -->
        <attr name="cacheColorHint" format="color" />
        <!-- Enables the fast scroll thumb that can be dragged to quickly scroll through
             the list. -->
        <attr name="fastScrollEnabled" format="boolean" />
        <!-- Specifies the style of the fast scroll decorations. -->
        <attr name="fastScrollStyle" format="reference" />
        <!-- When set to true, the list will use a more refined calculation
             method based on the pixels height of the items visible on screen. This
             property is set to true by default but should be set to false if your adapter
             will display items of varying heights. When this property is set to true and
             your adapter displays items of varying heights, the scrollbar thumb will
             change size as the user scrolls through the list. When set to false, the list
             will use only the number of items in the adapter and the number of items visible
             on screen to determine the scrollbar's properties. -->
        <attr name="smoothScrollbar" format="boolean" />
        <!-- Defines the choice behavior for the view. By default, lists do not have
             any choice behavior. By setting the choiceMode to singleChoice, the list
             allows up to one item to be in a chosen state. By setting the choiceMode to
             multipleChoice, the list allows any number of items to be chosen.
             Finally, by setting the choiceMode to multipleChoiceModal the list allows
             any number of items to be chosen in a special selection mode.
             The application will supply a
             {@link android.widget.AbsListView.MultiChoiceModeListener} using
             {@link android.widget.AbsListView#setMultiChoiceModeListener} to control the
             selection mode. This uses the {@link android.view.ActionMode} API. -->
        <attr name="choiceMode">
            <!-- Normal list that does not indicate choices. -->
            <enum name="none" value="0" />
            <!-- The list allows up to one choice. -->
            <enum name="singleChoice" value="1" />
            <!-- The list allows multiple choices. -->
            <enum name="multipleChoice" value="2" />
            <!-- The list allows multiple choices in a custom selection mode. -->
            <enum name="multipleChoiceModal" value="3" />
        </attr>

        <!-- When set to true, the list will always show the fast scroll interface.
             This setting implies fastScrollEnabled. -->
        <attr name="fastScrollAlwaysVisible" format="boolean" />
    </declare-styleable>
    <declare-styleable name="AbsSpinner">
        <!-- Reference to an array resource that will populate the Spinner.  For static content,
             this is simpler than populating the Spinner programmatically. -->
        <attr name="entries" />
    </declare-styleable>
    <declare-styleable name="AnalogClock">
        <attr name="dial" format="reference"/>
        <attr name="hand_hour" format="reference"/>
        <attr name="hand_minute" format="reference"/>
    </declare-styleable>
    <declare-styleable name="Button">
    </declare-styleable>
    <declare-styleable name="Chronometer">
        <!-- Format string: if specified, the Chronometer will display this
             string, with the first "%s" replaced by the current timer value
             in "MM:SS" or "H:MM:SS" form.
             If no format string is specified, the Chronometer will simply display
             "MM:SS" or "H:MM:SS". -->
        <attr name="format" format="string" localization="suggested" />
    </declare-styleable>
    <declare-styleable name="CompoundButton">
        <!-- Indicates the initial checked state of this button. -->
        <attr name="checked" format="boolean" />
        <!-- Drawable used for the button graphic (e.g. checkbox, radio button, etc). -->
        <attr name="button" format="reference" />
        <!-- Tint to apply to the button graphic. -->
        <attr name="buttonTint" format="color" />
        <!-- Blending mode used to apply the button graphic tint. -->
        <attr name="buttonTintMode">
            <!-- The tint is drawn on top of the drawable.
                 [Sa + (1 - Sa)*Da, Rc = Sc + (1 - Sa)*Dc] -->
            <enum name="src_over" value="3" />
            <!-- The tint is masked by the alpha channel of the drawable. The drawable’s
                 color channels are thrown out. [Sa * Da, Sc * Da] -->
            <enum name="src_in" value="5" />
            <!-- The tint is drawn above the drawable, but with the drawable’s alpha
                 channel masking the result. [Da, Sc * Da + (1 - Sa) * Dc] -->
            <enum name="src_atop" value="9" />
            <!-- Multiplies the color and alpha channels of the drawable with those of
                 the tint. [Sa * Da, Sc * Dc] -->
            <enum name="multiply" value="14" />
            <!-- [Sa + Da - Sa * Da, Sc + Dc - Sc * Dc] -->
            <enum name="screen" value="15" />
            <!-- Combines the tint and drawable color and alpha channels, clamping the
                 result to valid color values. Saturate(S + D) -->
            <enum name="add" value="16" />
        </attr>
    </declare-styleable>
    <declare-styleable name="CheckedTextView">
        <!-- Indicates the initial checked state of this text. -->
        <attr name="checked" />
        <!-- Drawable used for the check mark graphic. -->
        <attr name="checkMark" format="reference"/>
        <!-- Tint to apply to the check mark. -->
        <attr name="checkMarkTint" format="color" />
        <!-- Blending mode used to apply the check mark tint. -->
        <attr name="checkMarkTintMode">
            <!-- The tint is drawn on top of the drawable.
                 [Sa + (1 - Sa)*Da, Rc = Sc + (1 - Sa)*Dc] -->
            <enum name="src_over" value="3" />
            <!-- The tint is masked by the alpha channel of the drawable. The drawable’s
                 color channels are thrown out. [Sa * Da, Sc * Da] -->
            <enum name="src_in" value="5" />
            <!-- The tint is drawn above the drawable, but with the drawable’s alpha
                 channel masking the result. [Da, Sc * Da + (1 - Sa) * Dc] -->
            <enum name="src_atop" value="9" />
            <!-- Multiplies the color and alpha channels of the drawable with those of
                 the tint. [Sa * Da, Sc * Dc] -->
            <enum name="multiply" value="14" />
            <!-- [Sa + Da - Sa * Da, Sc + Dc - Sc * Dc] -->
            <enum name="screen" value="15" />
            <!-- Combines the tint and drawable color and alpha channels, clamping the
                 result to valid color values. Saturate(S + D) -->
            <enum name="add" value="16" />
        </attr>
        <!-- Gravity for aligning a CheckedTextView's checkmark to one side or the other. -->
        <attr name="checkMarkGravity">
            <!-- Push object to the left of its container, not changing its size. -->
            <flag name="left" value="0x03" />
            <!-- Push object to the right of its container, not changing its size. -->
            <flag name="right" value="0x05" />
            <!-- Push object to the beginning of its container, not changing its size. -->
            <flag name="start" value="0x00800003" />
            <!-- Push object to the end of its container, not changing its size. -->
            <flag name="end" value="0x00800005" />
        </attr>
    </declare-styleable>
    <declare-styleable name="EditText">
    </declare-styleable>
    <declare-styleable name="FastScroll">
        <!-- Drawable used for the scroll bar thumb. -->
        <attr name="thumbDrawable" format="reference" />
        <!-- Minimum width of the thumb. -->
        <attr name="thumbMinWidth" format="dimension" />
        <!-- Minimum height of the thumb. -->
        <attr name="thumbMinHeight" format="dimension" />
        <!-- Drawable used for the scroll bar track. -->
        <attr name="trackDrawable" format="reference" />
        <!-- Drawable used for the section header preview when right-aligned. -->
        <attr name="backgroundRight" format="reference" />
        <!-- Drawable used for the section header preview when left-aligned. -->
        <attr name="backgroundLeft" format="reference" />
        <!-- Position of section header preview. -->
        <attr name="position">
            <!-- Floating at the top of the content. -->
            <enum name="floating" value="0" />
            <!-- Pinned to the thumb, vertically centered with the middle of the thumb. -->
            <enum name="atThumb" value="1" />
            <!-- Pinned to the thumb, vertically centered with the top edge of the thumb. -->
            <enum name="aboveThumb" value="2" />
        </attr>
        <attr name="textAppearance" />
        <attr name="textColor" />
        <attr name="textSize" />
        <!-- Minimum width of the section header preview. -->
        <attr name="minWidth" />
        <!-- Minimum height of the section header preview. -->
        <attr name="minHeight" />
        <!-- Padding for the section header preview. -->
        <attr name="padding" />
        <!-- Position of thumb in relation to the track. -->
        <attr name="thumbPosition">
            <!-- The thumb's midpoint is anchored to the track. At its
                 extremes, the thumb will extend half-way outside the
                 track. -->
            <enum name="midpoint" value="0" />
            <!-- The thumb is entirely inside the track. At its extremes,
                 the thumb will be contained entirely within the track. -->
            <enum name="inside" value="1" />
        </attr>
    </declare-styleable>
    <declare-styleable name="FrameLayout">
        <!-- Determines whether to measure all children or just those in
             the VISIBLE or INVISIBLE state when measuring. Defaults to false. -->
        <attr name="measureAllChildren" format="boolean" />
    </declare-styleable>
    <declare-styleable name="ExpandableListView">
        <!-- Indicator shown beside the group View. This can be a stateful Drawable. -->
        <attr name="groupIndicator" format="reference" />
        <!-- Indicator shown beside the child View. This can be a stateful Drawable. -->
        <attr name="childIndicator" format="reference" />
        <!-- The left bound for an item's indicator. To specify a left bound specific to children,
             use childIndicatorLeft. -->
        <attr name="indicatorLeft" format="dimension" />
        <!-- The right bound for an item's indicator. To specify a right bound specific to children,
             use childIndicatorRight. -->
        <attr name="indicatorRight" format="dimension" />
        <!-- The left bound for a child's indicator. -->
        <attr name="childIndicatorLeft" format="dimension" />
        <!-- The right bound for a child's indicator. -->
        <attr name="childIndicatorRight" format="dimension" />
        <!-- Drawable or color that is used as a divider for children. (It will drawn
             below and above child items.) The height of this will be the same as
             the height of the normal list item divider. -->
        <attr name="childDivider" format="reference|color" />
        <!-- The start bound for an item's indicator. To specify a start bound specific to children,
             use childIndicatorStart. -->
        <attr name="indicatorStart" format="dimension" />
        <!-- The end bound for an item's indicator. To specify a right bound specific to children,
             use childIndicatorEnd. -->
        <attr name="indicatorEnd" format="dimension" />
        <!-- The start bound for a child's indicator. -->
        <attr name="childIndicatorStart" format="dimension" />
        <!-- The end bound for a child's indicator. -->
        <attr name="childIndicatorEnd" format="dimension" />
    </declare-styleable>
    <declare-styleable name="Gallery">
        <attr name="gravity" />
        <!-- Sets how long a transition animation should run (in milliseconds)
             when layout has changed.  Only relevant if animation is turned on. -->
        <attr name="animationDuration" format="integer" min="0" />
        <attr name="spacing" format="dimension" />
        <!-- Sets the alpha on the items that are not selected. -->
        <attr name="unselectedAlpha" format="float" />
    </declare-styleable>
    <declare-styleable name="GridView">
        <!-- Defines the default horizontal spacing between columns. -->
        <attr name="horizontalSpacing" format="dimension" />
        <!-- Defines the default vertical spacing between rows. -->
        <attr name="verticalSpacing" format="dimension" />
        <!-- Defines how columns should stretch to fill the available empty space, if any. -->
        <attr name="stretchMode">
            <!-- Stretching is disabled. -->
            <enum name="none" value="0"/>
            <!-- The spacing between each column is stretched. -->
            <enum name="spacingWidth" value="1" />
            <!-- Each column is stretched equally. -->
            <enum name="columnWidth" value="2" />
            <!-- The spacing between each column is uniformly stretched.. -->
            <enum name="spacingWidthUniform" value="3" />
        </attr>
        <!-- Specifies the fixed width for each column. -->
        <attr name="columnWidth" format="dimension" />
        <!-- Defines how many columns to show. -->
        <attr name="numColumns" format="integer" min="0">
            <!-- Display as many columns as possible to fill the available space. -->
            <enum name="auto_fit" value="-1" />
        </attr>
        <!-- Specifies the gravity within each cell. -->
        <attr name="gravity" />
    </declare-styleable>
    <declare-styleable name="ImageSwitcher">
    </declare-styleable>
    <declare-styleable name="ImageView">
        <!-- Sets a drawable as the content of this ImageView. -->
        <attr name="src" format="reference|color" />
        <!-- Controls how the image should be resized or moved to match the size
             of this ImageView.  See {@link android.widget.ImageView.ScaleType} -->
        <attr name="scaleType">
            <!-- Scale using the image matrix when drawing. See  
                 {@link android.widget.ImageView#setImageMatrix(Matrix)}. -->
            <enum name="matrix" value="0" />
            <!-- Scale the image using {@link android.graphics.Matrix.ScaleToFit#FILL}. -->
            <enum name="fitXY" value="1" />
            <!-- Scale the image using {@link android.graphics.Matrix.ScaleToFit#START}. -->
            <enum name="fitStart" value="2" />
            <!-- Scale the image using {@link android.graphics.Matrix.ScaleToFit#CENTER}. -->
            <enum name="fitCenter" value="3" />
            <!-- Scale the image using {@link android.graphics.Matrix.ScaleToFit#END}. -->
            <enum name="fitEnd" value="4" />
            <!-- Center the image in the view, but perform no scaling. -->
            <enum name="center" value="5" />
            <!-- Scale the image uniformly (maintain the image's aspect ratio) so both dimensions 
                 (width and height) of the image will be equal to or larger than the corresponding
                 dimension of the view (minus padding). The image is then centered in the view. -->
            <enum name="centerCrop" value="6" />
            <!-- Scale the image uniformly (maintain the image's aspect ratio) so that both
                 dimensions (width and height) of the image will be equal to or less than the
                 corresponding dimension of the view (minus padding). The image is then centered in
                 the view. -->
            <enum name="centerInside" value="7" />
        </attr>
        <!-- Set this to true if you want the ImageView to adjust its bounds
             to preserve the aspect ratio of its drawable. -->
        <attr name="adjustViewBounds" format="boolean" />
        <!-- An optional argument to supply a maximum width for this view.
             See {see android.widget.ImageView#setMaxWidth} for details. -->
        <attr name="maxWidth" format="dimension" />
        <!-- An optional argument to supply a maximum height for this view.
             See {see android.widget.ImageView#setMaxHeight} for details. -->
        <attr name="maxHeight" format="dimension" />
        <!-- Set a tinting color for the image. By default, the tint will blend using SRC_ATOP mode. -->
        <attr name="tint" format="color" />
        <!-- If true, the image view will be baseline aligned with based on its
             bottom edge. -->
        <attr name="baselineAlignBottom" format="boolean" />
         <!-- If true, the image will be cropped to fit within its padding. -->
        <attr name="cropToPadding" format="boolean" />
        <!-- The offset of the baseline within this view. See {see android.view.View#getBaseline}
             for details -->
        <attr name="baseline" format="dimension" />
        <!-- @hide The alpha value (0-255) set on the ImageView's drawable. Equivalent
             to calling ImageView.setAlpha(int), not the same as View.setAlpha(float). -->
        <attr name="drawableAlpha" format="integer" />
        <!-- Blending mode used to apply the image tint. -->
        <attr name="tintMode" />
    </declare-styleable>
    <declare-styleable name="ToggleButton">
        <!-- The text for the button when it is checked. -->
        <attr name="textOn" format="string" />
        <!-- The text for the button when it is not checked. -->
        <attr name="textOff" format="string" />
        <!-- The alpha to apply to the indicator when disabled. -->
        <attr name="disabledAlpha" />
    </declare-styleable>
    <declare-styleable name="RelativeLayout">
        <attr name="gravity" />
        <!-- Indicates what view should not be affected by gravity. -->
        <attr name="ignoreGravity" format="reference" />
    </declare-styleable>
    <declare-styleable name="LinearLayout">
        <!-- Should the layout be a column or a row?  Use "horizontal"
             for a row, "vertical" for a column.  The default is
             horizontal. -->
        <attr name="orientation" />
        <attr name="gravity" />
        <!-- When set to false, prevents the layout from aligning its children's
             baselines. This attribute is particularly useful when the children
             use different values for gravity. The default value is true. -->
        <attr name="baselineAligned" format="boolean" />
        <!-- When a linear layout is part of another layout that is baseline
          aligned, it can specify which of its children to baseline align to
          (that is, which child TextView).-->
        <attr name="baselineAlignedChildIndex" format="integer" min="0"/>
        <!-- Defines the maximum weight sum. If unspecified, the sum is computed
             by adding the layout_weight of all of the children. This can be
             used for instance to give a single child 50% of the total available
             space by giving it a layout_weight of 0.5 and setting the weightSum
             to 1.0. -->
        <attr name="weightSum" format="float" />
        <!-- When set to true, all children with a weight will be considered having
             the minimum size of the largest child. If false, all children are
             measured normally. -->
        <attr name="measureWithLargestChild" format="boolean" />
        <!-- Drawable to use as a vertical divider between buttons. -->
        <attr name="divider" />
        <!-- Setting for which dividers to show. -->
        <attr name="showDividers">
            <flag name="none" value="0" />
            <flag name="beginning" value="1" />
            <flag name="middle" value="2" />
            <flag name="end" value="4" />
        </attr>
        <!-- Size of padding on either end of a divider. -->
        <attr name="dividerPadding" format="dimension" />
    </declare-styleable>
    <declare-styleable name="GridLayout">
        <!-- The orientation property is not used during layout. It is only used to
        allocate row and column parameters when they are not specified by its children's
        layout paramters. GridLayout works like LinearLayout in this case;
        putting all the components either in a single row or in a single column -
        depending on the value of this flag. In the horizontal case, a columnCount
        property may be additionally supplied to force new rows to be created when a
        row is full. The rowCount attribute may be used similarly in the vertical case.
        The default is horizontal. -->
        <attr name="orientation" />
        <!-- The maxmimum number of rows to create when automatically positioning children. -->
        <attr name="rowCount" format="integer" />
        <!-- The maxmimum number of columns to create when automatically positioning children. -->
        <attr name="columnCount" format="integer" />
        <!-- When set to true, tells GridLayout to use default margins when none are specified
        in a view's layout parameters.
        The default value is false.
        See {@link android.widget.GridLayout#setUseDefaultMargins(boolean)}.-->
        <attr name="useDefaultMargins" format="boolean" />
        <!-- When set to alignMargins, causes alignment to take place between the outer
        boundary of a view, as defined by its margins. When set to alignBounds,
        causes alignment to take place between the edges of the view.
        The default is alignMargins.
        See {@link android.widget.GridLayout#setAlignmentMode(int)}.-->
        <attr name="alignmentMode" />
        <!-- When set to true, forces row boundaries to appear in the same order
        as row indices.
        The default is true.
        See {@link android.widget.GridLayout#setRowOrderPreserved(boolean)}.-->
        <attr name="rowOrderPreserved" format="boolean" />
        <!-- When set to true, forces column boundaries to appear in the same order
        as column indices.
        The default is true.
        See {@link android.widget.GridLayout#setColumnOrderPreserved(boolean)}.-->
        <attr name="columnOrderPreserved" format="boolean" />
    </declare-styleable>
    <declare-styleable name="ListView">
        <!-- Reference to an array resource that will populate the ListView.  For static content,
             this is simpler than populating the ListView programmatically. -->
        <attr name="entries" />
        <!-- Drawable or color to draw between list items. -->
        <attr name="divider" format="reference|color" />
        <!-- Height of the divider. Will use the intrinsic height of the divider if this
             is not specified. -->
        <attr name="dividerHeight" format="dimension" />
        <!-- When set to false, the ListView will not draw the divider after each header view.
             The default value is true. -->
        <attr name="headerDividersEnabled" format="boolean" />
        <!-- When set to false, the ListView will not draw the divider before each footer view.
             The default value is true. -->
        <attr name="footerDividersEnabled" format="boolean" />
        <!-- Drawable to draw above list content. -->
        <attr name="overScrollHeader" format="reference|color" />
        <!-- Drawable to draw below list content. -->
        <attr name="overScrollFooter" format="reference|color" />
    </declare-styleable>
    <declare-styleable name="PreferenceFrameLayout">
        <!-- Padding to use at the top of the prefs content. -->
        <attr name="borderTop" format="dimension" />
        <!-- Padding to use at the bottom of the prefs content. -->
        <attr name="borderBottom" format="dimension" />
        <!-- Padding to use at the left of the prefs content. -->
        <attr name="borderLeft" format="dimension" />
        <!-- Padding to use at the right of the prefs content. -->
        <attr name="borderRight" format="dimension" />
    </declare-styleable>
    <declare-styleable name="PreferenceFrameLayout_Layout">
        <!-- Padding to use at the top of the prefs content. -->
        <attr name="layout_removeBorders" format="boolean" />
    </declare-styleable>
    <declare-styleable name="MenuView">
        <!-- Default appearance of menu item text. -->
        <attr name="itemTextAppearance" format="reference" />
        <!-- Default horizontal divider between rows of menu items. -->
        <attr name="horizontalDivider" format="reference" />
        <!-- Default vertical divider between menu items. -->
        <attr name="verticalDivider" format="reference" />
        <!-- Default background for the menu header. -->
        <attr name="headerBackground" format="color|reference" />
        <!-- Default background for each menu item. -->
        <attr name="itemBackground" format="color|reference" />
        <!-- Default animations for the menu. -->
        <attr name="windowAnimationStyle" />
        <!-- Default disabled icon alpha for each menu item that shows an icon. -->
        <attr name="itemIconDisabledAlpha" format="float" />
        <!-- Whether space should be reserved in layout when an icon is missing. -->
        <attr name="preserveIconSpacing" format="boolean" />
    </declare-styleable>
    <declare-styleable name="IconMenuView">
        <!-- Defines the height of each row. -->
        <attr name="rowHeight" format="dimension" />
        <!-- Defines the maximum number of rows displayed. -->
        <attr name="maxRows" format="integer" />
        <!-- Defines the maximum number of items per row. -->
        <attr name="maxItemsPerRow" format="integer" />
        <!-- Defines the maximum number of items to show. -->
        <attr name="maxItems" format="integer" />
        <!-- 'More' icon. -->
        <attr name="moreIcon" format="reference" />
    </declare-styleable>

    <declare-styleable name="ProgressBar">
        <!-- Defines the maximum value the progress can take. -->
        <attr name="max" format="integer" />
        <!-- Defines the default progress value, between 0 and max. -->
        <attr name="progress" format="integer" />
        <!-- Defines the secondary progress value, between 0 and max. This progress is drawn between
             the primary progress and the background.  It can be ideal for media scenarios such as
             showing the buffering progress while the default progress shows the play progress. -->
        <attr name="secondaryProgress" format="integer" />
        <!-- Allows to enable the indeterminate mode. In this mode the progress
         bar plays an infinite looping animation. -->
        <attr name="indeterminate" format="boolean" />
        <!-- Restricts to ONLY indeterminate mode (state-keeping progress mode will not work). -->
        <attr name="indeterminateOnly" format="boolean" />
        <!-- Drawable used for the indeterminate mode. -->
        <attr name="indeterminateDrawable" format="reference" />
        <!-- Drawable used for the progress mode. -->
        <attr name="progressDrawable" format="reference" />
        <!-- Duration of the indeterminate animation. -->
        <attr name="indeterminateDuration" format="integer" min="1" />
        <!-- Defines how the indeterminate mode should behave when the progress
        reaches max. -->
        <attr name="indeterminateBehavior">
            <!-- Progress starts over from 0. -->
            <enum name="repeat" value="1" />
            <!-- Progress keeps the current value and goes back to 0. -->
            <enum name="cycle" value="2" />
        </attr>
        <attr name="minWidth" format="dimension" />
        <attr name="maxWidth" />
        <attr name="minHeight" format="dimension" />
        <attr name="maxHeight" />
        <attr name="interpolator" format="reference" />
        <!-- Timeout between frames of animation in milliseconds
             {@deprecated Not used by the framework.} -->
        <attr name="animationResolution" format="integer" />
        <!-- Defines if the associated drawables need to be mirrored when in RTL mode.
             Default is false -->
        <attr name="mirrorForRtl" format="boolean" />
        <!-- Tint to apply to the progress indicator. -->
        <attr name="progressTint" format="color" />
        <!-- Blending mode used to apply the progress indicator tint. -->
        <attr name="progressTintMode">
            <!-- The tint is drawn on top of the drawable.
                 [Sa + (1 - Sa)*Da, Rc = Sc + (1 - Sa)*Dc] -->
            <enum name="src_over" value="3" />
            <!-- The tint is masked by the alpha channel of the drawable. The drawable’s
                 color channels are thrown out. [Sa * Da, Sc * Da] -->
            <enum name="src_in" value="5" />
            <!-- The tint is drawn above the drawable, but with the drawable’s alpha
                 channel masking the result. [Da, Sc * Da + (1 - Sa) * Dc] -->
            <enum name="src_atop" value="9" />
            <!-- Multiplies the color and alpha channels of the drawable with those of
                 the tint. [Sa * Da, Sc * Dc] -->
            <enum name="multiply" value="14" />
            <!-- [Sa + Da - Sa * Da, Sc + Dc - Sc * Dc] -->
            <enum name="screen" value="15" />
            <!-- Combines the tint and drawable color and alpha channels, clamping the
                 result to valid color values. Saturate(S + D) -->
            <enum name="add" value="16" />
        </attr>
        <!-- Tint to apply to the progress indicator background. -->
        <attr name="progressBackgroundTint" format="color" />
        <!-- Blending mode used to apply the progress indicator background tint. -->
        <attr name="progressBackgroundTintMode">
            <!-- The tint is drawn on top of the drawable.
                 [Sa + (1 - Sa)*Da, Rc = Sc + (1 - Sa)*Dc] -->
            <enum name="src_over" value="3" />
            <!-- The tint is masked by the alpha channel of the drawable. The drawable’s
                 color channels are thrown out. [Sa * Da, Sc * Da] -->
            <enum name="src_in" value="5" />
            <!-- The tint is drawn above the drawable, but with the drawable’s alpha
                 channel masking the result. [Da, Sc * Da + (1 - Sa) * Dc] -->
            <enum name="src_atop" value="9" />
            <!-- Multiplies the color and alpha channels of the drawable with those of
                 the tint. [Sa * Da, Sc * Dc] -->
            <enum name="multiply" value="14" />
            <!-- [Sa + Da - Sa * Da, Sc + Dc - Sc * Dc] -->
            <enum name="screen" value="15" />
            <!-- Combines the tint and drawable color and alpha channels, clamping the
                 result to valid color values. Saturate(S + D) -->
            <enum name="add" value="16" />
        </attr>
        <!-- Tint to apply to the secondary progress indicator. -->
        <attr name="secondaryProgressTint" format="color" />
        <!-- Blending mode used to apply the secondary progress indicator tint. -->
        <attr name="secondaryProgressTintMode">
            <!-- The tint is drawn on top of the drawable.
                 [Sa + (1 - Sa)*Da, Rc = Sc + (1 - Sa)*Dc] -->
            <enum name="src_over" value="3" />
            <!-- The tint is masked by the alpha channel of the drawable. The drawable’s
                 color channels are thrown out. [Sa * Da, Sc * Da] -->
            <enum name="src_in" value="5" />
            <!-- The tint is drawn above the drawable, but with the drawable’s alpha
                 channel masking the result. [Da, Sc * Da + (1 - Sa) * Dc] -->
            <enum name="src_atop" value="9" />
            <!-- Multiplies the color and alpha channels of the drawable with those of
                 the tint. [Sa * Da, Sc * Dc] -->
            <enum name="multiply" value="14" />
            <!-- [Sa + Da - Sa * Da, Sc + Dc - Sc * Dc] -->
            <enum name="screen" value="15" />
            <!-- Combines the tint and drawable color and alpha channels, clamping the
                 result to valid color values. Saturate(S + D) -->
            <enum name="add" value="16" />
        </attr>
        <!-- Tint to apply to the indeterminate progress indicator. -->
        <attr name="indeterminateTint" format="color" />
        <!-- Blending mode used to apply the indeterminate progress indicator tint. -->
        <attr name="indeterminateTintMode">
            <!-- The tint is drawn on top of the drawable.
                 [Sa + (1 - Sa)*Da, Rc = Sc + (1 - Sa)*Dc] -->
            <enum name="src_over" value="3" />
            <!-- The tint is masked by the alpha channel of the drawable. The drawable’s
                 color channels are thrown out. [Sa * Da, Sc * Da] -->
            <enum name="src_in" value="5" />
            <!-- The tint is drawn above the drawable, but with the drawable’s alpha
                 channel masking the result. [Da, Sc * Da + (1 - Sa) * Dc] -->
            <enum name="src_atop" value="9" />
            <!-- Multiplies the color and alpha channels of the drawable with those of
                 the tint. [Sa * Da, Sc * Dc] -->
            <enum name="multiply" value="14" />
            <!-- [Sa + Da - Sa * Da, Sc + Dc - Sc * Dc] -->
            <enum name="screen" value="15" />
            <!-- Combines the tint and drawable color and alpha channels, clamping the
                 result to valid color values. Saturate(S + D) -->
            <enum name="add" value="16" />
        </attr>
        <!-- Tint to apply to the background. -->
        <attr name="backgroundTint" />
        <!-- Blending mode used to apply the background tint. -->
        <attr name="backgroundTintMode" />
    </declare-styleable>

    <declare-styleable name="SeekBar">
        <!-- Draws the thumb on a seekbar. -->
        <attr name="thumb" format="reference" />
        <!-- An offset for the thumb that allows it to extend out of the range of the track. -->
        <attr name="thumbOffset" format="dimension" />
        <!-- Whether to split the track and leave a gap for the thumb drawable. -->
        <attr name="splitTrack" format="boolean" />
        <!-- Whether to force the track's alpha to ?android:attr/disabledAlpha
             when disabled. This is required for Holo and Gingerbread, but
             should always be false for Material and  beyond.
             @hide Developers shouldn't need to change this. -->
        <attr name="useDisabledAlpha" format="boolean" />
        <!-- Tint to apply to the button graphic. -->
        <attr name="thumbTint" format="color" />
        <!-- Blending mode used to apply the button graphic tint. -->
        <attr name="thumbTintMode">
            <!-- The tint is drawn on top of the drawable.
                 [Sa + (1 - Sa)*Da, Rc = Sc + (1 - Sa)*Dc] -->
            <enum name="src_over" value="3" />
            <!-- The tint is masked by the alpha channel of the drawable. The drawable’s
                 color channels are thrown out. [Sa * Da, Sc * Da] -->
            <enum name="src_in" value="5" />
            <!-- The tint is drawn above the drawable, but with the drawable’s alpha
                 channel masking the result. [Da, Sc * Da + (1 - Sa) * Dc] -->
            <enum name="src_atop" value="9" />
            <!-- Multiplies the color and alpha channels of the drawable with those of
                 the tint. [Sa * Da, Sc * Dc] -->
            <enum name="multiply" value="14" />
            <!-- [Sa + Da - Sa * Da, Sc + Dc - Sc * Dc] -->
            <enum name="screen" value="15" />
            <!-- Combines the tint and drawable color and alpha channels, clamping the
                 result to valid color values. Saturate(S + D) -->
            <enum name="add" value="16" />
        </attr>
    </declare-styleable>

    <declare-styleable name="StackView">
        <!-- Color of the res-out outline. -->
        <attr name="resOutColor" format="color" />
        <!-- Color of the outline of click feedback. -->
        <attr name="clickColor" format="color" />
    </declare-styleable>

    <declare-styleable name="RatingBar">
        <!-- The number of stars (or rating items) to show. -->
        <attr name="numStars" format="integer" />
        <!-- The rating to set by default. -->
        <attr name="rating" format="float" />
        <!-- The step size of the rating. -->
        <attr name="stepSize" format="float" />
        <!-- Whether this rating bar is an indicator (and non-changeable by the user). -->
        <attr name="isIndicator" format="boolean" />
    </declare-styleable>

    <declare-styleable name="RadioGroup">
        <!-- The id of the child radio button that should be checked by default
             within this radio group. -->
        <attr name="checkedButton" format="integer" />
        <!-- Should the radio group be a column or a row?  Use "horizontal"
             for a row, "vertical" for a column.  The default is
             vertical. -->
        <attr name="orientation" />
    </declare-styleable>
    <declare-styleable name="TableLayout">
        <!-- The zero-based index of the columns to stretch. The column indices
             must be separated by a comma: 1, 2, 5. Illegal and duplicate
             indices are ignored. You can stretch all columns by using the
             value "*" instead. Note that a column can be marked stretchable
             and shrinkable at the same time. -->
        <attr name="stretchColumns" format="string" />
       <!-- The zero-based index of the columns to shrink. The column indices
             must be separated by a comma: 1, 2, 5. Illegal and duplicate
             indices are ignored. You can shrink all columns by using the
             value "*" instead. Note that a column can be marked stretchable
             and shrinkable at the same time. -->
        <attr name="shrinkColumns" format="string" />
        <!-- The zero-based index of the columns to collapse. The column indices
             must be separated by a comma: 1, 2, 5. Illegal and duplicate
             indices are ignored. -->
        <attr name="collapseColumns" format="string" />
    </declare-styleable>
    <declare-styleable name="TableRow">

    </declare-styleable>
    <declare-styleable name="TableRow_Cell">
        <!-- The index of the column in which this child should be. -->
        <attr name="layout_column" format="integer" />
        <!-- Defines how many columns this child should span.  Must be >= 1.-->
        <attr name="layout_span" format="integer" />
    </declare-styleable>
    <declare-styleable name="TabWidget">
        <!-- Drawable used to draw the divider between tabs. -->
        <attr name="divider" />
        <!-- Determines whether the strip under the tab indicators is drawn or not. -->
        <attr name="tabStripEnabled" format="boolean" />
        <!-- Drawable used to draw the left part of the strip underneath the tabs. -->
        <attr name="tabStripLeft" format="reference" />
        <!-- Drawable used to draw the right part of the strip underneath the tabs. -->
        <attr name="tabStripRight" format="reference" />
        <!-- Layout used to organize each tab's content. -->
        <attr name="tabLayout" format="reference" />
    </declare-styleable>
    <declare-styleable name="TextAppearance">
        <!-- Text color. -->
        <attr name="textColor" />
        <!-- Size of the text. Recommended dimension type for text is "sp" for scaled-pixels (example: 15sp). -->
        <attr name="textSize" />
        <!-- Style (bold, italic, bolditalic) for the text. -->
        <attr name="textStyle" />
        <!-- Typeface (normal, sans, serif, monospace) for the text. -->
        <attr name="typeface" />
        <!-- Font family (named by string) for the text. -->
        <attr name="fontFamily" />
        <!-- Color of the text selection highlight. -->
        <attr name="textColorHighlight" />
        <!-- Color of the hint text. -->
        <attr name="textColorHint" />
        <!-- Color of the links. -->
        <attr name="textColorLink" />
        <!-- Present the text in ALL CAPS. This may use a small-caps form when available. -->
        <attr name="textAllCaps" format="boolean" />
        <!-- Place a blurred shadow of text underneath the text, drawn with the
             specified color. The text shadow produced does not interact with
             properties on View that are responsible for real time shadows,
             {@link android.R.styleable#View_elevation elevation} and
             {@link android.R.styleable#View_translationZ translationZ}. -->
        <attr name="shadowColor" format="color" />
        <!-- Horizontal offset of the text shadow. -->
        <attr name="shadowDx" format="float" />
        <!-- Vertical offset of the text shadow. -->
        <attr name="shadowDy" format="float" />
        <!-- Blur radius of the text shadow. -->
        <attr name="shadowRadius" format="float" />
        <!-- Elegant text height, especially for less compacted complex script text. -->
        <attr name="elegantTextHeight" format="boolean" />
        <!-- Text letter-spacing. -->
        <attr name="letterSpacing" format="float" />
        <!-- Font feature settings. -->
        <attr name="fontFeatureSettings" format="string" />
    </declare-styleable>
    <declare-styleable name="TextClock">
        <!-- Specifies the formatting pattern used to show the time and/or date
             in 12-hour mode. Please refer to {@link android.text.format.DateFormat}
             for a complete description of accepted formatting patterns.
             The default pattern is a locale-appropriate equivalent of "h:mm a". -->
        <attr name="format12Hour" format="string"/>
        <!-- Specifies the formatting pattern used to show the time and/or date
             in 24-hour mode. Please refer to {@link android.text.format.DateFormat}
             for a complete description of accepted formatting patterns.
             The default pattern is a locale-appropriate equivalent of "H:mm". -->
        <attr name="format24Hour" format="string"/>
        <!-- Specifies the time zone to use. When this attribute is specified, the
             TextClock will ignore the time zone of the system. To use the user's
             time zone, do not specify this attribute. The default value is the
             user's time zone. Please refer to {@link java.util.TimeZone} for more
             information about time zone ids. -->
        <attr name="timeZone" format="string"/>
    </declare-styleable>
    <declare-styleable name="TextSwitcher">
    </declare-styleable>
    <declare-styleable name="TextView">
        <!-- Determines the minimum type that getText() will return.
             The default is "normal".
             Note that EditText and LogTextBox always return Editable,
             even if you specify something less powerful here. -->
        <attr name="bufferType">
            <!-- Can return any CharSequence, possibly a
             Spanned one if the source text was Spanned. -->
            <enum name="normal" value="0" />
            <!-- Can only return Spannable. -->
            <enum name="spannable" value="1" />
            <!-- Can only return Spannable and Editable. -->
            <enum name="editable" value="2" />
        </attr>
        <!-- Text to display. -->
        <attr name="text" format="string" localization="suggested" />
        <!-- Hint text to display when the text is empty. -->
        <attr name="hint" format="string" />
        <!-- Text color. -->
        <attr name="textColor" />
        <!-- Color of the text selection highlight. -->
        <attr name="textColorHighlight" />
        <!-- Color of the hint text. -->
        <attr name="textColorHint" />
        <!-- Base text color, typeface, size, and style. -->
        <attr name="textAppearance" />
        <!-- Size of the text. Recommended dimension type for text is "sp" for scaled-pixels (example: 15sp). -->
        <attr name="textSize" />
        <!-- Sets the horizontal scaling factor for the text. -->
        <attr name="textScaleX" format="float" />
        <!-- Typeface (normal, sans, serif, monospace) for the text. -->
        <attr name="typeface" />
        <!-- Style (bold, italic, bolditalic) for the text. -->
        <attr name="textStyle" />
        <!-- Font family (named by string) for the text. -->
        <attr name="fontFamily" />
        <!-- Text color for links. -->
        <attr name="textColorLink" />
        <!-- Makes the cursor visible (the default) or invisible. -->
        <attr name="cursorVisible" format="boolean" />
        <!-- Makes the TextView be at most this many lines tall.

        When used on an editable text, the <code>inputType</code> attribute's value must be
        combined with the <code>textMultiLine</code> flag for the maxLines attribute to apply. -->
        <attr name="maxLines" format="integer" min="0" />
        <!-- Makes the TextView be at most this many pixels tall. -->
        <attr name="maxHeight" />
        <!-- Makes the TextView be exactly this many lines tall. -->
        <attr name="lines" format="integer" min="0" />
        <!-- Makes the TextView be exactly this many pixels tall.
             You could get the same effect by specifying this number in the
             layout parameters. -->
        <attr name="height" format="dimension" />
        <!-- Makes the TextView be at least this many lines tall.

        When used on an editable text, the <code>inputType</code> attribute's value must be
        combined with the <code>textMultiLine</code> flag for the minLines attribute to apply. -->
        <attr name="minLines" format="integer" min="0" />
        <!-- Makes the TextView be at least this many pixels tall. -->
        <attr name="minHeight" />
        <!-- Makes the TextView be at most this many ems wide. -->
        <attr name="maxEms" format="integer" min="0" />
        <!-- Makes the TextView be at most this many pixels wide. -->
        <attr name="maxWidth" />
        <!-- Makes the TextView be exactly this many ems wide. -->
        <attr name="ems" format="integer" min="0" />
        <!-- Makes the TextView be exactly this many pixels wide.
             You could get the same effect by specifying this number in the
             layout parameters. -->
        <attr name="width" format="dimension" />
        <!-- Makes the TextView be at least this many ems wide. -->
        <attr name="minEms" format="integer" min="0" />
        <!-- Makes the TextView be at least this many pixels wide. -->
        <attr name="minWidth" />
        <!-- Specifies how to align the text by the view's x- and/or y-axis
             when the text is smaller than the view. -->
        <attr name="gravity" />
        <!-- Whether the text is allowed to be wider than the view (and
             therefore can be scrolled horizontally). -->
        <attr name="scrollHorizontally" format="boolean" />
        <!-- Whether the characters of the field are displayed as
             password dots instead of themselves.
             {@deprecated Use inputType instead.} -->
        <attr name="password" format="boolean" />
        <!-- Constrains the text to a single horizontally scrolling line
             instead of letting it wrap onto multiple lines, and advances
             focus instead of inserting a newline when you press the
             enter key.

             The default value is false (multi-line wrapped text mode) for non-editable text, but if
             you specify any value for inputType, the default is true (single-line input field mode).

             {@deprecated This attribute is deprecated. Use <code>maxLines</code> instead to change
             the layout of a static text, and use the <code>textMultiLine</code> flag in the
             inputType attribute instead for editable text views (if both singleLine and inputType
             are supplied, the inputType flags will override the value of singleLine). } -->
        <attr name="singleLine" format="boolean" />
        <!-- Specifies whether the widget is enabled. The interpretation of the enabled state varies by subclass.
             For example, a non-enabled EditText prevents the user from editing the contained text, and
             a non-enabled Button prevents the user from tapping the button.
             The appearance of enabled and non-enabled widgets may differ, if the drawables referenced
             from evaluating state_enabled differ. -->
        <attr name="enabled" format="boolean" />
        <!-- If the text is selectable, select it all when the view takes
             focus. -->
        <attr name="selectAllOnFocus" format="boolean" />
        <!-- Leave enough room for ascenders and descenders instead of
             using the font ascent and descent strictly.  (Normally true). -->
        <attr name="includeFontPadding" format="boolean" />
        <!-- Set an input filter to constrain the text length to the
             specified number. -->
        <attr name="maxLength" format="integer" min="0" />
        <!-- Place a blurred shadow of text underneath the text, drawn with the
             specified color. The text shadow produced does not interact with
             properties on View that are responsible for real time shadows,
             {@link android.R.styleable#View_elevation elevation} and
             {@link android.R.styleable#View_translationZ translationZ}. -->
        <attr name="shadowColor" />
        <!-- Horizontal offset of the text shadow. -->
        <attr name="shadowDx" />
        <!-- Vertical offset of the text shadow. -->
        <attr name="shadowDy" />
        <!-- Blur radius of the text shadow. -->
        <attr name="shadowRadius" />
        <attr name="autoLink" />
        <!-- If set to false, keeps the movement method from being set
             to the link movement method even if autoLink causes links
             to be found. -->
        <attr name="linksClickable" format="boolean" />
        <!-- If set, specifies that this TextView has a numeric input method.
             The default is false.
             {@deprecated Use inputType instead.} -->
        <attr name="numeric">
            <!-- Input is numeric. -->
            <flag name="integer" value="0x01" />
            <!-- Input is numeric, with sign allowed. -->
            <flag name="signed" value="0x03" />
            <!-- Input is numeric, with decimals allowed. -->
            <flag name="decimal" value="0x05" />
        </attr>
        <!-- If set, specifies that this TextView has a numeric input method
             and that these specific characters are the ones that it will
             accept.
             If this is set, numeric is implied to be true.
             The default is false. -->
        <attr name="digits" format="string" />
        <!-- If set, specifies that this TextView has a phone number input
             method. The default is false.
             {@deprecated Use inputType instead.} -->
        <attr name="phoneNumber" format="boolean" />
        <!-- If set, specifies that this TextView should use the specified
             input method (specified by fully-qualified class name).
             {@deprecated Use inputType instead.} -->
        <attr name="inputMethod" format="string" />
        <!-- If set, specifies that this TextView has a textual input method
             and should automatically capitalize what the user types.
             The default is "none".
             {@deprecated Use inputType instead.} -->
        <attr name="capitalize">
            <!-- Don't automatically capitalize anything. -->
            <enum name="none" value="0" />
            <!-- Capitalize the first word of each sentence. -->
            <enum name="sentences" value="1" />
            <!-- Capitalize the first letter of every word. -->
            <enum name="words" value="2" />
            <!-- Capitalize every character. -->
            <enum name="characters" value="3" />
        </attr>
        <!-- If set, specifies that this TextView has a textual input method
             and automatically corrects some common spelling errors.
             The default is "false".
             {@deprecated Use inputType instead.} -->
        <attr name="autoText" format="boolean" />
        <!-- If set, specifies that this TextView has an input method.
             It will be a textual one unless it has otherwise been specified.
             For TextView, this is false by default.  For EditText, it is
             true by default.
             {@deprecated Use inputType instead.} -->
        <attr name="editable" format="boolean" />
        <!-- If set, the text view will include its current complete text
             inside of its frozen icicle in addition to meta-data such as
             the current cursor position.  By default this is disabled;
             it can be useful when the contents of a text view is not stored
             in a persistent place such as a content provider. -->
        <attr name="freezesText" format="boolean" />
        <!-- If set, causes words that are longer than the view is wide
             to be ellipsized instead of broken in the middle.
             You will often also want to set scrollHorizontally or singleLine
             as well so that the text as a whole is also constrained to
             a single line instead of still allowed to be broken onto
             multiple lines. -->
        <attr name="ellipsize" />
        <!-- The drawable to be drawn above the text. -->
        <attr name="drawableTop" format="reference|color" />
        <!-- The drawable to be drawn below the text. -->
        <attr name="drawableBottom" format="reference|color" />
        <!-- The drawable to be drawn to the left of the text. -->
        <attr name="drawableLeft" format="reference|color" />
        <!-- The drawable to be drawn to the right of the text. -->
        <attr name="drawableRight" format="reference|color" />
        <!-- The drawable to be drawn to the start of the text. -->
        <attr name="drawableStart" format="reference|color" />
        <!-- The drawable to be drawn to the end of the text. -->
        <attr name="drawableEnd" format="reference|color" />
        <!-- The padding between the drawables and the text. -->
        <attr name="drawablePadding" format="dimension" />
        <!-- Tint to apply to the compound (left, top, etc.) drawables. -->
        <attr name="drawableTint" format="color" />
        <!-- Blending mode used to apply the compound (left, top, etc.) drawables tint. -->
        <attr name="drawableTintMode">
            <!-- The tint is drawn on top of the drawable.
                 [Sa + (1 - Sa)*Da, Rc = Sc + (1 - Sa)*Dc] -->
            <enum name="src_over" value="3" />
            <!-- The tint is masked by the alpha channel of the drawable. The drawable’s
                 color channels are thrown out. [Sa * Da, Sc * Da] -->
            <enum name="src_in" value="5" />
            <!-- The tint is drawn above the drawable, but with the drawable’s alpha
                 channel masking the result. [Da, Sc * Da + (1 - Sa) * Dc] -->
            <enum name="src_atop" value="9" />
            <!-- Multiplies the color and alpha channels of the drawable with those of
                 the tint. [Sa * Da, Sc * Dc] -->
            <enum name="multiply" value="14" />
            <!-- [Sa + Da - Sa * Da, Sc + Dc - Sc * Dc] -->
            <enum name="screen" value="15" />
            <!-- Combines the tint and drawable color and alpha channels, clamping the
                 result to valid color values. Saturate(S + D) -->
            <enum name="add" value="16" />
        </attr>
        <!-- Extra spacing between lines of text. -->
        <attr name="lineSpacingExtra" format="dimension" />
        <!-- Extra spacing between lines of text, as a multiplier. -->
        <attr name="lineSpacingMultiplier" format="float" />
        <!-- The number of times to repeat the marquee animation. Only applied if the
             TextView has marquee enabled. -->
        <attr name="marqueeRepeatLimit" format="integer">
            <!-- Indicates that marquee should repeat indefinitely. -->
            <enum name="marquee_forever" value="-1" />
        </attr>
        <attr name="inputType" />
        <!-- Whether undo should be allowed for editable text. Defaults to true. -->
        <attr name="allowUndo" format="boolean" />
        <attr name="imeOptions" />
        <!-- An addition content type description to supply to the input
             method attached to the text view, which is private to the
             implementation of the input method.  This simply fills in
             the {@link android.view.inputmethod.EditorInfo#privateImeOptions
             EditorInfo.privateImeOptions} field when the input
             method is connected. -->
        <attr name="privateImeOptions" format="string" />
        <!-- Supply a value for
             {@link android.view.inputmethod.EditorInfo#actionLabel EditorInfo.actionLabel}
             used when an input method is connected to the text view. -->
        <attr name="imeActionLabel" format="string" />
        <!-- Supply a value for
             {@link android.view.inputmethod.EditorInfo#actionId EditorInfo.actionId}
             used when an input method is connected to the text view. -->
        <attr name="imeActionId" format="integer" />
        <!-- Reference to an
             {@link android.R.styleable#InputExtras &lt;input-extras&gt;}
             XML resource containing additional data to
             supply to an input method, which is private to the implementation
             of the input method.  This simply fills in
             the {@link android.view.inputmethod.EditorInfo#extras
             EditorInfo.extras} field when the input
             method is connected. -->
        <attr name="editorExtras" format="reference" />

        <!-- Reference to a drawable that will be used to display a text selection
             anchor on the left side of a selection region. -->
        <attr name="textSelectHandleLeft" />
        <!-- Reference to a drawable that will be used to display a text selection
             anchor on the right side of a selection region. -->
        <attr name="textSelectHandleRight" />
        <!-- Reference to a drawable that will be used to display a text selection
             anchor for positioning the cursor within text. -->
        <attr name="textSelectHandle" />
        <!-- The layout of the view that is displayed on top of the cursor to paste inside a
             TextEdit field. -->
        <attr name="textEditPasteWindowLayout" />
        <!-- Variation of textEditPasteWindowLayout displayed when the clipboard is empty. -->
        <attr name="textEditNoPasteWindowLayout" />
        <!-- Used instead of textEditPasteWindowLayout when the window is moved on the side of the
             insertion cursor because it would be clipped if it were positioned on top. -->
        <attr name="textEditSidePasteWindowLayout" />
        <!-- Variation of textEditSidePasteWindowLayout displayed when the clipboard is empty. -->
        <attr name="textEditSideNoPasteWindowLayout" />

        <!-- Layout of the TextView item that will populate the suggestion popup window. -->
        <attr name="textEditSuggestionItemLayout" />


        <!-- Reference to a drawable that will be drawn under the insertion cursor. -->
        <attr name="textCursorDrawable" />

        <!-- Indicates that the content of a non-editable text can be selected. -->
        <attr name="textIsSelectable" />
        <!-- Present the text in ALL CAPS. This may use a small-caps form when available. -->
        <attr name="textAllCaps" />
        <!-- Elegant text height, especially for less compacted complex script text. -->
        <attr name="elegantTextHeight" />
        <!-- Text letter-spacing. -->
        <attr name="letterSpacing" />
        <!-- Font feature settings. -->
        <attr name="fontFeatureSettings" />
        <!-- Break strategy (control over paragraph layout). -->
        <attr name="breakStrategy">
            <!-- Line breaking uses simple strategy. -->
            <enum name="simple" value="0" />
            <!-- Line breaking uses high-quality strategy, including hyphenation. -->
            <enum name="high_quality" value="1" />
            <!-- Line breaking strategy balances line lengths. -->
            <enum name="balanced" value="2" />
        </attr>
        <!-- Frequency of automatic hyphenation. -->
        <attr name="hyphenationFrequency">
            <!-- No hyphenation. -->
            <enum name="none" value="0" />
            <!-- Less frequent hyphenation, useful for informal use cases, such
            as chat messages. -->
            <enum name="normal" value="1" />
            <!-- Standard amount of hyphenation, useful for running text and for
            screens with limited space for text. -->
            <enum name="full" value="2" />
        </attr>
        <!-- Placeholder for a deleted attribute. This should be removed before M release. -->
        <attr name="__removeBeforeMRelease_leftIndents" format="reference" />
        <!-- Placeholder for a deleted attribute. This should be removed before M release. -->
        <attr name="__removeBeforeMRelease_rightIndents" format="reference" />
    </declare-styleable>
    <declare-styleable name="TextViewAppearance">
        <!-- Base text color, typeface, size, and style. -->
        <attr name="textAppearance" />
    </declare-styleable>
    <declare-styleable name="SelectionModeDrawables">
        <attr name="actionModeSelectAllDrawable" />
        <attr name="actionModeCutDrawable" />
        <attr name="actionModeCopyDrawable" />
        <attr name="actionModePasteDrawable" />
    </declare-styleable>
    <declare-styleable name="SuggestionSpan">
        <attr name="textUnderlineColor" />
        <attr name="textUnderlineThickness" />
    </declare-styleable>
    <!-- An <code>input-extras</code> is a container for extra data to supply to
         an input method.  Contains
         one more more {@link #Extra <extra>} tags.  -->
    <declare-styleable name="InputExtras">
    </declare-styleable>
    <declare-styleable name="AutoCompleteTextView">
        <!-- Defines the hint displayed in the drop down menu. -->
        <attr name="completionHint" format="string" />
        <!-- Defines the hint view displayed in the drop down menu. -->
        <attr name="completionHintView" format="reference" />
        <!-- Defines the number of characters that the user must type before
         completion suggestions are displayed in a drop down menu. -->
        <attr name="completionThreshold" format="integer" min="1" />
        <!-- Selector in a drop down list. -->
        <attr name="dropDownSelector" format="reference|color" />
        <!-- View to anchor the auto-complete dropdown to. If not specified, the text view itself
             is used. -->
        <attr name="dropDownAnchor" format="reference" />
        <!-- Specifies the basic width of the dropdown. Its value may
             be a dimension (such as "12dip") for a constant width,
             fill_parent or match_parent to match the width of the
             screen, or wrap_content to match the width of
             the anchored view. -->
        <attr name="dropDownWidth" format="dimension">
            <!-- The dropdown should fill the width of the screen.
                 This constant is deprecated starting from API Level 8 and
                 is replaced by {@code match_parent}. -->
            <enum name="fill_parent" value="-1" />
            <!-- The dropdown should fit the width of the screen.
                 Introduced in API Level 8. -->
            <enum name="match_parent" value="-1" />
            <!-- The dropdown should fit the width of its anchor. -->
            <enum name="wrap_content" value="-2" />
        </attr>
        <!-- Specifies the basic height of the dropdown. Its value may
             be a dimension (such as "12dip") for a constant height,
             fill_parent or match_parent to fill the height of the
             screen, or wrap_content to match the height of
             the content of the drop down. -->
        <attr name="dropDownHeight" format="dimension">
            <!-- The dropdown should fit the height of the screen.
                 This constant is deprecated starting from API Level 8 and
                 is replaced by {@code match_parent}. -->
            <enum name="fill_parent" value="-1" />
            <!-- The dropdown should fit the height of the screen.
                 Introduced in API Level 8. -->
            <enum name="match_parent" value="-1" />
            <!-- The dropdown should fit the height of the content. -->
            <enum name="wrap_content" value="-2" />
        </attr>
        <attr name="inputType" />
    </declare-styleable>
    <declare-styleable name="PopupWindow">
        <!-- The background to use for the popup window. -->
        <attr name="popupBackground" format="reference|color" />
        <!-- Window elevation to use for the popup window. -->
        <attr name="popupElevation" format="dimension" />
        <!-- The animation style to use for the popup window. -->
        <attr name="popupAnimationStyle" format="reference" />
        <!-- Whether the popup window should overlap its anchor view. -->
        <attr name="overlapAnchor" format="boolean" />
        <!-- Transition used to move views into the popup window. -->
        <attr name="popupEnterTransition" format="reference" />
        <!-- Transition used to move views out of the popup window. -->
        <attr name="popupExitTransition" format="reference" />
    </declare-styleable>
    <declare-styleable name="ListPopupWindow">
        <!-- Amount of pixels by which the drop down should be offset vertically. -->
        <attr name="dropDownVerticalOffset" format="dimension" />
        <!-- Amount of pixels by which the drop down should be offset horizontally. -->
        <attr name="dropDownHorizontalOffset" format="dimension" />
    </declare-styleable>
    <declare-styleable name="ViewAnimator">
        <!-- Identifier for the animation to use when a view is shown. -->
        <attr name="inAnimation" format="reference" />
        <!-- Identifier for the animation to use when a view is hidden. -->
        <attr name="outAnimation" format="reference" />
        <!-- Defines whether to animate the current View when the ViewAnimation
             is first displayed. -->
        <attr name="animateFirstView" format="boolean" />
    </declare-styleable>
    <declare-styleable name="ViewFlipper">
        <attr name="flipInterval" format="integer" min="0" />
        <!-- When true, automatically start animating -->
        <attr name="autoStart" format="boolean" />
    </declare-styleable>
    <declare-styleable name="AdapterViewAnimator">
        <!-- Identifier for the animation to use when a view is shown. -->
        <attr name="inAnimation" />
        <!-- Identifier for the animation to use when a view is hidden. -->
        <attr name="outAnimation" />
        <!--Defines whether the animator loops to the first view once it
        has reached the end of the list. -->
        <attr name="loopViews" format="boolean" />
        <!-- Defines whether to animate the current View when the ViewAnimation
        is first displayed. -->
        <attr name="animateFirstView" />
    </declare-styleable>
    <declare-styleable name="AdapterViewFlipper">
        <attr name="flipInterval" />
        <!-- When true, automatically start animating -->
        <attr name="autoStart" />
    </declare-styleable>
    <declare-styleable name="ViewSwitcher">
    </declare-styleable>
    <declare-styleable name="ScrollView">
        <!-- Defines whether the scrollview should stretch its content to fill the viewport. -->
        <attr name="fillViewport" format="boolean" />
    </declare-styleable>
    <declare-styleable name="HorizontalScrollView">
        <!-- Defines whether the scrollview should stretch its content to fill the viewport. -->
        <attr name="fillViewport" />
    </declare-styleable>
    <declare-styleable name="Spinner">
        <!-- The prompt to display when the spinner's dialog is shown. -->
        <attr name="prompt" format="reference" />
        <!-- Display mode for spinner options. -->
        <attr name="spinnerMode" format="enum">
            <!-- Spinner options will be presented to the user as a dialog window. -->
            <enum name="dialog" value="0" />
            <!-- Spinner options will be presented to the user as an inline dropdown
                 anchored to the spinner widget itself. -->
            <enum name="dropdown" value="1" />
        </attr>
        <!-- List selector to use for spinnerMode="dropdown" display. -->
        <attr name="dropDownSelector" />
        <!-- Theme to use for the drop-down or dialog popup window. -->
        <attr name="popupTheme" />
        <!-- Background drawable to use for the dropdown in spinnerMode="dropdown". -->
        <attr name="popupBackground" />
        <!-- Window elevation to use for the dropdown in spinnerMode="dropdown". -->
        <attr name="popupElevation" />
        <!-- Width of the dropdown in spinnerMode="dropdown". -->
        <attr name="dropDownWidth" />
        <!-- Reference to a layout to use for displaying a prompt in the dropdown for
             spinnerMode="dropdown". This layout must contain a TextView with the id
             {@code @android:id/text1} to be populated with the prompt text. -->
        <attr name="popupPromptView" format="reference" />
        <!-- Gravity setting for positioning the currently selected item. -->
        <attr name="gravity" />
        <!-- Whether this spinner should mark child views as enabled/disabled when
             the spinner itself is enabled/disabled. -->
        <attr name="disableChildrenWhenDisabled" format="boolean" />
    </declare-styleable>

    <declare-styleable name="DatePicker">
        <!-- The first day of week according to {@link java.util.Calendar}. -->
        <attr name="firstDayOfWeek" />
        <!-- The minimal date shown by this calendar view in mm/dd/yyyy format. -->
        <attr name="minDate" format="string" />
        <!-- The maximal date shown by this calendar view in mm/dd/yyyy format. -->
        <attr name="maxDate" format="string" />

        <!-- Whether the spinners are shown. Only valid for "spinner" mode. -->
        <attr name="spinnersShown" format="boolean" />
        <!-- Whether the calendar view is shown. Only valid for "spinner" mode. -->
        <attr name="calendarViewShown" format="boolean" />

        <!-- @hide The layout of the date picker. -->
        <attr name="internalLayout" format="reference"  />
        <!-- @hide The layout of the legacy DatePicker. -->
        <attr name="legacyLayout" />

        <!-- The text color for the selected date header text, ex. "2014" or
             "Tue, Mar 18". This should be a color state list where the
             activated state will be used when the year picker or day picker is
             active.-->
        <attr name="headerTextColor" format="color" />
        <!-- The background for the selected date header. -->
        <attr name="headerBackground" />

        <!-- The list year's text appearance in the list.
             {@deprecated Use yearListTextColor. }-->
        <attr name="yearListItemTextAppearance" format="reference" />
        <!-- @hide The list year's text appearance in the list when activated. -->
        <attr name="yearListItemActivatedTextAppearance" format="reference" />
        <!-- The text color list of the calendar. -->
        <attr name="calendarTextColor" format="color" />

        <!-- Defines the look of the widget. Prior to the L release, the only choice was
             spinner. As of L, with the Material theme selected, the default layout is calendar,
             but this attribute can be used to force spinner to be used instead. -->
        <attr name="datePickerMode">
            <!-- Date picker with spinner controls to select the date. -->
            <enum name="spinner" value="1" />
            <!-- Date picker with calendar to select the date. -->
            <enum name="calendar" value="2" />
        </attr>

        <!-- The first year (inclusive), for example "1940".
             {@deprecated Use minDate instead.} -->
        <attr name="startYear" format="integer" />
        <!-- The last year (inclusive), for example "2010".
             {@deprecated Use maxDate instead.} -->
        <attr name="endYear" format="integer" />
        <!-- The text appearance for the month (ex. May) in the selected date header.
             {@deprecated Use headerTextColor instead.} -->
        <attr name="headerMonthTextAppearance" format="reference" />
        <!-- The text appearance for the day of month (ex. 28) in the selected date header.
             {@deprecated Use headerTextColor instead.} -->
        <attr name="headerDayOfMonthTextAppearance" format="reference" />
        <!-- The text appearance for the year (ex. 2014) in the selected date header.
             {@deprecated Use headerTextColor instead.} -->
        <attr name="headerYearTextAppearance" format="reference" />
        <!-- The background color for the header's day of week.
             {@deprecated No longer displayed.} -->
        <attr name="dayOfWeekBackground" format="color" />
        <!-- The text color for the header's day of week.
             {@deprecated No longer displayed.} -->
        <attr name="dayOfWeekTextAppearance" format="reference" />
        <!-- The list year's selected circle color in the list.
             {@deprecated No longer displayed.} -->
        <attr name="yearListSelectorColor" format="color" />
    </declare-styleable>

    <declare-styleable name="TwoLineListItem">
        <attr name="mode">
            <!-- Always show only the first line. -->
            <enum name="oneLine" value="1" />
            <!-- When selected show both lines, otherwise show only the first line.
                 This is the default mode. -->
            <enum name="collapsing" value="2" />
            <!-- Always show both lines. -->
            <enum name="twoLine" value="3" />
        </attr>
    </declare-styleable>

    <!-- SlidingDrawer specific attributes. These attributes are used to configure
         a SlidingDrawer from XML. -->
    <declare-styleable name="SlidingDrawer">
        <!-- Identifier for the child that represents the drawer's handle. -->
        <attr name="handle" format="reference" />
        <!-- Identifier for the child that represents the drawer's content. -->
        <attr name="content" format="reference" />
        <!-- Orientation of the SlidingDrawer. -->
        <attr name="orientation" />
        <!-- Extra offset for the handle at the bottom of the SlidingDrawer. -->
        <attr name="bottomOffset" format="dimension"  />
        <!-- Extra offset for the handle at the top of the SlidingDrawer. -->
        <attr name="topOffset" format="dimension"  />
        <!-- Indicates whether the drawer can be opened/closed by a single tap
             on the handle.  (If false, the user must drag or fling, or click
             using the trackball, to open/close the drawer.)  Default is true. -->
        <attr name="allowSingleTap" format="boolean" />
        <!-- Indicates whether the drawer should be opened/closed with an animation
             when the user clicks the handle. Default is true. -->
        <attr name="animateOnClick" format="boolean" />
    </declare-styleable>

    <!-- GestureOverlayView specific attributes. These attributes are used to configure
         a GestureOverlayView from XML. -->
    <declare-styleable name="GestureOverlayView">
        <!-- Width of the stroke used to draw the gesture. -->
        <attr name="gestureStrokeWidth" format="float" />
        <!-- Color used to draw a gesture. -->
        <attr name="gestureColor" format="color" />
        <!-- Color used to draw the user's strokes until we are sure it's a gesture. -->
        <attr name="uncertainGestureColor" format="color" />
        <!-- Time, in milliseconds, to wait before the gesture fades out after the user
             is done drawing it. -->
        <attr name="fadeOffset" format="integer" />
        <!-- Duration, in milliseconds, of the fade out effect after the user is done
             drawing a gesture. -->
        <attr name="fadeDuration" format="integer" />
        <!-- Defines the type of strokes that define a gesture. -->
        <attr name="gestureStrokeType">
            <!-- A gesture is made of only one stroke. -->
            <enum name="single" value="0" />
            <!-- A gesture is made of multiple strokes. -->
            <enum name="multiple" value="1" />
        </attr>
        <!-- Minimum length of a stroke before it is recognized as a gesture. -->
        <attr name="gestureStrokeLengthThreshold" format="float" />
        <!-- Squareness threshold of a stroke before it is recognized as a gesture. -->
        <attr name="gestureStrokeSquarenessThreshold" format="float" />
        <!-- Minimum curve angle a stroke must contain before it is recognized as a gesture. -->
        <attr name="gestureStrokeAngleThreshold" format="float" />
        <!-- Defines whether the overlay should intercept the motion events when a gesture
             is recognized. -->
        <attr name="eventsInterceptionEnabled" format="boolean" />
        <!-- Defines whether the gesture will automatically fade out after being recognized. -->
        <attr name="fadeEnabled" format="boolean" />
        <!-- Indicates whether horizontal (when the orientation is vertical) or vertical
             (when orientation is horizontal) strokes automatically define a gesture. -->
        <attr name="orientation" />
    </declare-styleable>

    <declare-styleable name="QuickContactBadge">
        <attr name="quickContactWindowSize">
            <enum name="modeSmall" value="1" />
            <enum name="modeMedium" value="2" />
            <enum name="modeLarge" value="3" />
        </attr>
    </declare-styleable>

    <!-- ======================================= -->
    <!-- Widget package parent layout attributes -->
    <!-- ======================================= -->
    <eat-comment />

    <declare-styleable name="AbsoluteLayout_Layout">
        <attr name="layout_x" format="dimension" />
        <attr name="layout_y" format="dimension" />
    </declare-styleable>
    <declare-styleable name="LinearLayout_Layout">
        <attr name="layout_width" />
        <attr name="layout_height" />
        <attr name="layout_weight" format="float" />
        <attr name="layout_gravity" />
    </declare-styleable>
    <declare-styleable name="GridLayout_Layout">
        <!-- The row boundary delimiting the top of the group of cells
        occupied by this view. -->
        <attr name="layout_row" format="integer" />
        <!-- The row span: the difference between the top and bottom
        boundaries delimiting the group of cells occupied by this view.
        The default is one.
        See {@link android.widget.GridLayout.Spec}. -->
        <attr name="layout_rowSpan" format="integer" min="1" />
        <!-- The relative proportion of vertical space that should be allocated to this view
        during excess space distribution. -->
        <attr name="layout_rowWeight" format="float" />
        <!-- The column boundary delimiting the left of the group of cells
        occupied by this view. -->
        <attr name="layout_column" />
        <!-- The column span: the difference between the right and left
        boundaries delimiting the group of cells occupied by this view.
        The default is one.
        See {@link android.widget.GridLayout.Spec}. -->
        <attr name="layout_columnSpan" format="integer" min="1" />
        <!-- The relative proportion of horizontal space that should be allocated to this view
        during excess space distribution. -->
        <attr name="layout_columnWeight" format="float" />
        <!-- Gravity specifies how a component should be placed in its group of cells.
        The default is LEFT | BASELINE.
        See {@link android.widget.GridLayout.LayoutParams#setGravity(int)}. -->
        <attr name="layout_gravity" />
    </declare-styleable>
    <declare-styleable name="FrameLayout_Layout">
        <attr name="layout_gravity" />
    </declare-styleable>
    <declare-styleable name="RelativeLayout_Layout">
        <!-- Positions the right edge of this view to the left of the given anchor view ID.
             Accommodates right margin of this view and left margin of anchor view. -->
        <attr name="layout_toLeftOf" format="reference" />
        <!-- Positions the left edge of this view to the right of the given anchor view ID.
            Accommodates left margin of this view and right margin of anchor view. -->
        <attr name="layout_toRightOf" format="reference" />
        <!-- Positions the bottom edge of this view above the given anchor view ID.
            Accommodates bottom margin of this view and top margin of anchor view. -->
        <attr name="layout_above" format="reference" />
        <!-- Positions the top edge of this view below the given anchor view ID.
            Accommodates top margin of this view and bottom margin of anchor view. -->
        <attr name="layout_below" format="reference" />
        <!-- Positions the baseline of this view on the baseline of the given anchor view ID. -->
        <attr name="layout_alignBaseline" format="reference" />
        <!-- Makes the left edge of this view match the left edge of the given anchor view ID.
            Accommodates left margin. -->
        <attr name="layout_alignLeft" format="reference" />
        <!-- Makes the top edge of this view match the top edge of the given anchor view ID.
            Accommodates top margin. -->
        <attr name="layout_alignTop" format="reference" />
        <!-- Makes the right edge of this view match the right edge of the given anchor view ID.
            Accommodates right margin. -->
        <attr name="layout_alignRight" format="reference" />
        <!-- Makes the bottom edge of this view match the bottom edge of the given anchor view ID.
            Accommodates bottom margin. -->
        <attr name="layout_alignBottom" format="reference" />
        <!-- If true, makes the left edge of this view match the left edge of the parent.
            Accommodates left margin. -->
        <attr name="layout_alignParentLeft" format="boolean" />
        <!-- If true, makes the top edge of this view match the top edge of the parent.
            Accommodates top margin. -->
        <attr name="layout_alignParentTop" format="boolean" />
        <!-- If true, makes the right edge of this view match the right edge of the parent.
            Accommodates right margin. -->
        <attr name="layout_alignParentRight" format="boolean" />
        <!-- If true, makes the bottom edge of this view match the bottom edge of the parent.
            Accommodates bottom margin. -->
        <attr name="layout_alignParentBottom" format="boolean" />
        <!-- If true, centers this child horizontally and vertically within its parent. -->
        <attr name="layout_centerInParent" format="boolean" />
        <!-- If true, centers this child horizontally within its parent. -->
        <attr name="layout_centerHorizontal" format="boolean" />
        <!-- If true, centers this child vertically within its parent. -->
        <attr name="layout_centerVertical" format="boolean" />
        <!-- If set to true, the parent will be used as the anchor when the anchor cannot be
             be found for layout_toLeftOf, layout_toRightOf, etc. -->
        <attr name="layout_alignWithParentIfMissing" format="boolean" />
        <!-- Positions the end edge of this view to the start of the given anchor view ID.
             Accommodates end margin of this view and start margin of anchor view. -->
        <attr name="layout_toStartOf" format="reference" />
        <!-- Positions the start edge of this view to the end of the given anchor view ID.
             Accommodates start margin of this view and end margin of anchor view. -->
        <attr name="layout_toEndOf" format="reference" />
        <!-- Makes the start edge of this view match the start edge of the given anchor view ID.
            Accommodates start margin. -->
        <attr name="layout_alignStart" format="reference" />
        <!-- Makes the end edge of this view match the end edge of the given anchor view ID.
            Accommodates end margin. -->
        <attr name="layout_alignEnd" format="reference" />
        <!-- If true, makes the start edge of this view match the start edge of the parent.
            Accommodates start margin. -->
        <attr name="layout_alignParentStart" format="boolean" />
        <!-- If true, makes the end edge of this view match the end edge of the parent.
            Accommodates end margin. -->
        <attr name="layout_alignParentEnd" format="boolean" />
    </declare-styleable>
    <declare-styleable name="VerticalSlider_Layout">
        <attr name="layout_scale" format="float" />
    </declare-styleable>

    <!-- attributes for internal rotary widget used in lock screen and phone app
      @hide -->
    <declare-styleable name="RotarySelector">
        <!-- Use "horizontal" or "vertical".  The default is horizontal. -->
        <attr name="orientation" />
    </declare-styleable>

    <!-- @hide -->
    <declare-styleable name="WeightedLinearLayout">
        <attr name="majorWeightMin" format="float" />
        <attr name="minorWeightMin" format="float" />
        <attr name="majorWeightMax" format="float" />
        <attr name="minorWeightMax" format="float" />
    </declare-styleable>

    <declare-styleable name="CalendarView">
        <!-- The first day of week according to {@link java.util.Calendar}. -->
        <attr name="firstDayOfWeek" format="integer" />
        <!-- The minimal date shown by this calendar view in mm/dd/yyyy format. -->
        <attr name="minDate" />
        <!-- The minimal date shown by this calendar view in mm/dd/yyyy format. -->
        <attr name="maxDate" />
        <!-- The text appearance for the month and year in the calendar header. -->
        <attr name="monthTextAppearance" format="reference" />
        <!-- The text appearance for the week day abbreviation in the calendar header. -->
        <attr name="weekDayTextAppearance" format="reference" />
        <!-- The text appearance for the day numbers in the calendar grid. -->
        <attr name="dateTextAppearance" format="reference" />
        <!-- @hide The background color used for the day selection indicator. -->
        <attr name="daySelectorColor" format="color" />
        <!-- @hide The background color used for the day highlight indicator. -->
        <attr name="dayHighlightColor" format="color" />
        <!-- @hide Which style of calendar delegate to use. -->
        <attr name="calendarViewMode">
            <enum name="holo" value="0" />
            <enum name="material" value="1" />
        </attr>

        <!-- @deprecated Whether do show week numbers. -->
        <attr name="showWeekNumber" format="boolean" />
        <!-- @deprecated The number of weeks to be shown. -->
        <attr name="shownWeekCount" format="integer"/>
        <!-- @deprecated The background color for the selected week. -->
        <attr name="selectedWeekBackgroundColor" format="color|reference" />
        <!-- @deprecated The color for the dates of the focused month. -->
        <attr name="focusedMonthDateColor" format="color|reference" />
        <!-- @deprecated The color for the dates of an unfocused month. -->
        <attr name="unfocusedMonthDateColor" format="color|reference" />
        <!-- @deprecated The color for the week numbers. -->
        <attr name="weekNumberColor" format="color|reference" />
        <!-- @deprecated The color for the separator line between weeks. -->
        <attr name="weekSeparatorLineColor" format="color|reference" />
        <!-- @deprecated Drawable for the vertical bar shown at the beginning and at the end of the selected date. -->
        <attr name="selectedDateVerticalBar" format="reference" />
    </declare-styleable>

    <declare-styleable name="NumberPicker">
        <!-- @hide Color for the solid color background if such for optimized rendering. -->
        <attr name="solidColor" format="color|reference" />
        <!-- @hide The divider for making the selection area. -->
        <attr name="selectionDivider" format="reference" />
        <!-- @hide The height of the selection divider. -->
        <attr name="selectionDividerHeight" format="dimension" />
        <!-- @hide The distance between the two selection dividers. -->
        <attr name="selectionDividersDistance" format="dimension" />
        <!-- @hide The min height of the NumberPicker. -->
        <attr name="internalMinHeight" format="dimension" />
        <!-- @hide The max height of the NumberPicker. -->
        <attr name="internalMaxHeight" format="dimension" />
        <!-- @hide The min width of the NumberPicker. -->
        <attr name="internalMinWidth" format="dimension" />
        <!-- @hide The max width of the NumberPicker. -->
        <attr name="internalMaxWidth" format="dimension" />
        <!-- @hide The layout of the number picker. -->
        <attr name="internalLayout" />
        <!-- @hide The drawable for pressed virtual (increment/decrement) buttons. -->
        <attr name="virtualButtonPressedDrawable" format="reference"/>
        <!-- @hide If true then the selector wheel is hidden until the picker has focus. -->
        <attr name="hideWheelUntilFocused" format="boolean"/>
    </declare-styleable>

    <declare-styleable name="TimePicker">
        <!-- @hide The layout of the legacy time picker. -->
        <attr name="legacyLayout" format="reference" />
        <!-- @hide The layout of the time picker. -->
        <attr name="internalLayout" />

        <!-- The text color for the selected time header text, ex. "12" or
             "PM". This should be a color state list where the activated state
             will be used when the minute picker or hour picker is active.-->
        <attr name="headerTextColor" />
        <!-- The background for the header containing the currently selected time. -->
        <attr name="headerBackground" />

        <!-- The color for the hours/minutes numbers. This should be a color
             state list where the activated state will be used when the number
             is active.-->
        <attr name="numbersTextColor" format="color" />
        <!-- The color for the inner hours numbers used in 24-hour mode. This
             should be a color state list where the activated state will be
             used when the number is active.-->
        <attr name="numbersInnerTextColor" format="color" />
        <!-- The background color for the hours/minutes numbers. -->
        <attr name="numbersBackgroundColor" format="color" />
        <!-- The color for the hours/minutes selector. -->
        <attr name="numbersSelectorColor" format="color" />

        <!-- Defines the look of the widget. Prior to the L release, the only choice was
             spinner. As of L, with the Material theme selected, the default layout is clock,
             but this attribute can be used to force spinner to be used instead. -->
        <attr name="timePickerMode">
            <!-- Time picker with spinner controls to select the time. -->
            <enum name="spinner" value="1" />
            <!-- Time picker with clock face to select the time. -->
            <enum name="clock" value="2" />
        </attr>

        <!-- The text appearance for the AM/PM header.
             @deprecated Use headerTextColor instead. -->
        <attr name="headerAmPmTextAppearance" format="reference" />
        <!-- The text appearance for the time header.
             @deprecated Use headerTextColor instead. -->
        <attr name="headerTimeTextAppearance" format="reference" />
        <!-- The color for the AM/PM selectors.
             {@deprecated Use headerTextColor instead.}-->
        <attr name="amPmTextColor" format="color" />
        <!-- The background color state list for the AM/PM selectors.
             {@deprecated Use headerBackground instead.}-->
        <attr name="amPmBackgroundColor" format="color" />
    </declare-styleable>

    <!-- ========================= -->
    <!-- Drawable class attributes -->
    <!-- ========================= -->
    <eat-comment />

    <!-- Base attributes that are available to all Drawable objects. -->
    <declare-styleable name="Drawable">
        <!-- Provides initial visibility state of the drawable; the default
             value is false.  See
             {@link android.graphics.drawable.Drawable#setVisible}. -->
        <attr name="visible" format="boolean" />
        <!-- Indicates if the drawable needs to be mirrored when its layout direction is
             RTL (right-to-left).  See
             {@link android.graphics.drawable.Drawable#setAutoMirrored}. -->
        <attr name="autoMirrored" format="boolean" />
    </declare-styleable>

    <!-- Drawable used to render several states. Each state is represented by
         a child drawable. -->
    <declare-styleable name="StateListDrawable">
        <!-- Indicates whether the drawable should be initially visible. -->
        <attr name="visible" />
        <!-- If true, allows the drawable's padding to change based on the
             current state that is selected.  If false, the padding will
             stay the same (based on the maximum padding of all the states).
             Enabling this feature requires that the owner of the drawable
             deal with performing layout when the state changes, which is
             often not supported. -->
        <attr name="variablePadding" format="boolean" />
        <!-- If true, the drawable's reported internal size will remain
             constant as the state changes; the size is the maximum of all
             of the states.  If false, the size will vary based on the
             current state. -->
        <attr name="constantSize" format="boolean" />
        <!-- Enables or disables dithering of the bitmap if the bitmap does not have the
             same pixel configuration as the screen (for instance: a ARGB 8888 bitmap with
             an RGB 565 screen). -->
        <attr name="dither" format="boolean" />
        <!-- Amount of time (in milliseconds) to fade in a new state drawable. -->
        <attr name="enterFadeDuration" format="integer" />
        <!-- Amount of time (in milliseconds) to fade out an old state drawable. -->
        <attr name="exitFadeDuration" format="integer" />
        <!-- Indicates if the drawable needs to be mirrored when its layout direction is
             RTL (right-to-left). -->
        <attr name="autoMirrored"/>
    </declare-styleable>

    <!-- Drawable used to render several states with animated transitions. Each state
         is represented by a child drawable with an optional keyframe ID. -->
    <declare-styleable name="AnimatedStateListDrawable">
        <!-- Indicates whether the drawable should be initially visible. -->
        <attr name="visible" />
        <!-- If true, allows the drawable's padding to change based on the
             current state that is selected.  If false, the padding will
             stay the same (based on the maximum padding of all the states).
             Enabling this feature requires that the owner of the drawable
             deal with performing layout when the state changes, which is
             often not supported. -->
        <attr name="variablePadding" />
        <!-- If true, the drawable's reported internal size will remain
             constant as the state changes; the size is the maximum of all
             of the states.  If false, the size will vary based on the
             current state. -->
        <attr name="constantSize" />
        <!-- Enables or disables dithering of the bitmap if the bitmap does not have the
             same pixel configuration as the screen (for instance: a ARGB 8888 bitmap with
             an RGB 565 screen). -->
        <attr name="dither" />
        <!-- Amount of time (in milliseconds) to fade in a new state drawable. -->
        <attr name="enterFadeDuration" />
        <!-- Amount of time (in milliseconds) to fade out an old state drawable. -->
        <attr name="exitFadeDuration" />
        <!-- Indicates if the drawable needs to be mirrored when its layout direction is
             RTL (right-to-left). -->
        <attr name="autoMirrored"/>
    </declare-styleable>

    <!-- Represents a single state inside a StateListDrawable. -->
    <declare-styleable name="StateListDrawableItem">
        <!-- Reference to a drawable resource to use for the state. If not
             given, the drawable must be defined by the first child tag. -->
        <attr name="drawable" />
    </declare-styleable>

    <!-- Transition used to animate between states with keyframe IDs. -->
    <declare-styleable name="AnimatedStateListDrawableItem">
        <!-- Reference to a drawable resource to use for the frame.  If not
             given, the drawable must be defined by the first child tag. -->
        <attr name="drawable" />
        <!-- Keyframe identifier for use in specifying transitions. -->
        <attr name="id" />
    </declare-styleable>

    <!-- Transition used to animate between states with keyframe IDs. -->
    <declare-styleable name="AnimatedStateListDrawableTransition">
        <!-- Keyframe identifier for the starting state. -->
        <attr name="fromId" format="reference" />
        <!-- Keyframe identifier for the ending state. -->
        <attr name="toId" format="reference" />
        <!-- Reference to a animation drawable resource to use for the frame.  If not
             given, the animation drawable must be defined by the first child tag. -->
        <attr name="drawable" />
        <!-- Whether this transition is reversible. -->
        <attr name="reversible" format="boolean" />
    </declare-styleable>

    <!-- Drawable used to render several animated frames. -->
    <declare-styleable name="AnimationDrawable">
        <attr name="visible" />
        <attr name="variablePadding" />
        <!-- If true, the animation will only run a single time and then
             stop.  If false (the default), it will continually run,
             restarting at the first frame after the last has finished. -->
        <attr name="oneshot" format="boolean" />
    </declare-styleable>

    <!-- Represents a single frame inside an AnimationDrawable. -->
    <declare-styleable name="AnimationDrawableItem">
        <!-- Amount of time (in milliseconds) to display this frame. -->
        <attr name="duration" format="integer" />
        <!-- Reference to a drawable resource to use for the frame.  If not
             given, the drawable must be defined by the first child tag. -->
        <attr name="drawable" format="reference" />
    </declare-styleable>

    <!-- Attributes that can be assigned to a StateListAnimator item. -->
    <declare-styleable name="StateListAnimatorItem">
        <attr name="animation"/>
    </declare-styleable>

    <!-- Attributes that can be assigned to a ColorStateList item. -->
    <declare-styleable name="ColorStateListItem">
        <!-- Base color for this state. -->
        <attr name="color" />
        <!-- Alpha multiplier applied to the base color. -->
        <attr name="alpha" />
    </declare-styleable>

    <!-- Drawable used to render a geometric shape, with a gradient or a solid color. -->
    <declare-styleable name="GradientDrawable">
        <!-- Indicates whether the drawable should intially be visible. -->
        <attr name="visible" />
        <!-- Enables or disables dithering. -->
        <attr name="dither" />
        <!-- Indicates what shape to fill with a gradient. -->
        <attr name="shape">
            <!-- Rectangle shape, with optional rounder corners. -->
            <enum name="rectangle" value="0" />
            <!-- Oval shape. -->
            <enum name="oval" value="1" />
            <!-- Line shape. -->
            <enum name="line" value="2" />
            <!-- Ring shape. -->
            <enum name="ring" value="3" />
        </attr>
        <!-- Inner radius of the ring expressed as a ratio of the ring's width. For instance,
             if innerRadiusRatio=9, then the inner radius equals the ring's width divided by 9.
             This value is ignored if innerRadius is defined. Default value is 9. -->
        <attr name="innerRadiusRatio" format="float" />
        <!-- Thickness of the ring expressed as a ratio of the ring's width. For instance,
             if thicknessRatio=3, then the thickness equals the ring's width divided by 3.
             This value is ignored if innerRadius is defined. Default value is 3. -->
        <attr name="thicknessRatio" format="float" />
        <!-- Inner radius of the ring. When defined, innerRadiusRatio is ignored. -->
        <attr name="innerRadius" format="dimension" />
        <!-- Thickness of the ring. When defined, thicknessRatio is ignored. -->
        <attr name="thickness" format="dimension" />
        <!-- Indicates whether the drawable's level affects the way the gradient is drawn. -->
        <attr name="useLevel" />
        <!-- If set, specifies the color to apply to the drawable as a tint. By default,
             no tint is applied. May be a color state list. -->
        <attr name="tint" />
        <!-- When a tint color is set, specifies its Porter-Duff blending mode. The
             default value is src_in, which treats the drawable as an alpha mask. -->
        <attr name="tintMode" />
        <!-- Left optical inset.
             @hide Until optical insets are fully supported. -->
        <attr name="opticalInsetLeft" />
        <!-- Top optical inset.
             @hide Until optical insets are fully supported. -->
        <attr name="opticalInsetTop" />
        <!-- Right optical inset.
             @hide Until optical insets are fully supported. -->
        <attr name="opticalInsetRight" />
        <!-- Bottom optical inset.
             @hide Until optical insets are fully supported. -->
        <attr name="opticalInsetBottom" />
    </declare-styleable>

    <!-- Used to specify the size of the shape for GradientDrawable. -->
    <declare-styleable name="GradientDrawableSize">
        <!-- Width of the gradient shape. -->
        <attr name="width" />
        <!-- Height of the gradient shape. -->
        <attr name="height" />
    </declare-styleable>

    <!-- Used to describe the gradient used to fill the shape of a GradientDrawable. -->
    <declare-styleable name="GradientDrawableGradient">
        <!-- Start color of the gradient. -->
        <attr name="startColor" format="color" />
        <!-- Optional center color. For linear gradients, use centerX or centerY
             to place the center color. -->
        <attr name="centerColor" format="color" />
        <!-- End color of the gradient. -->
        <attr name="endColor" format="color" />
        <attr name="useLevel" format="boolean" />
        <!-- Angle of the gradient. -->
        <attr name="angle" format="float" />
        <!-- Type of gradient. The default type is linear. -->
        <attr name="type">
            <!-- Linear gradient. -->
            <enum name="linear" value="0" />
            <!-- Radial, or circular, gradient. -->
            <enum name="radial" value="1" />
            <!-- Sweep, or angled or diamond, gradient. -->
            <enum name="sweep"  value="2" />
        </attr>
        <!-- X coordinate of the origin of the gradient within the shape. -->
        <attr name="centerX" format="float|fraction" />
        <!-- Y coordinate of the origin of the gradient within the shape. -->
        <attr name="centerY" format="float|fraction" />
        <!-- Radius of the gradient, used only with radial gradient. -->
        <attr name="gradientRadius" format="float|fraction|dimension" />
    </declare-styleable>

    <!-- Used to fill the shape of GradientDrawable with a solid color. -->
    <declare-styleable name="GradientDrawableSolid">
        <!-- Solid color for the gradient shape. -->
        <attr name="color" format="color" />
    </declare-styleable>

    <!-- Used to describe the optional stroke of a GradientDrawable. -->
    <declare-styleable name="GradientDrawableStroke">
        <!-- Width of the gradient shape's stroke. -->
        <attr name="width" />
        <!-- Color of the gradient shape's stroke. -->
        <attr name="color" />
        <!-- Length of a dash in the stroke. -->
        <attr name="dashWidth" format="dimension" />
        <!-- Gap between dashes in the stroke. -->
        <attr name="dashGap" format="dimension" />
    </declare-styleable>

    <!-- Describes the corners for the rectangle shape of a GradientDrawable.
         This can be used to render rounded corners. -->
    <declare-styleable name="DrawableCorners">
        <!-- Defines the radius of the four corners. -->
        <attr name="radius" format="dimension" />
        <!-- Radius of the top left corner. -->
        <attr name="topLeftRadius" format="dimension" />
        <!-- Radius of the top right corner. -->
        <attr name="topRightRadius" format="dimension" />
        <!-- Radius of the bottom left corner. -->
        <attr name="bottomLeftRadius" format="dimension" />
        <!-- Radius of the bottom right corner. -->
        <attr name="bottomRightRadius" format="dimension" />
    </declare-styleable>

    <!-- Used to specify the optional padding of a GradientDrawable. -->
    <declare-styleable name="GradientDrawablePadding">
        <!-- Amount of left padding inside the gradient shape. -->
        <attr name="left" format="dimension" />
        <!-- Amount of top padding inside the gradient shape. -->
        <attr name="top" format="dimension" />
        <!-- Amount of right padding inside the gradient shape. -->
        <attr name="right" format="dimension" />
        <!-- Amount of bottom padding inside the gradient shape. -->
        <attr name="bottom" format="dimension" />
    </declare-styleable>

    <!-- Drawable used to render several drawables stacked on top of each other.
         Each child drawable can be controlled individually. -->
    <declare-styleable name="LayerDrawable">
        <!-- Indicates the opacity of the layer. This can be useful to allow the
              system to enable drawing optimizations. The default value is
              translucent. -->
        <attr name="opacity">
            <!-- Indicates that the layer is opaque and contains no transparent
                 nor translucent pixels. -->
            <enum name="opaque" value="-1" />
            <!-- The layer is completely transparent (no pixel will be drawn.) -->
            <enum name="transparent" value="-2" />
            <!-- The layer has translucent pixels. -->
            <enum name="translucent" value="-3" />
        </attr>
        <!-- Indicates if the drawable needs to be mirrored when its layout direction is
             RTL (right-to-left). -->
        <attr name="autoMirrored" />
        <!-- Indicates how layer padding should affect the bounds of subsequent layers.
             The default padding mode value is nest. -->
        <attr name="paddingMode">
            <!-- Nest each layer inside the padding of the previous layer. -->
            <enum name="nest" value="0" />
            <!-- Stack each layer directly atop the previous layer. -->
            <enum name="stack" value="1" />
        </attr>
        <!-- Explicit top padding. Overrides child padding. -->
        <attr name="paddingTop" />
        <!-- Explicit bottom padding. Overrides child padding. -->
        <attr name="paddingBottom" />
        <!-- Explicit left padding. Overrides child padding. -->
        <attr name="paddingLeft" />
        <!-- Explicit right padding. Overrides child padding. -->
        <attr name="paddingRight" />
        <!-- Explicit start padding. Overrides child padding. Takes precedence
             over absolute padding (e.g. left when layout direction is LTR). -->
        <attr name="paddingStart" />
        <!-- Explicit end padding. Overrides child padding. Takes precedence
             over absolute padding (e.g. right when layout direction is LTR). -->
        <attr name="paddingEnd" />
    </declare-styleable>

    <!-- Describes an item (or child) of a LayerDrawable. -->
    <declare-styleable name="LayerDrawableItem">
        <!-- Left inset to apply to the layer. -->
        <attr name="left" />
        <!-- Top inset to apply to the layer. -->
        <attr name="top" />
        <!-- Right inset to apply to the layer. -->
        <attr name="right" />
        <!-- Bottom inset to apply to the layer. -->
        <attr name="bottom" />
        <!-- Start inset to apply to the layer. Overrides {@code left} or
             {@code right} depending on layout direction. -->
        <attr name="start" format="dimension" />
        <!-- End inset to apply to the layer. Overrides {@code left} or
             {@code right} depending on layout direction. -->
        <attr name="end" format="dimension" />
        <!-- Width of the layer. Defaults to the layer's intrinsic width. -->
        <attr name="width" />
        <!-- Height of the layer. Defaults to the layer's intrinsic height -->
        <attr name="height" />
        <!-- Gravity used to align the layer within its container. If no value
             is specified, the default behavior depends on whether an explicit
             width or height has been set, If no dimension is set, gravity in
             that direction defaults to {@code fill_horizontal} or
             {@code fill_vertical}; otherwise, it defaults to {@code left} or
             {@code top}. -->
        <attr name="gravity" />
        <!-- Drawable used to render the layer. -->
        <attr name="drawable" />
        <!-- Identifier of the layer. This can be used to retrieve the layer
             from a drawable container. -->
        <attr name="id" />
    </declare-styleable>

    <declare-styleable name="LevelListDrawableItem">
        <!-- The minimum level allowed for this item. -->
        <attr name="minLevel" format="integer" />
        <!-- The maximum level allowed for this item. -->
        <attr name="maxLevel" format="integer" />
        <attr name="drawable" />
    </declare-styleable>

    <!-- Drawable used to rotate another drawable. -->
    <declare-styleable name="RotateDrawable">
        <attr name="visible" />
        <attr name="fromDegrees" format="float" />
        <attr name="toDegrees" format="float" />
        <attr name="pivotX" format="float|fraction" />
        <attr name="pivotY" format="float|fraction" />
        <attr name="drawable" />
    </declare-styleable>

    <declare-styleable name="AnimatedRotateDrawable">
        <attr name="visible" />
        <attr name="frameDuration" format="integer" />
        <attr name="framesCount" format="integer" />
        <attr name="pivotX" />
        <attr name="pivotY" />
        <attr name="drawable" />
    </declare-styleable>

    <!-- Drawable used to render the Material progress indicator. -->
    <declare-styleable name="MaterialProgressDrawable">
        <attr name="visible" />
        <attr name="thickness" />
        <attr name="innerRadius" />
        <attr name="width" />
        <attr name="height" />
        <attr name="color" />
    </declare-styleable>

    <declare-styleable name="InsetDrawable">
        <attr name="visible" />
        <attr name="drawable" />
        <attr name="inset"  format="dimension"/>
        <attr name="insetLeft" format="dimension" />
        <attr name="insetRight" format="dimension" />
        <attr name="insetTop" format="dimension" />
        <attr name="insetBottom" format="dimension" />
    </declare-styleable>

    <!-- Drawable used to draw bitmaps. -->
    <declare-styleable name="BitmapDrawable">
        <!-- Identifier of the bitmap file. This attribute is mandatory. -->
        <attr name="src" />
        <!-- Enables or disables antialiasing. Antialiasing can be used to smooth the
             edges of a bitmap when rotated. Default value is false. -->
        <attr name="antialias" format="boolean" />
        <!-- Enables or disables bitmap filtering. Filtering is used when the bitmap is
             shrunk or stretched to smooth its apperance. Default value is true. -->
        <attr name="filter" format="boolean" />
        <!-- Enables or disables dithering of the bitmap if the bitmap does not have the
             same pixel configuration as the screen (for instance: a ARGB 8888 bitmap with
             an RGB 565 screen). Default value is true. -->
        <attr name="dither" />
        <!-- Defines the gravity for the bitmap. The gravity indicates where to position
             the drawable in its container if the bitmap is smaller than the container. -->
        <attr name="gravity" />
        <!-- Defines the tile mode. When the tile mode is enabled, the bitmap is repeated.
             Gravity is ignored when the tile mode is enabled. Default value is "disabled". -->
        <attr name="tileMode">
            <!-- Do not tile the bitmap. This is the default value. -->
            <enum name="disabled" value="-1" />
            <!-- Replicates the edge color. -->
            <enum name="clamp" value="0" />
            <!-- Repeats the bitmap in both direction. -->
            <enum name="repeat" value="1" />
            <!-- Repeats the shader's image horizontally and vertically, alternating
                 mirror images so that adjacent images always seam. -->
            <enum name="mirror" value="2" />
        </attr>
        <!-- Defines the horizontal tile mode. When the tile mode is enabled, the bitmap is repeated.
             Gravity is ignored when the tile mode is enabled. Default value is "disabled". -->
        <attr name="tileModeX">
            <!-- Do not tile the bitmap. This is the default value. -->
            <enum name="disabled" value="-1" />
            <!-- Replicates the edge color. -->
            <enum name="clamp" value="0" />
            <!-- Repeats the bitmap horizontally. -->
            <enum name="repeat" value="1" />
            <!-- Repeats the shader's image horizontally, alternating
                 mirror images so that adjacent images always seam. -->
            <enum name="mirror" value="2" />
        </attr>
        <!-- Defines the vertical tile mode. When the tile mode is enabled, the bitmap is repeated.
             Gravity is ignored when the tile mode is enabled. Default value is "disabled". -->
        <attr name="tileModeY">
            <!-- Do not tile the bitmap. This is the default value. -->
            <enum name="disabled" value="-1" />
            <!-- Replicates the edge color. -->
            <enum name="clamp" value="0" />
            <!-- Repeats the bitmap vertically. -->
            <enum name="repeat" value="1" />
            <!-- Repeats the shader's image vertically, alternating
                 mirror images so that adjacent images always seam. -->
            <enum name="mirror" value="2" />
        </attr>
        <!-- Enables or disables the mipmap hint. See
            {@link android.graphics.Bitmap#setHasMipMap(boolean)} for more information.
            Default value is false. -->
        <attr name="mipMap" format="boolean" />
        <!-- Indicates if the drawable needs to be mirrored when its layout direction is
             RTL (right-to-left). -->
        <attr name="autoMirrored" />
        <!-- If set, specifies the color to apply to the drawable as a tint. By default,
             no tint is applied. May be a color state list. -->
        <attr name="tint" />
        <!-- When a tint color is set, specifies its Porter-Duff blending mode. The
             default value is src_in, which treats the drawable as an alpha mask. -->
        <attr name="tintMode">
            <!-- The tint is drawn on top of the drawable.
                 [Sa + (1 - Sa)*Da, Rc = Sc + (1 - Sa)*Dc] -->
            <enum name="src_over" value="3" />
            <!-- The tint is masked by the alpha channel of the drawable. The drawable’s
                 color channels are thrown out. [Sa * Da, Sc * Da] -->
            <enum name="src_in" value="5" />
            <!-- The tint is drawn above the drawable, but with the drawable’s alpha
                 channel masking the result. [Da, Sc * Da + (1 - Sa) * Dc] -->
            <enum name="src_atop" value="9" />
            <!-- Multiplies the color and alpha channels of the drawable with those of
                 the tint. [Sa * Da, Sc * Dc] -->
            <enum name="multiply" value="14" />
            <!-- [Sa + Da - Sa * Da, Sc + Dc - Sc * Dc] -->
            <enum name="screen" value="15" />
            <!-- Combines the tint and drawable color and alpha channels, clamping the
                 result to valid color values. Saturate(S + D) -->
            <enum name="add" value="16" />
        </attr>
        <!-- Specifies the alpha multiplier to apply to the base drawable. -->
        <attr name="alpha" />
    </declare-styleable>

    <!-- Drawable used to draw 9-patches. -->
    <declare-styleable name="NinePatchDrawable">
        <!-- Identifier of the bitmap file. This attribute is mandatory. -->
        <attr name="src" />
        <!-- Enables or disables dithering of the bitmap if the bitmap does not have the
             same pixel configuration as the screen (for instance: a ARGB 8888 bitmap with
             an RGB 565 screen). -->
        <attr name="dither" />
        <!-- Indicates if the drawable needs to be mirrored when its layout direction is
             RTL (right-to-left). -->
        <attr name="autoMirrored" />
        <!-- If set, specifies the color to apply to the drawable as a tint. By default,
             no tint is applied. May be a color state list. -->
        <attr name="tint" />
        <!-- When a tint color is set, specifies its Porter-Duff blending mode. The
             default value is src_in, which treats the drawable as an alpha mask. -->
        <attr name="tintMode" />
        <!-- Specifies the alpha multiplier to apply to the base drawable. -->
        <attr name="alpha" />
    </declare-styleable>

    <!-- Drawable used to draw a single color. -->
    <declare-styleable name="ColorDrawable">
        <!-- The color to use. -->
        <attr name="color" />
    </declare-styleable>

    <!-- Drawable used to show animated touch feedback. -->
    <declare-styleable name="RippleDrawable">
        <!-- The color to use for ripple effects. This attribute is required. -->
        <attr name="color" />
        <!-- The radius of the ripple when fully expanded. By default, the
             radius is computed based on the size of the ripple's container. -->
        <attr name="radius" />
    </declare-styleable>

    <declare-styleable name="ScaleDrawable">
        <!-- Scale width, expressed as a percentage of the drawable's bound. The value's
             format is XX%. For instance: 100%, 12.5%, etc.-->
        <attr name="scaleWidth" format="string" />
        <!-- Scale height, expressed as a percentage of the drawable's bound. The value's
             format is XX%. For instance: 100%, 12.5%, etc.-->
        <attr name="scaleHeight" format="string" />
        <!-- Specifies where the drawable is positioned after scaling. The default value is
             left. -->
        <attr name="scaleGravity">
            <!-- Push object to the top of its container, not changing its size. -->
            <flag name="top" value="0x30" />
            <!-- Push object to the bottom of its container, not changing its size. -->
            <flag name="bottom" value="0x50" />
            <!-- Push object to the left of its container, not changing its size. -->
            <flag name="left" value="0x03" />
            <!-- Push object to the right of its container, not changing its size. -->
            <flag name="right" value="0x05" />
            <!-- Place object in the vertical center of its container, not changing its size. -->
            <flag name="center_vertical" value="0x10" />
            <!-- Grow the vertical size of the object if needed so it completely fills its container. -->
            <flag name="fill_vertical" value="0x70" />
            <!-- Place object in the horizontal center of its container, not changing its size. -->
            <flag name="center_horizontal" value="0x01" />
            <!-- Grow the horizontal size of the object if needed so it completely fills its container. -->
            <flag name="fill_horizontal" value="0x07" />
            <!-- Place the object in the center of its container in both the vertical and horizontal axis, not changing its size. -->
            <flag name="center" value="0x11" />
            <!-- Grow the horizontal and vertical size of the object if needed so it completely fills its container. -->
            <flag name="fill" value="0x77" />
            <!-- Additional option that can be set to have the top and/or bottom edges of
                 the child clipped to its container's bounds.
                 The clip will be based on the vertical gravity: a top gravity will clip the bottom
                 edge, a bottom gravity will clip the top edge, and neither will clip both edges. -->
            <flag name="clip_vertical" value="0x80" />
            <!-- Additional option that can be set to have the left and/or right edges of
                 the child clipped to its container's bounds.
                 The clip will be based on the horizontal gravity: a left gravity will clip the right
                 edge, a right gravity will clip the left edge, and neither will clip both edges. -->
            <flag name="clip_horizontal" value="0x08" />
            <!-- Push object to the beginning of its container, not changing its size. -->
            <flag name="start" value="0x00800003" />
            <!-- Push object to the end of its container, not changing its size. -->
            <flag name="end" value="0x00800005" />
        </attr>
        <!-- Reference to a drawable resource to draw with the specified scale. -->
        <attr name="drawable" />
        <!-- Use the drawable's intrinsic width and height as minimum size values.
             Useful if the target drawable is a 9-patch or otherwise should not be scaled
             down beyond a minimum size. -->
        <attr name="useIntrinsicSizeAsMinimum" format="boolean" />
    </declare-styleable>

    <declare-styleable name="ClipDrawable">
        <!-- The orientation for the clip. -->
        <attr name="clipOrientation">
            <!-- Clip the drawable horizontally. -->
            <flag name="horizontal" value="1" />
            <!-- Clip the drawable vertically. -->
            <flag name="vertical" value="2" />
        </attr>
        <!-- Specifies where to clip within the drawable. The default value is
             left. -->
        <attr name="gravity" />
        <!-- Reference to a drawable resource to draw with the specified scale. -->
        <attr name="drawable" />
    </declare-styleable>

    <!-- Defines the padding of a ShapeDrawable. -->
    <declare-styleable name="ShapeDrawablePadding">
        <!-- Left padding. -->
        <attr name="left" />
        <!-- Top padding. -->
        <attr name="top" />
        <!-- Right padding. -->
        <attr name="right" />
        <!-- Bottom padding. -->
        <attr name="bottom" />
    </declare-styleable>

    <!-- Drawable used to draw shapes. -->
    <declare-styleable name="ShapeDrawable">
        <!-- Defines the color of the shape. -->
        <attr name="color" />
        <!-- Defines the width of the shape. -->
        <attr name="width" />
        <!-- Defines the height of the shape. -->
        <attr name="height" />
        <!-- Enables or disables dithering. -->
        <attr name="dither" />
        <!-- If set, specifies the color to apply to the drawable as a tint. By default,
             no tint is applied. May be a color state list. -->
        <attr name="tint" />
        <!-- When a tint color is set, specifies its Porter-Duff blending mode. The
             default value is src_in, which treats the drawable as an alpha mask. -->
        <attr name="tintMode" />
    </declare-styleable>

    <!-- ========================== -->
    <!--   VectorDrawable class   -->
    <!-- ========================== -->
    <eat-comment />

    <!-- Drawable used to draw vector paths. -->
    <declare-styleable name="VectorDrawable">
        <!-- If set, specifies the color to apply to the drawable as a tint. By default,
             no tint is applied. May be a color state list. -->
        <attr name="tint" />
        <!-- When a tint color is set, specifies its Porter-Duff blending mode. The
             default value is src_in, which treats the drawable as an alpha mask. -->
        <attr name="tintMode" />
        <!-- Indicates if the drawable needs to be mirrored when its layout direction is
             RTL (right-to-left). -->
        <attr name="autoMirrored" />
        <!-- The intrinsic width of the Vector Drawable. -->
        <attr name="width" />
        <!-- The intrinsic height of the Vector Drawable. -->
        <attr name="height" />
        <!-- The width of the canvas the drawing is on. -->
        <attr name="viewportWidth" format="float"/>
        <!-- The height of the canvas the drawing is on. -->
        <attr name="viewportHeight" format="float"/>
        <!-- The name of this vector drawable -->
        <attr name="name" />
        <!-- The opacity of the whole vector drawable, as a value between 0
             (completely transparent) and 1 (completely opaque). -->
        <attr name="alpha" />
        <!-- Left optical inset.
             @hide Until optical insets are fully supported. -->
        <attr name="opticalInsetLeft" format="dimension" />
        <!-- Top optical inset.
             @hide Until optical insets are fully supported. -->
        <attr name="opticalInsetTop" format="dimension" />
        <!-- Right optical inset.
             @hide Until optical insets are fully supported. -->
        <attr name="opticalInsetRight" format="dimension" />
        <!-- Bottom optical inset.
             @hide Until optical insets are fully supported. -->
        <attr name="opticalInsetBottom" format="dimension" />
    </declare-styleable>

    <!-- Defines the group used in VectorDrawables. -->
    <declare-styleable name="VectorDrawableGroup">
        <!-- The name of this group -->
        <attr name="name" />
        <!-- The amount to rotate the group -->
        <attr name="rotation" />
        <!-- The X coordinate of the center of rotation of a group -->
        <attr name="pivotX" />
        <!-- The Y coordinate of the center of rotation of a group -->
        <attr name="pivotY" />
        <!-- The amount to translate the group on X coordinate -->
        <attr name="translateX" format="float"/>
        <!-- The amount to translate the group on Y coordinate -->
        <attr name="translateY" format="float"/>
        <!-- The amount to scale the group on X coordinate -->
        <attr name="scaleX" />
        <!-- The amount to scale the group on X coordinate -->
        <attr name="scaleY" />
    </declare-styleable>

    <!-- Defines the path used in VectorDrawables. -->
    <declare-styleable name="VectorDrawablePath">
        <!-- The name of this path -->
        <attr name="name" />
        <!-- The width a path stroke -->
        <attr name="strokeWidth" format="float" />
        <!-- The color to stroke the path if not defined implies no stroke-->
        <attr name="strokeColor" format="color" />
        <!-- The opacity of a path stroke, as a value between 0 (completely transparent)
             and 1 (completely opaque) -->
        <attr name="strokeAlpha" format="float" />
        <!-- The color to fill the path if not defined implies no fill-->
        <attr name="fillColor" format="color" />
        <!-- The alpha of the path fill, as a value between 0 (completely transparent)
             and 1 (completely opaque)-->
        <attr name="fillAlpha" format="float" />
        <!-- The specification of the operations that define the path  -->
        <attr name="pathData" format="string" />
        <!-- The fraction of the path to trim from the start from 0 to 1 -->
        <attr name="trimPathStart" format="float" />
        <!-- The fraction of the path to trim from the end from 0 to 1  -->
        <attr name="trimPathEnd" format="float" />
        <!-- Shift trim region (allows visible region to include the start and end) from 0 to 1  -->
        <attr name="trimPathOffset" format="float" />
        <!-- sets the linecap for a stroked path -->
        <attr name="strokeLineCap" format="enum">
            <enum name="butt" value="0"/>
            <enum name="round" value="1"/>
            <enum name="square" value="2"/>
        </attr>
        <!-- sets the lineJoin for a stroked path -->
        <attr name="strokeLineJoin" format="enum">
            <enum name="miter" value="0"/>
            <enum name="round" value="1"/>
            <enum name="bevel" value="2"/>
        </attr>
        <!-- sets the Miter limit for a stroked path -->
        <attr name="strokeMiterLimit" format="float"/>
    </declare-styleable>

    <!-- Defines the clip path used in VectorDrawables. -->
    <declare-styleable name="VectorDrawableClipPath">
        <!-- The Name of this path -->
        <attr name="name" />
        <!-- The specification of the operations that define the path  -->
        <attr name="pathData"/>
    </declare-styleable>

    <!-- ========================== -->
    <!--   AnimatedVectorDrawable class   -->
    <!-- ========================== -->
    <eat-comment />

    <!-- Define the AnimatedVectorDrawable. -->
    <declare-styleable name="AnimatedVectorDrawable">
        <!-- The static vector drawable. -->
        <attr name="drawable" />
    </declare-styleable>

    <!-- Defines the target used in the AnimatedVectorDrawable. -->
    <declare-styleable name="AnimatedVectorDrawableTarget">
        <!-- The name of the target path, group or vector drawable -->
        <attr name="name" />
        <!-- The animation for the target path, group or vector drawable -->
        <attr name="animation" />
    </declare-styleable>

    <!-- ========================== -->
    <!-- Animation class attributes -->
    <!-- ========================== -->
    <eat-comment />

    <declare-styleable name="Animation">
        <!-- Defines the interpolator used to smooth the animation movement in time. -->
        <attr name="interpolator" />
        <!-- When set to true, the value of fillBefore is taken into account. -->
        <attr name="fillEnabled" format="boolean" />
        <!-- When set to true or when fillEnabled is not set to true, the animation transformation
             is applied before the animation has started. The default value is true. -->
        <attr name="fillBefore" format="boolean" />
        <!-- When set to true, the animation transformation is applied after the animation is
             over. The default value is false. If fillEnabled is not set to true and the
             animation is not set on a View, fillAfter is assumed to be true.-->
        <attr name="fillAfter" format="boolean" />
        <!-- Amount of time (in milliseconds) for the animation to run. -->
        <attr name="duration" />
        <!-- Delay in milliseconds before the animation runs, once start time is reached. -->
        <attr name="startOffset" format="integer" />
        <!-- Defines how many times the animation should repeat. The default value is 0. -->
        <attr name="repeatCount" format="integer">
            <enum name="infinite" value="-1" />
        </attr>
        <!-- Defines the animation behavior when it reaches the end and the repeat count is
             greater than 0 or infinite. The default value is restart. -->
        <attr name="repeatMode">
            <!-- The animation starts again from the beginning. -->
            <enum name="restart" value="1" />
            <!-- The animation plays backward. -->
            <enum name="reverse" value="2" />
        </attr>
        <!-- Allows for an adjustment of the Z ordering of the content being
             animated for the duration of the animation.  The default value is normal. -->
        <attr name="zAdjustment">
            <!-- The content being animated be kept in its current Z order. -->
            <enum name="normal" value="0" />
            <!-- The content being animated is forced on top of all other
                 content for the duration of the animation. -->
            <enum name="top" value="1" />
            <!-- The content being animated is forced under all other
                 content for the duration of the animation. -->
            <enum name="bottom" value="-1" />
        </attr>
        <!-- Special background behind animation.  Only for use with window
             animations.  Can only be a color, and only black.  If 0, the
             default, there is no background. -->
        <attr name="background" />
        <!-- Special option for window animations: if this window is on top
             of a wallpaper, don't animate the wallpaper with it. -->
        <attr name="detachWallpaper" format="boolean" />
    </declare-styleable>

    <declare-styleable name="AnimationSet">
        <attr name="shareInterpolator" format="boolean" />
        <attr name="fillBefore" />
        <attr name="fillAfter" />
        <attr name="duration" />
        <attr name="startOffset" />
        <attr name="repeatMode" />
    </declare-styleable>

    <declare-styleable name="RotateAnimation">
        <attr name="fromDegrees" />
        <attr name="toDegrees" />
        <attr name="pivotX" />
        <attr name="pivotY" />
    </declare-styleable>

    <declare-styleable name="ScaleAnimation">
        <attr name="fromXScale" format="float|fraction|dimension" />
        <attr name="toXScale" format="float|fraction|dimension" />
        <attr name="fromYScale" format="float|fraction|dimension" />
        <attr name="toYScale" format="float|fraction|dimension" />
        <attr name="pivotX" />
        <attr name="pivotY" />
    </declare-styleable>

    <declare-styleable name="TranslateAnimation">
        <attr name="fromXDelta" format="float|fraction" />
        <attr name="toXDelta" format="float|fraction" />
        <attr name="fromYDelta" format="float|fraction" />
        <attr name="toYDelta" format="float|fraction" />
    </declare-styleable>

    <declare-styleable name="AlphaAnimation">
        <attr name="fromAlpha" format="float" />
        <attr name="toAlpha" format="float" />
    </declare-styleable>

    <declare-styleable name="LayoutAnimation">
        <!-- Fraction of the animation duration used to delay the beginning of
         the animation of each child. -->
        <attr name="delay" format="float|fraction" />
        <!-- Animation to use on each child. -->
        <attr name="animation" format="reference" />
        <!-- The order in which the animations will be started. -->
        <attr name="animationOrder">
            <!-- Animations are started in the natural order. -->
            <enum name="normal" value="0" />
            <!-- Animations are started in the reverse order. -->
            <enum name="reverse" value="1" />
            <!-- Animations are started randomly. -->
            <enum name="random" value="2" />
        </attr>
        <!-- Interpolator used to interpolate the delay between the start of
         each animation. -->
        <attr name="interpolator" />
    </declare-styleable>

    <declare-styleable name="GridLayoutAnimation">
        <!-- Fraction of the animation duration used to delay the beginning of
         the animation of each column. -->
        <attr name="columnDelay" format="float|fraction" />
        <!-- Fraction of the animation duration used to delay the beginning of
         the animation of each row. -->
        <attr name="rowDelay" format="float|fraction" />
        <!-- Direction of the animation in the grid. -->
        <attr name="direction">
            <!-- Animates columns from left to right. -->
            <flag name="left_to_right" value="0x0" />
            <!-- Animates columns from right to left. -->
            <flag name="right_to_left" value="0x1" />
            <!-- Animates rows from top to bottom. -->
            <flag name="top_to_bottom" value="0x0" />
            <!-- Animates rows from bottom to top. -->
            <flag name="bottom_to_top" value="0x2" />
        </attr>
        <!-- Priority of the rows and columns. When the priority is none,
         both rows and columns have the same priority. When the priority is
         column, the animations will be applied on the columns first. The same
         goes for rows. -->
        <attr name="directionPriority">
            <!-- Rows and columns are animated at the same time. -->
            <enum name="none"   value="0" />
            <!-- Columns are animated first. -->
            <enum name="column" value="1" />
            <!-- Rows are animated first. -->
            <enum name="row"    value="2" />
        </attr>
    </declare-styleable>

    <declare-styleable name="AccelerateInterpolator">
        <!-- This is the amount of deceleration to add when easing in. -->
        <attr name="factor" format="float" />
    </declare-styleable>

    <declare-styleable name="DecelerateInterpolator">
        <!-- This is the amount of acceleration to add when easing out. -->
        <attr name="factor" />
    </declare-styleable>

    <declare-styleable name="CycleInterpolator">
        <attr name="cycles" format="float" />
    </declare-styleable>

    <declare-styleable name="AnticipateInterpolator">
        <!-- This is the amount of tension. -->
        <attr name="tension" format="float" />
    </declare-styleable>

    <declare-styleable name="OvershootInterpolator">
        <!-- This is the amount of tension. -->
        <attr name="tension" />
    </declare-styleable>

    <declare-styleable name="AnticipateOvershootInterpolator">
        <!-- This is the amount of tension. -->
        <attr name="tension" />
        <!-- This is the amount by which to multiply the tension. -->
        <attr name="extraTension" format="float" />
    </declare-styleable>

    <declare-styleable name="PathInterpolator">
        <!-- The x coordinate of the first control point of the cubic Bezier -->
        <attr name="controlX1" format="float" />
        <!-- The y coordinate of the first control point of the cubic Bezier -->
        <attr name="controlY1" format="float" />
        <!-- The x coordinate of the second control point of the cubic Bezier -->
        <attr name="controlX2" format="float" />
        <!-- The y coordinate of the second control point of the cubic Bezier -->
        <attr name="controlY2" format="float" />
        <!-- The control points defined as a path.
             When pathData is defined, then both of the control points of the
             cubic Bezier will be ignored. -->
        <attr name="pathData"/>
    </declare-styleable>

    <!-- ========================== -->
    <!-- Transition attributes -->
    <!-- ========================== -->
    <eat-comment />

    <!-- Use specific transition subclass names as the root tag of the XML resource that
         describes a {@link android.transition.Transition Transition},
         such as <code>changeBounds</code>, <code>fade</code>, and <code>transitionSet</code>. -->
    <declare-styleable name="Transition">
        <!-- Amount of time (in milliseconds) that the transition should run. -->
        <attr name="duration" />
        <!-- Delay in milliseconds before the transition starts. -->
        <attr name="startDelay" format="integer" />
        <!-- Interpolator to be used in the animations spawned by this transition. -->
        <attr name="interpolator" />
        <!-- The match order to use for the transition. This is a comma-separated
             list of values, containing one or more of the following:
             id, itemId, name, instance. These correspond to
             {@link android.transition.Transition#MATCH_ID},
             {@link android.transition.Transition#MATCH_ITEM_ID},
             {@link android.transition.Transition#MATCH_NAME}, and
             {@link android.transition.Transition#MATCH_INSTANCE}, respectively.
             This corresponds to {@link android.transition.Transition#setMatchOrder(int...)}. -->
        <attr name="matchOrder" format="string" />
    </declare-styleable>

    <!-- @hide For internal use only. Use only as directed. -->
    <declare-styleable name="EpicenterTranslateClipReveal">
        <attr name="interpolatorX" format="reference" />
        <attr name="interpolatorY" format="reference" />
        <attr name="interpolatorZ" format="reference" />
    </declare-styleable>

    <!-- Use <code>fade</code>as the root tag of the XML resource that
         describes a {@link android.transition.Fade Fade} transition.
         The attributes of the {@link android.R.styleable#Transition Transition}
         resource are available in addition to the specific attributes of Fade
         described here. -->
    <declare-styleable name="Fade">
        <!-- Equivalent to <code>transitionVisibilityMode</code>, fadingMode works only
             with the Fade transition. -->
        <attr name="fadingMode">
            <!-- Fade will only fade appearing items in. -->
            <enum name="fade_in" value="1" />
            <!-- Fade will only fade disappearing items out. -->
            <enum name="fade_out" value="2" />
            <!-- Fade will fade appearing items in and disappearing items out. -->
            <enum name="fade_in_out" value="3" />
        </attr>
    </declare-styleable>

    <!-- Use <code>slide</code>as the root tag of the XML resource that
         describes a {@link android.transition.Slide Slide} transition.
         The attributes of the {@link android.R.styleable#Transition Transition}
         resource are available in addition to the specific attributes of Slide
         described here. -->
    <declare-styleable name="Slide">
        <attr name="slideEdge">
            <!-- Slide to and from the left edge of the Scene. -->
            <enum name="left" value="0x03" />
            <!-- Slide to and from the top edge of the Scene. -->
            <enum name="top" value="0x30" />
            <!-- Slide to and from the right edge of the Scene. -->
            <enum name="right" value="0x05" />
            <!-- Slide to and from the bottom edge of the Scene. -->
            <enum name="bottom" value="0x50" />
            <!-- Slide to and from the x-axis position at the start of the Scene root. -->
            <enum name="start" value="0x00800003"/>
            <!-- Slide to and from the x-axis position at the end of the Scene root. -->
            <enum name="end" value="0x00800005"/>
        </attr>
    </declare-styleable>

    <!-- Use with {@link android.transition.Visibility} transitions, such as
         <code>slide</code>, <code>explode</code>, and <code>fade</code> to mark which
         views are supported. -->
    <declare-styleable name="VisibilityTransition">
        <!-- Changes whether the transition supports appearing and/or disappearing Views.
             Corresponds to {@link android.transition.Visibility#setMode(int)}. -->
        <attr name="transitionVisibilityMode">
            <!-- Only appearing Views will be supported. -->
            <flag name="mode_in" value="1" />
            <!-- Only disappearing Views will be supported. -->
            <flag name="mode_out" value="2" />
        </attr>
    </declare-styleable>
    <!-- Use <code>target</code> as the root tag of the XML resource that
     describes a {@link android.transition.Transition#addTarget(int)
     targetId} of a transition. There can be one or more targets inside
     a <code>targets</code> tag, which is itself inside an appropriate
     {@link android.R.styleable#Transition Transition} tag.
     -->
    <declare-styleable name="TransitionTarget">
        <!-- The id of a target on which this transition will animate changes. -->
        <attr name="targetId" format="reference" />
        <!-- The id of a target to exclude from this transition. -->
        <attr name="excludeId" format="reference" />
        <!-- The fully-qualified name of the Class to include in this transition. -->
        <attr name="targetClass" />
        <!-- The fully-qualified name of the Class to exclude from this transition. -->
        <attr name="excludeClass" format="string" />
        <!-- The transitionName of the target on which this transition will animation changes. -->
        <attr name="targetName" format="string" />
        <!-- The transitionName of the target to exclude from this transition. -->
        <attr name="excludeName" format="string" />
    </declare-styleable>

    <!-- Use <code>set</code> as the root tag of the XML resource that
         describes a {@link android.transition.TransitionSet
         TransitionSet} transition. -->
    <declare-styleable name="TransitionSet">
        <attr name="transitionOrdering">
            <!-- child transitions should be played together. -->
            <enum name="together" value="0" />
            <!-- child transitions should be played sequentially, in the same order
            as the xml. -->
            <enum name="sequential" value="1" />
        </attr>
    </declare-styleable>

    <!-- Use <code>changeTransform</code> as the root tag of the XML resource that
         describes a {@link android.transition.ChangeTransform} transition. -->
    <declare-styleable name="ChangeTransform">
        <!-- A parent change should use an overlay or affect the transform of the
             transitionining View. Default is true. Corresponds to
             {@link android.transition.ChangeTransform#setReparentWithOverlay(boolean)}. -->
        <attr name="reparentWithOverlay" format="boolean"/>

        <!-- Tells ChangeTransform to track parent changes. Default is true. Corresponds to
             {@link android.transition.ChangeTransform#setReparent(boolean)}. -->
        <attr name="reparent" format="boolean"/>
    </declare-styleable>

    <!-- Use <code>changeBounds</code>as the root tag of the XML resource that
         describes a {@link android.transition.ChangeBounds} transition.
         The attributes of the {@link android.R.styleable#Transition Transition}
         resource are available in addition to the specific attributes of ChangeBounds
         described here. -->
    <declare-styleable name="ChangeBounds">
        <!-- Resize the view by adjusting the clipBounds rather than changing the
             dimensions of the view itself. The default value is false. -->
        <attr name="resizeClip" format="boolean"/>
    </declare-styleable>

    <!-- Use <code>transitionManager</code> as the root tag of the XML resource that
         describes a {@link android.transition.TransitionManager
         TransitionManager}. -->
    <declare-styleable name="TransitionManager">
        <!-- The id of a transition to be used in a particular scene change. -->
        <attr name="transition" format="reference" />
        <!-- The originating scene in this scene change. -->
        <attr name="fromScene" format="reference" />
        <!-- The destination scene in this scene change. -->
        <attr name="toScene" format="reference" />
    </declare-styleable>

    <!-- Use <code>arcMotion</code> as the root tag of the XML resource that
         describes a {@link android.transition.ArcMotion}. This must be used
         within a transition with which the PathMotion should be associated. -->
    <declare-styleable name="ArcMotion">
        <!-- The minimum arc angle in degrees between the start and end points when
             they are close to horizontal. -->
        <attr name="minimumHorizontalAngle" format="float" />
        <!-- The minimum arc angle in degrees between the start and end points when
             they are close to vertical. -->
        <attr name="minimumVerticalAngle" format="float" />
        <!-- The maximum arc angle in degrees between the start and end points. -->
        <attr name="maximumAngle" format="float" />
    </declare-styleable>

    <!-- Use <code>patternPathMotion</code> as the root tag of the XML resource that
         describes a {@link android.transition.PatternPathMotion}. This must be used
         within a transition with which the PathMotion should be associated. -->
    <declare-styleable name="PatternPathMotion">
        <!-- The path string describing the pattern to use for the PathPathMotion. -->
        <attr name="patternPathData" format="string" />
    </declare-styleable>

    <!-- ========================== -->
    <!-- ValueAnimator class attributes -->
    <!-- ========================== -->
    <eat-comment />

    <declare-styleable name="Animator">
        <!-- Defines the interpolator used to smooth the animation movement in time. -->
        <attr name="interpolator" />
        <!-- Amount of time (in milliseconds) for the animation to run. -->
        <attr name="duration" />
        <!-- Delay in milliseconds before the animation runs, once start time is reached. -->
        <attr name="startOffset"/>
        <!-- Defines how many times the animation should repeat. The default value is 0. -->
        <attr name="repeatCount"/>
        <!-- Defines the animation behavior when it reaches the end and the repeat count is
             greater than 0 or infinite. The default value is restart. -->
        <attr name="repeatMode"/>
        <!-- Value the animation starts from. -->
        <attr name="valueFrom" format="float|integer|color|dimension|string"/>
        <!-- Value the animation animates to. -->
        <attr name="valueTo" format="float|integer|color|dimension|string"/>
        <!-- The type of valueFrom and valueTo. -->
        <attr name="valueType">
            <!-- The given values are floats. This is the default value if valueType is
                 unspecified. Note that if any value attribute has a color value
                 (beginning with "#"), then this attribute is ignored and the color values are
                 interpreted as integers. -->
            <enum name="floatType" value="0" />
            <!-- values are integers. -->
            <enum name="intType"   value="1" />
            <!-- values are paths defined as strings.
                 This type is used for path morphing in AnimatedVectorDrawable. -->
            <enum name="pathType"   value="2" />
            <!-- values are colors, which are integers starting with "#". -->
            <enum name="colorType"   value="3" />
        </attr>
        <!-- Placeholder for a deleted attribute. This should be removed before M release. -->
        <attr name="removeBeforeMRelease" format="integer" />
    </declare-styleable>

    <declare-styleable name="PropertyValuesHolder">
        <attr name="valueType" />
        <attr name="propertyName" />
        <attr name="valueFrom" />
        <attr name="valueTo" />
    </declare-styleable>

    <declare-styleable name="Keyframe">
        <attr name="valueType" />
        <attr name="value" />
        <attr name="fraction" format="float" />
        <!-- Defines a per-interval interpolator for this keyframe. This interpolator will be used
             to interpolate between this keyframe and the previous keyframe.-->
        <attr name="interpolator" />
    </declare-styleable>

    <!-- ========================== -->
    <!-- ObjectAnimator class attributes -->
    <!-- ========================== -->
    <eat-comment />

    <declare-styleable name="PropertyAnimator">
        <!-- Name of the property being animated. -->
        <attr name="propertyName" format="string"/>
        <!-- Name of the property being animated as the X coordinate of the pathData. -->
        <attr name="propertyXName" format="string"/>
        <!-- Name of the property being animated as the Y coordinate of the pathData. -->
        <attr name="propertyYName" format="string"/>
        <!-- The path used to animate the properties in the ObjectAnimator -->
        <attr name="pathData"/>
    </declare-styleable>


    <!-- ========================== -->
    <!-- AnimatorSet class attributes -->
    <!-- ========================== -->
    <eat-comment />

    <declare-styleable name="AnimatorSet">
        <!-- Name of the property being animated. -->
        <attr name="ordering">
            <!-- child animations should be played together. -->
            <enum name="together" value="0" />
            <!-- child animations should be played sequentially, in the same order as the xml. -->
            <enum name="sequentially" value="1" />
        </attr>
    </declare-styleable>

    <!-- ========================== -->
    <!-- State attributes           -->
    <!-- ========================== -->
    <eat-comment />

    <!-- Drawable states.
         The mapping of Drawable states to a particular drawables is specified
         in the "state" elements of a Widget's "selector" element.
         Possible values:
         <ul>
         <li>"state_focused"
         <li>"state_window_focused"
         <li>"state_enabled"
         <li>"state_checked"
         <li>"state_selected"
         <li>"state_active"
         <li>"state_single"
         <li>"state_first"
         <li>"state_mid"
         <li>"state_last"
         <li>"state_only"
         <li>"state_pressed"
         <li>"state_activated"
         <li>"state_error"
         <li>"state_circle"
         <li>"state_rect"
         <li>"state_grow"
         <li>"state_move"
         <li>"state_hovered"
         <li>"state_drag_can_accept"
         <li>"state_drag_hovered"
         <li>"state_accessibility_focused"
         </ul>  -->
    <declare-styleable name="DrawableStates">
        <!-- State value for {@link android.graphics.drawable.StateListDrawable StateListDrawable},
             set when a view has input focus. -->
        <attr name="state_focused" format="boolean" />
        <!-- State value for {@link android.graphics.drawable.StateListDrawable StateListDrawable},
             set when a view's window has input focus. -->
        <attr name="state_window_focused" format="boolean" />
        <!-- State value for {@link android.graphics.drawable.StateListDrawable StateListDrawable},
             set when a view is enabled. -->
        <attr name="state_enabled" format="boolean" />
        <!-- State identifier indicating that the object <var>may</var> display a check mark.
             See {@link android.R.attr#state_checked} for the identifier that indicates whether it is
             actually checked. -->
        <attr name="state_checkable" format="boolean"/>
        <!-- State identifier indicating that the object is currently checked.  See
             {@link android.R.attr#state_checkable} for an additional identifier that can indicate if
             any object may ever display a check, regardless of whether state_checked is
             currently set. -->
        <attr name="state_checked" format="boolean"/>
        <!-- State value for {@link android.graphics.drawable.StateListDrawable StateListDrawable},
             set when a view (or one of its parents) is currently selected. -->
        <attr name="state_selected" format="boolean" />
        <!-- State value for {@link android.graphics.drawable.StateListDrawable StateListDrawable},
             set when the user is pressing down in a view. -->
        <attr name="state_pressed" format="boolean" />
        <!-- State value for {@link android.graphics.drawable.StateListDrawable StateListDrawable},
             set when a view or its parent has been "activated" meaning the user has currently
             marked it as being of interest.  This is an alternative representation of
             state_checked for when the state should be propagated down the view hierarchy. -->
        <attr name="state_activated" format="boolean" />
        <!-- State value for {@link android.graphics.drawable.StateListDrawable StateListDrawable}.-->
        <attr name="state_active" format="boolean" />
        <!-- State value for {@link android.graphics.drawable.StateListDrawable StateListDrawable}.-->
        <attr name="state_single" format="boolean" />
        <!-- State value for {@link android.graphics.drawable.StateListDrawable StateListDrawable}.-->
        <attr name="state_first" format="boolean" />
        <!-- State value for {@link android.graphics.drawable.StateListDrawable StateListDrawable}.-->
        <attr name="state_middle" format="boolean" />
        <!-- State value for {@link android.graphics.drawable.StateListDrawable StateListDrawable}.-->
        <attr name="state_last" format="boolean" />
        <!-- State value for {@link android.graphics.drawable.StateListDrawable StateListDrawable},
             indicating that the Drawable is in a view that is hardware accelerated.
             This means that the device can at least render a full-screen scaled
             bitmap with one layer of text and bitmaps composited on top of it
             at 60fps.  When this is set, the colorBackgroundCacheHint will be
             ignored even if it specifies a solid color, since that optimization
             is not needed. -->
        <attr name="state_accelerated" format="boolean" />
        <!-- State value for {@link android.graphics.drawable.StateListDrawable StateListDrawable},
             set when a pointer is hovering over the view. -->
        <attr name="state_hovered" format="boolean" />
        <!-- State for {@link android.graphics.drawable.StateListDrawable StateListDrawable}
             indicating that the Drawable is in a view that is capable of accepting a drop of
             the content currently being manipulated in a drag-and-drop operation. -->
        <attr name="state_drag_can_accept" format="boolean" />
        <!-- State for {@link android.graphics.drawable.StateListDrawable StateListDrawable}
             indicating that a drag operation (for which the Drawable's view is a valid recipient)
             is currently positioned over the Drawable. -->
        <attr name="state_drag_hovered" format="boolean" />
        <!-- State for {@link android.graphics.drawable.StateListDrawable StateListDrawable}
             indicating that a View has accessibility focus. -->
        <attr name="state_accessibility_focused" format="boolean" />
    </declare-styleable>
    <declare-styleable name="ViewDrawableStates">
        <attr name="state_pressed" />
        <attr name="state_focused" />
        <attr name="state_selected" />
        <attr name="state_window_focused" />
        <attr name="state_enabled" />
        <attr name="state_activated" />
        <attr name="state_accelerated" />
        <attr name="state_hovered" />
        <attr name="state_drag_can_accept" />
        <attr name="state_drag_hovered" />
    </declare-styleable>
    <!-- State array representing a menu item that is currently checked. -->
    <declare-styleable name="MenuItemCheckedState">
        <attr name="state_checkable" />
        <attr name="state_checked" />
    </declare-styleable>
    <!-- State array representing a menu item that is checkable but is not currently checked. -->
    <declare-styleable name="MenuItemUncheckedState">
        <attr name="state_checkable" />
    </declare-styleable>
    <!-- State array representing a menu item that is currently focused and checked. -->
    <declare-styleable name="MenuItemCheckedFocusedState">
        <attr name="state_checkable" />
        <attr name="state_checked" />
        <attr name="state_focused" />
    </declare-styleable>
    <!-- State array representing a menu item that is focused and checkable but is not currently checked. -->
    <declare-styleable name="MenuItemUncheckedFocusedState">
        <attr name="state_checkable" />
        <attr name="state_focused" />
    </declare-styleable>
    <!-- State array representing an expandable list child's indicator. -->
    <declare-styleable name="ExpandableListChildIndicatorState">
        <!-- State identifier indicating the child is the last child within its group. -->
        <attr name="state_last" />
    </declare-styleable>
    <!-- State array representing an expandable list group's indicator. -->
    <declare-styleable name="ExpandableListGroupIndicatorState">
        <!-- State identifier indicating the group is expanded. -->
        <attr name="state_expanded" format="boolean" />
        <!-- State identifier indicating the group is empty (has no children). -->
        <attr name="state_empty" format="boolean" />
    </declare-styleable>
    <declare-styleable name="PopupWindowBackgroundState">
        <!-- State identifier indicating the popup will be above the anchor. -->
        <attr name="state_above_anchor" format="boolean" />
    </declare-styleable>
    <declare-styleable name="TextViewMultiLineBackgroundState">
        <!-- State identifier indicating a TextView has a multi-line layout. -->
        <attr name="state_multiline" format="boolean" />
    </declare-styleable>

    <!-- ***************************************************************** -->
    <!-- Support for Searchable activities. -->
    <!-- ***************************************************************** -->
    <eat-comment />

    <!-- Searchable activities and applications must provide search configuration information
        in an XML file, typically called searchable.xml.  This file is referenced in your manifest.
        For a more in-depth discussion of search configuration, please refer to
        {@link android.app.SearchManager}. -->
    <declare-styleable name="Searchable">
          <!--<strong>This is deprecated.</strong><br/>The default
              application icon is now always used, so this attribute is
              obsolete.-->
        <attr name="icon" />
        <!-- This is the user-displayed name of the searchable activity.  <i>Required
            attribute.</i> -->
        <attr name="label" />
        <!-- If supplied, this string will be displayed as a hint to the user.  <i>Optional
            attribute.</i> -->
        <attr name="hint" />
        <!-- If supplied, this string will be displayed as the text of the "Search" button.
          <i>Optional attribute.</i>
          {@deprecated This will create a non-standard UI appearance, because the search bar UI is
                       changing to use only icons for its buttons.}-->
        <attr name="searchButtonText" format="string" />
        <attr name="inputType" />
        <attr name="imeOptions" />

        <!-- Additional features are controlled by mode bits in this field.  Omitting
            this field, or setting to zero, provides default behavior.  <i>Optional attribute.</i>
        -->
        <attr name="searchMode">
          <!-- If set, this flag enables the display of the search target (label) within the
               search bar.  If neither bad mode is selected, no badge will be shown. -->
          <flag name="showSearchLabelAsBadge" value="0x04" />
          <!--<strong>This is deprecated.</strong><br/>The default
              application icon is now always used, so this option is
              obsolete.-->
          <flag name="showSearchIconAsBadge" value="0x08" />
          <!-- If set, this flag causes the suggestion column SUGGEST_COLUMN_INTENT_DATA to
               be considered as the text for suggestion query rewriting.  This should only
               be used when the values in SUGGEST_COLUMN_INTENT_DATA are suitable for user
               inspection and editing - typically, HTTP/HTTPS Uri's. -->
          <flag name="queryRewriteFromData" value="0x10" />
          <!-- If set, this flag causes the suggestion column SUGGEST_COLUMN_TEXT_1 to
               be considered as the text for suggestion query rewriting.  This should be used
               for suggestions in which no query text is provided and the SUGGEST_COLUMN_INTENT_DATA
               values are not suitable for user inspection and editing. -->
          <flag name="queryRewriteFromText" value="0x20" />
        </attr>

        <!-- Voice search features are controlled by mode bits in this field.  Omitting
            this field, or setting to zero, provides default behavior.
            If showVoiceSearchButton is set, then launchWebSearch or launchRecognizer must
            also be set.  <i>Optional attribute.</i>
        -->
        <attr name="voiceSearchMode">
          <!-- If set, display a voice search button.  This only takes effect if voice search is
               available on the device. -->
          <flag name="showVoiceSearchButton" value="0x01" />
          <!-- If set, the voice search button will take the user directly to a built-in
               voice web search activity.  Most applications will not use this flag, as it
               will take the user away from the activity in which search was invoked. -->
          <flag name="launchWebSearch" value="0x02" />
          <!-- If set, the voice search button will take the user directly to a built-in
               voice recording activity.  This activity will prompt the user to speak,
               transcribe the spoken text, and forward the resulting query
               text to the searchable activity, just as if the user had typed it into
               the search UI and clicked the search button. -->
          <flag name="launchRecognizer" value="0x04" />
        </attr>

        <!-- If provided, this specifies the language model that should be used by the
             voice recognition system.  See
             {@link android.speech.RecognizerIntent#EXTRA_LANGUAGE_MODEL } for more information.
             If not provided, the default value
             {@link android.speech.RecognizerIntent#LANGUAGE_MODEL_FREE_FORM } will be used. -->
        <attr name="voiceLanguageModel" format="string" />
        <!-- If provided, this specifies a prompt that will be displayed during voice input. -->
        <attr name="voicePromptText" format="string" />
        <!-- If provided, this specifies the spoken language to be expected, and that it will be
             different than the one set in the {@link java.util.Locale#getDefault()}. -->
        <attr name="voiceLanguage" format="string" />
        <!-- If provided, enforces the maximum number of results to return, including the "best"
             result which will always be provided as the SEARCH intent's primary query.  Must be one
             or greater.  If not provided, the recognizer will choose how many results to return.
             -->
        <attr name="voiceMaxResults" format="integer" />

        <!-- If provided, this is the trigger indicating that the searchable activity
            provides suggestions as well.  The value must be a fully-qualified content provider
            authority (e.g. "com.example.android.apis.SuggestionProvider") and should match the
            "android:authorities" tag in your content provider's manifest entry.  <i>Optional
            attribute.</i> -->
        <attr name="searchSuggestAuthority" format="string" />
        <!-- If provided, this will be inserted in the suggestions query Uri, after the authority
            you have provide but before the standard suggestions path. <i>Optional attribute.</i>
            -->
        <attr name="searchSuggestPath" format="string" />
        <!-- If provided, suggestion queries will be passed into your query function
            as the <i>selection</i> parameter.  Typically this will be a WHERE clause for your
            database, and will contain a single question mark, which represents the actual query
            string that has been typed by the user.  If not provided, then the user query text
            will be appended to the query Uri (after an additional "/".)  <i>Optional
            attribute.</i> -->
        <attr name="searchSuggestSelection" format="string" />

        <!-- If provided, and not overridden by an action in the selected suggestion, this
            string will be placed in the action field of the {@link android.content.Intent Intent}
            when the user clicks a suggestion.  <i>Optional attribute.</i> -->
        <attr name="searchSuggestIntentAction" format="string" />
        <!-- If provided, and not overridden by an action in the selected suggestion, this
            string will be placed in the data field of the {@link android.content.Intent Intent}
            when the user clicks a suggestion.  <i>Optional attribute.</i> -->
        <attr name="searchSuggestIntentData" format="string" />

        <!-- If provided, this is the minimum number of characters needed to trigger
             search suggestions. The default value is 0. <i>Optional attribute.</i> -->
        <attr name="searchSuggestThreshold" format="integer" />

        <!-- If provided and <code>true</code>, this searchable activity will be
             included in any global lists of search targets.
             The default value is <code>false</code>. <i>Optional attribute.</i>. -->
        <attr name="includeInGlobalSearch" format="boolean" />

        <!-- If provided and <code>true</code>, this searchable activity will be invoked for all
             queries in a particular session. If set to <code>false</code> and the activity
             returned zero results for a query, it will not be invoked again in that session for
             supersets of that zero-results query. For example, if the activity returned zero
             results for "bo", it would not be queried again for "bob".
             The default value is <code>false</code>. <i>Optional attribute.</i>. -->
        <attr name="queryAfterZeroResults" format="boolean" />
        <!-- If provided, this string will be used to describe the searchable item in the
             searchable items settings within system search settings. <i>Optional
             attribute.</i> -->
        <attr name="searchSettingsDescription" format="string" />

        <!-- If provided and <code>true</code>, URLs entered in the search dialog while searching
             within this activity would be detected and treated as URLs (show a 'go' button in the
             keyboard and invoke the browser directly when user launches the URL instead of passing
             the URL to the activity). If set to <code>false</code> any URLs entered are treated as
             normal query text.
             The default value is <code>false</code>. <i>Optional attribute.</i>. -->
        <attr name="autoUrlDetect" format="boolean" />

    </declare-styleable>

    <!-- In order to process special action keys during search, you must define them using
            one or more "ActionKey" elements in your Searchable metadata.  For a more in-depth
            discussion of action code handling, please refer to {@link android.app.SearchManager}.
    -->
    <declare-styleable name="SearchableActionKey">
        <!-- This attribute denotes the action key you wish to respond to.  Note that not
            all action keys are actually supported using this mechanism, as many of them are
            used for typing, navigation, or system functions.  This will be added to the
            {@link android.content.Intent#ACTION_SEARCH ACTION_SEARCH} intent that is passed to your
            searchable activity.  To examine the key code, use
            {@link android.content.Intent#getIntExtra getIntExtra(SearchManager.ACTION_KEY)}.
            <p>Note, in addition to the keycode, you must also provide one or more of the action
            specifier attributes.  <i>Required attribute.</i> -->
        <attr name="keycode" />

        <!-- If you wish to handle an action key during normal search query entry, you
            must define an action string here.  This will be added to the
            {@link android.content.Intent#ACTION_SEARCH ACTION_SEARCH} intent that is passed to your
            searchable activity.  To examine the string, use
            {@link android.content.Intent#getStringExtra getStringExtra(SearchManager.ACTION_MSG)}.
            <i>Optional attribute.</i> -->
        <attr name="queryActionMsg"  format="string" />

        <!-- If you wish to handle an action key while a suggestion is being displayed <i>and
            selected</i>, there are two ways to handle this.  If <i>all</i> of your suggestions
            can handle the action key, you can simply define the action message using this
            attribute.  This will be added to the
            {@link android.content.Intent#ACTION_SEARCH ACTION_SEARCH} intent that is passed to your
            searchable activity.  To examine the string, use
            {@link android.content.Intent#getStringExtra getStringExtra(SearchManager.ACTION_MSG)}.
            <i>Optional attribute.</i> -->
        <attr name="suggestActionMsg"  format="string" />

        <!-- If you wish to handle an action key while a suggestion is being displayed <i>and
            selected</i>, but you do not wish to enable this action key for every suggestion,
            then you can use this attribute to control it on a suggestion-by-suggestion basis.
            First, you must define a column (and name it here) where your suggestions will include
            the action string.  Then, in your content provider, you must provide this column, and
            when desired, provide data in this column.
            The search manager will look at your suggestion cursor, using the string
            provided here in order to select a column, and will use that to select a string from
            the cursor.  That string will be added to the
            {@link android.content.Intent#ACTION_SEARCH ACTION_SEARCH} intent that is passed to
            your searchable activity.  To examine the string, use
            {@link android.content.Intent#getStringExtra
            getStringExtra(SearchManager.ACTION_MSG)}.  <i>If the data does not exist for the
            selection suggestion, the action key will be ignored.</i><i>Optional attribute.</i> -->
        <attr name="suggestActionMsgColumn" format="string" />

    </declare-styleable>

    <!-- ***************************************************************** -->
    <!-- Support for MapView. -->
    <!-- ***************************************************************** -->
    <eat-comment />

    <!-- The set of attributes for a MapView. -->
    <declare-styleable name="MapView">
        <!-- Value is a string that specifies the Maps API Key to use. -->
        <attr name="apiKey" format="string" />
    </declare-styleable>

    <!-- **************************************************************** -->
    <!-- Menu XML inflation. -->
    <!-- **************************************************************** -->
    <eat-comment />

    <!-- Base attributes that are available to all Menu objects. -->
    <declare-styleable name="Menu">
    </declare-styleable>

    <!-- Base attributes that are available to all groups. -->
    <declare-styleable name="MenuGroup">

        <!-- The ID of the group. -->
        <attr name="id" />

        <!-- The category applied to all items within this group.
             (This will be or'ed with the orderInCategory attribute.) -->
        <attr name="menuCategory">
            <!-- Items are part of a container. -->
            <enum name="container" value="0x00010000" />
            <!-- Items are provided by the system. -->
            <enum name="system" value="0x00020000" />
            <!-- Items are user-supplied secondary (infrequently used). -->
            <enum name="secondary" value="0x00030000" />
            <!-- Items are alternative actions. -->
            <enum name="alternative" value="0x00040000" />
        </attr>

        <!-- The order within the category applied to all items within this group.
             (This will be or'ed with the category attribute.) -->
        <attr name="orderInCategory" format="integer" />

        <!-- Whether the items are capable of displaying a check mark. -->
        <attr name="checkableBehavior">
            <!-- The items are not checkable. -->
            <enum name="none" value="0" />
            <!-- The items are all checkable. -->
            <enum name="all" value="1" />
            <!-- The items are checkable and there will only be a single checked item in
                 this group. -->
            <enum name="single" value="2" />
        </attr>

        <!-- Whether the items are shown/visible. -->
        <attr name="visible" />

        <!-- Whether the items are enabled. -->
        <attr name="enabled" />

    </declare-styleable>

    <!-- Base attributes that are available to all Item objects. -->
    <declare-styleable name="MenuItem">

        <!-- The ID of the item. -->
        <attr name="id" />

        <!-- The category applied to the item.
             (This will be or'ed with the orderInCategory attribute.) -->
        <attr name="menuCategory" />

        <!-- The order within the category applied to the item.
             (This will be or'ed with the category attribute.) -->
        <attr name="orderInCategory" />

        <!-- The title associated with the item. -->
        <attr name="title" format="string" />

        <!-- The condensed title associated with the item.  This is used in situations where the
             normal title may be too long to be displayed. -->
        <attr name="titleCondensed" format="string" />

        <!-- The icon associated with this item.  This icon will not always be shown, so
             the title should be sufficient in describing this item. -->
        <attr name="icon" />

        <!-- The alphabetic shortcut key.  This is the shortcut when using a keyboard
             with alphabetic keys. -->
        <attr name="alphabeticShortcut" format="string" />

        <!-- The numeric shortcut key.  This is the shortcut when using a numeric (e.g., 12-key)
             keyboard. -->
        <attr name="numericShortcut" format="string" />

        <!-- Whether the item is capable of displaying a check mark. -->
        <attr name="checkable" format="boolean" />

        <!-- Whether the item is checked.  Note that you must first have enabled checking with
             the checkable attribute or else the check mark will not appear. -->
        <attr name="checked" />

        <!-- Whether the item is shown/visible. -->
        <attr name="visible" />

        <!-- Whether the item is enabled. -->
        <attr name="enabled" />

        <!-- Name of a method on the Context used to inflate the menu that will be
             called when the item is clicked. -->
        <attr name="onClick" />

        <!-- How this item should display in the Action Bar, if present. -->
        <attr name="showAsAction">
            <!-- Never show this item in an action bar, show it in the overflow menu instead.
                 Mutually exclusive with "ifRoom" and "always". -->
            <flag name="never" value="0" />
            <!-- Show this item in an action bar if there is room for it as determined
                 by the system. Favor this option over "always" where possible.
                 Mutually exclusive with "never" and "always". -->
            <flag name="ifRoom" value="1" />
            <!-- Always show this item in an actionbar, even if it would override
                 the system's limits of how much stuff to put there. This may make
                 your action bar look bad on some screens. In most cases you should
                 use "ifRoom" instead. Mutually exclusive with "ifRoom" and "never". -->
            <flag name="always" value="2" />
            <!-- When this item is shown as an action in the action bar, show a text
                 label with it even if it has an icon representation. -->
            <flag name="withText" value="4" />
            <!-- This item's action view collapses to a normal menu
                 item. When expanded, the action view takes over a
                 larger segment of its container. -->
            <flag name="collapseActionView" value="8" />
        </attr>

        <!-- An optional layout to be used as an action view.
             See {@link android.view.MenuItem#setActionView(android.view.View)}
             for more info. -->
        <attr name="actionLayout" format="reference" />

        <!-- The name of an optional View class to instantiate and use as an
             action view. See {@link android.view.MenuItem#setActionView(android.view.View)}
             for more info. -->
        <attr name="actionViewClass" format="string" />

        <!-- The name of an optional ActionProvider class to instantiate an action view
             and perform operations such as default action for that menu item.
             See {@link android.view.MenuItem#setActionProvider(android.view.ActionProvider)}
             for more info. -->
        <attr name="actionProviderClass" format="string" />

    </declare-styleable>

    <!-- Attrbitutes for a ActvityChooserView. -->
    <declare-styleable name="ActivityChooserView">
        <!-- The maximal number of items initially shown in the activity list. -->
        <attr name="initialActivityCount" format="string" />
        <!-- The drawable to show in the button for expanding the activities overflow popup.
             <strong>Note:</strong> Clients would like to set this drawable
             as a clue about the action the chosen activity will perform. For
             example, if share activity is to be chosen the drawable should
             give a clue that sharing is to be performed.
         -->
        <attr name="expandActivityOverflowButtonDrawable" format="reference" />
    </declare-styleable>

    <!-- **************************************************************** -->
    <!-- Preferences framework. -->
    <!-- **************************************************************** -->
    <eat-comment />

    <!-- Base attributes available to PreferenceGroup. -->
    <declare-styleable name="PreferenceGroup">
        <!-- Whether to order the Preference under this group as they appear in the XML file.
             If this is false, the ordering will follow the Preference order attribute and
             default to alphabetic for those without the order attribute. -->
        <attr name="orderingFromXml" format="boolean" />
    </declare-styleable>

    <!-- Attribute for a header describing the item shown in the top-level list
         from which the selects the set of preference to dig in to. -->
    <declare-styleable name="PreferenceHeader">
        <!-- Identifier value for the header. -->
        <attr name="id" />
        <!-- The title of the item that is shown to the user. -->
        <attr name="title" />
        <!-- The summary for the item. -->
        <attr name="summary" format="string" />
        <!-- The title for the bread crumb of this item. -->
        <attr name="breadCrumbTitle" format="string" />
        <!-- The short title for the bread crumb of this item. -->
        <attr name="breadCrumbShortTitle" format="string" />
        <!-- An icon for the item. -->
        <attr name="icon" />
        <!-- The fragment that is displayed when the user selects this item. -->
        <attr name="fragment" format="string" />
    </declare-styleable>

    <!-- WARNING:  If adding attributes to Preference, make sure it does not conflict
                   with a View's attributes.  Some subclasses (e.g., EditTextPreference)
                   proxy all attributes to its EditText widget. -->
    <eat-comment />

    <!-- Base attributes available to Preference. -->
    <declare-styleable name="Preference">
        <!-- The optional icon for the preference -->
        <attr name="icon" />
        <!-- The key to store the Preference value. -->
        <attr name="key" format="string" />
        <!-- The title for the Preference in a PreferenceActivity screen. -->
        <attr name="title" />
        <!-- The summary for the Preference in a PreferenceActivity screen. -->
        <attr name="summary" />
        <!-- The order for the Preference (lower values are to be ordered first). If this is not
             specified, the default ordering will be alphabetic. -->
        <attr name="order" format="integer" />
        <!-- When used inside of a modern PreferenceActivity, this declares
             a new PreferenceFragment to be shown when the user selects this item. -->
        <attr name="fragment" />
        <!-- The layout for the Preference in a PreferenceActivity screen. This should
             rarely need to be changed, look at widgetLayout instead. -->
        <attr name="layout" />
        <!-- The layout for the controllable widget portion of a Preference. This is inflated
             into the layout for a Preference and should be used more frequently than
             the layout attribute. For example, a checkbox preference would specify
             a custom layout (consisting of just the CheckBox) here. -->
        <attr name="widgetLayout" format="reference" />
        <!-- Whether the Preference is enabled. -->
        <attr name="enabled" />
        <!-- Whether the Preference is selectable. -->
        <attr name="selectable" format="boolean" />
        <!-- The key of another Preference that this Preference will depend on.  If the other
             Preference is not set or is off, this Preference will be disabled. -->
        <attr name="dependency" format="string" />
        <!-- Whether the Preference stores its value to the shared preferences. -->
        <attr name="persistent" />
        <!-- The default value for the preference, which will be set either if persistence
             is off or persistence is on and the preference is not found in the persistent
             storage.  -->
        <attr name="defaultValue" format="string|boolean|integer|reference|float" />
        <!-- Whether the view of this Preference should be disabled when
             this Preference is disabled. -->
        <attr name="shouldDisableView" format="boolean" />
    </declare-styleable>

    <!-- Base attributes available to CheckBoxPreference. -->
    <declare-styleable name="CheckBoxPreference">
        <!-- The summary for the Preference in a PreferenceActivity screen when the
             CheckBoxPreference is checked. If separate on/off summaries are not
             needed, the summary attribute can be used instead. -->
        <attr name="summaryOn" format="string" />
        <!-- The summary for the Preference in a PreferenceActivity screen when the
             CheckBoxPreference is unchecked. If separate on/off summaries are not
             needed, the summary attribute can be used instead. -->
        <attr name="summaryOff" format="string" />
        <!-- The state (true for on, or false for off) that causes dependents to be disabled. By default,
             dependents will be disabled when this is unchecked, so the value of this preference is false. -->
        <attr name="disableDependentsState" format="boolean" />
    </declare-styleable>

    <!-- Base attributes available to DialogPreference. -->
    <declare-styleable name="DialogPreference">
        <!-- The title in the dialog. -->
        <attr name="dialogTitle" format="string" />
        <!-- The message in the dialog. If a dialogLayout is provided and contains
             a TextView with ID android:id/message, this message will be placed in there. -->
        <attr name="dialogMessage" format="string" />
        <!-- The icon for the dialog. -->
        <attr name="dialogIcon" format="reference" />
        <!-- The positive button text for the dialog. Set to @null to hide the positive button. -->
        <attr name="positiveButtonText" format="string" />
        <!-- The negative button text for the dialog. Set to @null to hide the negative button. -->
        <attr name="negativeButtonText" format="string" />
        <!-- A layout to be used as the content View for the dialog. By default, this shouldn't
             be needed. If a custom DialogPreference is required, this should be set. For example,
             the EditTextPreference uses a layout with an EditText as this attribute. -->
        <attr name="dialogLayout" format="reference" />
    </declare-styleable>

    <!-- Base attributes available to ListPreference. -->
    <declare-styleable name="ListPreference">
        <!-- The human-readable array to present as a list. Each entry must have a corresponding
             index in entryValues. -->
        <attr name="entries" />
        <!-- The array to find the value to save for a preference when an entry from
             entries is selected. If a user clicks on the second item in entries, the
             second item in this array will be saved to the preference. -->
        <attr name="entryValues" format="reference" />
    </declare-styleable>

    <declare-styleable name="MultiSelectListPreference">
        <!-- The human-readable array to present as a list. Each entry must have a corresponding
             index in entryValues. -->
        <attr name="entries" />
        <!-- The array to find the value to save for a preference when an entry from
             entries is selected. If a user clicks the second item in entries, the
             second item in this array will be saved to the preference. -->
        <attr name="entryValues" />
    </declare-styleable>

    <!-- Base attributes available to RingtonePreference. -->
    <declare-styleable name="RingtonePreference">
        <!-- Which ringtone type(s) to show in the picker. -->
        <attr name="ringtoneType">
            <!-- Ringtones. -->
            <flag name="ringtone" value="1" />
            <!-- Notification sounds. -->
            <flag name="notification" value="2" />
            <!-- Alarm sounds. -->
            <flag name="alarm" value="4" />
            <!-- All available ringtone sounds. -->
            <flag name="all" value="7" />
        </attr>
        <!-- Whether to show an item for a default sound. -->
        <attr name="showDefault" format="boolean" />
        <!-- Whether to show an item for 'Silent'. -->
        <attr name="showSilent" format="boolean" />
    </declare-styleable>

    <!-- Base attributes available to VolumePreference. -->
    <declare-styleable name="VolumePreference">
        <!-- Different audio stream types. -->
        <attr name="streamType">
            <enum name="voice" value="0" />
            <enum name="system" value="1" />
            <enum name="ring" value="2" />
            <enum name="music" value="3" />
            <enum name="alarm" value="4" />
        </attr>
    </declare-styleable>

    <declare-styleable name="InputMethodService">
        <!-- Background to use for entire input method when it is being
             shown in fullscreen mode with the extract view, to ensure
             that it completely covers the application.  This allows,
             for example, the candidate view to be hidden
             while in fullscreen mode without having the application show through
             behind it.-->
        <attr name="imeFullscreenBackground" format="reference|color" />
        <!-- Animation to use when showing the fullscreen extract UI after
             it had previously been hidden. -->
        <attr name="imeExtractEnterAnimation" format="reference" />
        <!-- Animation to use when hiding the fullscreen extract UI after
             it had previously been shown. -->
        <attr name="imeExtractExitAnimation" format="reference" />
    </declare-styleable>

    <declare-styleable name="VoiceInteractionSession">
    </declare-styleable>

    <declare-styleable name="KeyboardView">
        <!-- Default KeyboardView style. -->
        <attr name="keyboardViewStyle" format="reference" />

        <!-- Image for the key. This image needs to be a StateListDrawable, with the following
             possible states: normal, pressed, checkable, checkable+pressed, checkable+checked,
             checkable+checked+pressed. -->
        <attr name="keyBackground" format="reference" />

        <!-- Size of the text for character keys. -->
        <attr name="keyTextSize" format="dimension" />

        <!-- Size of the text for custom keys with some text and no icon. -->
        <attr name="labelTextSize" format="dimension" />

        <!-- Color to use for the label in a key. -->
        <attr name="keyTextColor" format="color" />

        <!-- Layout resource for key press feedback.-->
        <attr name="keyPreviewLayout" format="reference" />

        <!-- Vertical offset of the key press feedback from the key. -->
        <attr name="keyPreviewOffset" format="dimension" />

        <!-- Height of the key press feedback popup. -->
        <attr name="keyPreviewHeight" format="dimension" />

        <!-- Amount to offset the touch Y coordinate by, for bias correction. -->
        <attr name="verticalCorrection" format="dimension" />

        <!-- Layout resource for popup keyboards. -->
        <attr name="popupLayout" format="reference" />

        <attr name="shadowColor" />
        <attr name="shadowRadius" />
    </declare-styleable>

    <declare-styleable name="KeyboardViewPreviewState">
        <!-- State for {@link android.inputmethodservice.KeyboardView KeyboardView}
                key preview background. -->
        <attr name="state_long_pressable" format="boolean" />
    </declare-styleable>

    <declare-styleable name="Keyboard">
        <!-- Default width of a key, in pixels or percentage of display width. -->
        <attr name="keyWidth" format="dimension|fraction" />
        <!-- Default height of a key, in pixels or percentage of display width. -->
        <attr name="keyHeight" format="dimension|fraction" />
        <!-- Default horizontal gap between keys. -->
        <attr name="horizontalGap" format="dimension|fraction" />
        <!-- Default vertical gap between rows of keys. -->
        <attr name="verticalGap" format="dimension|fraction" />
    </declare-styleable>

    <declare-styleable name="Keyboard_Row">
        <!-- Row edge flags. -->
        <attr name="rowEdgeFlags">
            <!-- Row is anchored to the top of the keyboard. -->
            <flag name="top" value="4" />
            <!-- Row is anchored to the bottom of the keyboard. -->
            <flag name="bottom" value="8" />
        </attr>
        <!-- Mode of the keyboard. If the mode doesn't match the
             requested keyboard mode, the row will be skipped. -->
        <attr name="keyboardMode" format="reference" />
    </declare-styleable>

    <declare-styleable name="Keyboard_Key">
        <!-- The unicode value or comma-separated values that this key outputs. -->
        <attr name="codes" format="integer|string" />
        <!-- The XML keyboard layout of any popup keyboard. -->
        <attr name="popupKeyboard" format="reference" />
        <!-- The characters to display in the popup keyboard. -->
        <attr name="popupCharacters" format="string" />
        <!-- Key edge flags. -->
        <attr name="keyEdgeFlags">
            <!-- Key is anchored to the left of the keyboard. -->
            <flag name="left" value="1" />
            <!-- Key is anchored to the right of the keyboard. -->
            <flag name="right" value="2" />
        </attr>
        <!-- Whether this is a modifier key such as Alt or Shift. -->
        <attr name="isModifier" format="boolean" />
        <!-- Whether this is a toggle key. -->
        <attr name="isSticky" format="boolean" />
        <!-- Whether long-pressing on this key will make it repeat. -->
        <attr name="isRepeatable" format="boolean" />
        <!-- The icon to show in the popup preview. -->
        <attr name="iconPreview" format="reference" />
        <!-- The string of characters to output when this key is pressed. -->
        <attr name="keyOutputText" format="string" />
        <!-- The label to display on the key. -->
        <attr name="keyLabel" format="string" />
        <!-- The icon to display on the key instead of the label. -->
        <attr name="keyIcon" format="reference" />
        <!-- Mode of the keyboard. If the mode doesn't match the
             requested keyboard mode, the key will be skipped. -->
        <attr name="keyboardMode" />
    </declare-styleable>

    <!-- =============================== -->
    <!-- AppWidget package class attributes -->
    <!-- =============================== -->
    <eat-comment />

    <!-- Use <code>appwidget-provider</code> as the root tag of the XML resource that
         describes an AppWidget provider.  See {@link android.appwidget android.appwidget}
         package for more info.
     -->
    <declare-styleable name="AppWidgetProviderInfo">
        <!-- Minimum width of the AppWidget. -->
        <attr name="minWidth"/>
        <!-- Minimum height of the AppWidget. -->
        <attr name="minHeight"/>
        <!-- Minimum width that the AppWidget can be resized to. -->
        <attr name="minResizeWidth" format="dimension"/>
        <!-- Minimum height that the AppWidget can be resized to. -->
        <attr name="minResizeHeight" format="dimension"/>
        <!-- Update period in milliseconds, or 0 if the AppWidget will update itself. -->
        <attr name="updatePeriodMillis" format="integer" />
        <!-- A resource id of a layout. -->
        <attr name="initialLayout" format="reference" />
        <!-- A resource id of a layout. -->
        <attr name="initialKeyguardLayout" format="reference" />
        <!-- A class name in the AppWidget's package to be launched to configure.
             If not supplied, then no activity will be launched. -->
        <attr name="configure" format="string" />
        <!-- A preview of what the AppWidget will look like after it's configured.
              If not supplied, the AppWidget's icon will be used. -->
        <attr name="previewImage" format="reference" />
        <!-- The view id of the AppWidget subview which should be auto-advanced.
             by the widget's host. -->
        <attr name="autoAdvanceViewId" format="reference" />
        <!-- Optional parameter which indicates if and how this widget can be
             resized. Supports combined values using | operator. -->
        <attr name="resizeMode" format="integer">
            <flag name="none" value="0x0" />
            <flag name="horizontal" value="0x1" />
            <flag name="vertical" value="0x2" />
        </attr>
        <!-- Optional parameter which indicates where this widget can be shown,
             ie. home screen, keyguard, search bar or any combination thereof.
             Supports combined values using | operator. -->
        <attr name="widgetCategory" format="integer">
            <flag name="home_screen" value="0x1" />
            <flag name="keyguard" value="0x2" />
            <flag name="searchbox" value="0x4" />
        </attr>
    </declare-styleable>

    <!-- =============================== -->
    <!-- Wallpaper preview attributes    -->
    <!-- =============================== -->
    <eat-comment />

    <!-- Use <code>wallpaper-preview</code> as the root tag of the XML resource that
         describes a wallpaper preview. -->
    <declare-styleable name="WallpaperPreviewInfo">
        <!-- A resource id of a static drawable. -->
        <attr name="staticWallpaperPreview" format="reference" />
    </declare-styleable>

    <!-- =============================== -->
    <!-- App package class attributes -->
    <!-- =============================== -->
    <eat-comment />

    <!-- ============================= -->
    <!-- View package class attributes -->
    <!-- ============================= -->
    <eat-comment />

    <!-- Attributes that can be used with <code>&lt;fragment&gt;</code>
         tags inside of the layout of an Activity.  This instantiates
         the given {@link android.app.Fragment} and inserts its content
         view into the current location in the layout. -->
    <declare-styleable name="Fragment">
        <!-- Supply the name of the fragment class to instantiate. -->
        <attr name="name" />

        <!-- Supply an identifier name for the top-level view, to later retrieve it
             with {@link android.view.View#findViewById View.findViewById()} or
             {@link android.app.Activity#findViewById Activity.findViewById()}.
             This must be a
             resource reference; typically you set this using the
             <code>@+</code> syntax to create a new ID resources.
             For example: <code>android:id="@+id/my_id"</code> which
             allows you to later retrieve the view
             with <code>findViewById(R.id.my_id)</code>. -->
        <attr name="id" />

        <!-- Supply a tag for the top-level view containing a String, to be retrieved
             later with {@link android.view.View#getTag View.getTag()} or
             searched for with {@link android.view.View#findViewWithTag
             View.findViewWithTag()}.  It is generally preferable to use
             IDs (through the android:id attribute) instead of tags because
             they are faster and allow for compile-time type checking. -->
        <attr name="tag" />

        <!-- The Transition that will be used to move Views out of the scene when the
             fragment is removed, hidden, or detached when not popping the back stack.
             Corresponds to {@link android.app.Fragment#setExitTransition(
             android.transition.Transition)} -->
        <attr name="fragmentExitTransition" format="reference"/>

        <!-- The Transition that will be used to move Views into the initial scene.
             Corresponds to {@link android.app.Fragment#setEnterTransition(
             android.transition.Transition)} -->
        <attr name="fragmentEnterTransition" format="reference"/>

        <!-- The Transition that will be used for shared elements transferred into the content
             Scene.
             Corresponds to {@link android.app.Fragment#setSharedElementEnterTransition(
             android.transition.Transition)} -->
        <attr name="fragmentSharedElementEnterTransition" format="reference"/>

        <!-- The Transition that will be used to move Views out of the scene when the Fragment is
             preparing to be removed, hidden, or detached because of popping the back stack.
             Corresponds to {@link android.app.Fragment#setReturnTransition(
             android.transition.Transition)} -->
        <attr name="fragmentReturnTransition" format="reference"/>

        <!-- The Transition that will be used for shared elements transferred back during a
             pop of the back stack. This Transition acts in the leaving Fragment.
             Corresponds to {@link android.app.Fragment#setSharedElementReturnTransition(
             android.transition.Transition)} -->
        <attr name="fragmentSharedElementReturnTransition" format="reference"/>

        <!-- The Transition that will be used to move Views in to the scene when returning due
             to popping a back stack.
             Corresponds to {@link android.app.Fragment#setReenterTransition(
             android.transition.Transition)} -->
        <attr name="fragmentReenterTransition" format="reference"/>

        <!-- Sets whether the enter and exit transitions should overlap when transitioning
             forward.
             Corresponds to {@link android.app.Fragment#setAllowEnterTransitionOverlap(
             boolean)} -->
        <attr name="fragmentAllowEnterTransitionOverlap" format="reference"/>

        <!-- Sets whether the enter and exit transitions should overlap when transitioning
             because of popping the back stack.
             Corresponds to {@link android.app.Fragment#setAllowReturnTransitionOverlap(
             boolean)} -->
        <attr name="fragmentAllowReturnTransitionOverlap" format="reference"/>
    </declare-styleable>

    <!-- Use <code>device-admin</code> as the root tag of the XML resource that
         describes a
         {@link android.app.admin.DeviceAdminReceiver}, which is
         referenced from its
         {@link android.app.admin.DeviceAdminReceiver#DEVICE_ADMIN_META_DATA}
         meta-data entry.  Described here are the attributes that can be
         included in that tag. -->
    <declare-styleable name="DeviceAdmin">
        <!-- Control whether the admin is visible to the user, even when it
             is not enabled.  This is true by default.  You may want to make
             it false if your admin does not make sense to be turned on
             unless some explicit action happens in your app. -->
        <attr name="visible" />
    </declare-styleable>

    <!-- Use <code>wallpaper</code> as the root tag of the XML resource that
         describes an
         {@link android.service.wallpaper.WallpaperService}, which is
         referenced from its
         {@link android.service.wallpaper.WallpaperService#SERVICE_META_DATA}
         meta-data entry.  Described here are the attributes that can be
         included in that tag. -->
    <declare-styleable name="Wallpaper">
        <attr name="settingsActivity" />

        <!-- Reference to a the wallpaper's thumbnail bitmap. -->
        <attr name="thumbnail" format="reference" />

        <!-- Name of the author of this component, e.g. Google. -->
        <attr name="author" format="reference" />

        <!-- Short description of the component's purpose or behavior. -->
        <attr name="description" />
    </declare-styleable>

    <!-- Use <code>dream</code> as the root tag of the XML resource that
         describes an
         {@link android.service.dreams.DreamService}, which is
         referenced from its
         {@link android.service.dreams.DreamService#DREAM_META_DATA}
         meta-data entry.  Described here are the attributes that can be
         included in that tag. -->
    <declare-styleable name="Dream">
        <!-- Component name of an activity that allows the user to modify
             the settings for this dream. -->
        <attr name="settingsActivity" />
    </declare-styleable>

    <!-- @SystemApi Use <code>trust-agent</code> as the root tag of the XML resource that
         describes an {@link android.service.trust.TrustAgentService}, which is
         referenced from its {@link android.service.trust.TrustAgentService#TRUST_AGENT_META_DATA}
         meta-data entry.  Described here are the attributes that can be included in that tag.
         @hide -->
    <declare-styleable name="TrustAgent">
        <!-- @SystemApi Component name of an activity that allows the user to modify
             the settings for this trust agent. @hide -->
        <attr name="settingsActivity" />
        <!-- @SystemApi Title for a preference that allows that user to launch the
             activity to modify trust agent settings. @hide -->
        <attr name="title" />
        <!-- @SystemApi Summary for the same preference as the title. @hide -->
        <attr name="summary" />
    </declare-styleable>

    <!-- =============================== -->
    <!-- Accounts package class attributes -->
    <!-- =============================== -->
    <eat-comment />

    <!-- Use <code>account-authenticator</code> as the root tag of the XML resource that
         describes an account authenticator.
     -->
    <declare-styleable name="AccountAuthenticator">
        <!-- The account type this authenticator handles. -->
        <attr name="accountType" format="string"/>
        <!-- The user-visible name of the authenticator. -->
        <attr name="label"/>
        <!-- The icon of the authenticator. -->
        <attr name="icon"/>
        <!-- Smaller icon of the authenticator. -->
        <attr name="smallIcon" format="reference"/>
        <!-- A preferences.xml file for authenticator-specific settings. -->
        <attr name="accountPreferences" format="reference"/>
        <!-- Account handles its own token storage and permissions.
             Default to false
          -->
        <attr name="customTokens" format="boolean"/>
    </declare-styleable>

    <!-- =============================== -->
    <!-- Accounts package class attributes -->
    <!-- =============================== -->
    <eat-comment />

    <!-- Use <code>account-authenticator</code> as the root tag of the XML resource that
         describes an account authenticator.
     -->
    <declare-styleable name="SyncAdapter">
        <!-- the authority of a content provider. -->
        <attr name="contentAuthority" format="string"/>
        <attr name="accountType"/>
        <attr name="userVisible" format="boolean"/>
        <attr name="supportsUploading" format="boolean"/>
        <!-- Set to true to tell the SyncManager that this SyncAdapter supports
             multiple simultaneous syncs for the same account type and authority.
             Otherwise the SyncManager will be sure not to issue a start sync request
             to this SyncAdapter if the SyncAdapter is already syncing another account.
             Defaults to false.
             -->
        <attr name="allowParallelSyncs" format="boolean"/>
        <!-- Set to true to tell the SyncManager to automatically call setIsSyncable(..., ..., 1)
             for the SyncAdapter instead of issuaing an initialization sync to the SyncAdapter.
             Defaults to false.
             -->
        <attr name="isAlwaysSyncable" format="boolean"/>
        <!-- If provided, specifies the action of the settings
             activity for this SyncAdapter.
             -->
        <attr name="settingsActivity"/>
    </declare-styleable>

    <!-- =============================== -->
    <!-- Contacts meta-data attributes -->
    <!-- =============================== -->
    <eat-comment />

    <!-- TODO: remove this deprecated styleable. -->
    <eat-comment />
    <declare-styleable name="Icon">
        <attr name="icon" />
        <attr name="mimeType" />
    </declare-styleable>

    <!-- TODO: remove this deprecated styleable -->
    <eat-comment />
    <declare-styleable name="IconDefault">
        <attr name="icon" />
    </declare-styleable>

    <!-- Maps a specific contact data MIME-type to styling information. -->
    <declare-styleable name="ContactsDataKind">
        <!-- Mime-type handled by this mapping. -->
        <attr name="mimeType" />
        <!-- Icon used to represent data of this kind. -->
        <attr name="icon" />
        <!-- Column in data table that summarizes this data. -->
        <attr name="summaryColumn" format="string" />
        <!-- Column in data table that contains details for this data. -->
        <attr name="detailColumn" format="string" />
        <!-- Flag indicating that detail should be built from SocialProvider. -->
        <attr name="detailSocialSummary" format="boolean" />
        <!-- Resource representing the term "All Contacts" (e.g. "All Friends" or
        "All connections"). Optional (Default is "All Contacts"). -->
        <attr name="allContactsName" format="string" />
    </declare-styleable>

    <!-- =============================== -->
    <!-- TabSelector class attributes -->
    <!-- =============================== -->
    <eat-comment />

    <declare-styleable name="SlidingTab">
        <!-- Use "horizontal" for a row, "vertical" for a column.  The default is horizontal. -->
        <attr name="orientation" />
    </declare-styleable>

    <!-- =============================== -->
    <!-- GlowPadView class attributes -->
    <!-- =============================== -->
    <eat-comment />
    <declare-styleable name="GlowPadView">
        <!-- Reference to an array resource that be used as description for the targets around the circle.
             {@deprecated Removed.} -->
        <attr name="targetDescriptions" format="reference" />

        <!-- Reference to an array resource that be used to announce the directions with targets around the circle.
             {@deprecated Removed.}-->
        <attr name="directionDescriptions" format="reference" />
    </declare-styleable>

    <!-- =============================== -->
    <!-- Location package class attributes -->
    <!-- =============================== -->
    <eat-comment />

    <!-- Use <code>injected-location-setting</code> as the root tag of the XML resource that
         describes an injected "Location services" setting. Note that the status value (subtitle)
         for the setting is specified dynamically by a subclass of SettingInjectorService.
     -->
    <declare-styleable name="SettingInjectorService">
        <!-- The title for the preference. -->
        <attr name="title"/>
        <!-- The icon for the preference, should refer to all apps covered by the setting. Typically
             a generic icon for the developer. -->
        <attr name="icon"/>
        <!-- The activity to launch when the setting is clicked on. -->
        <attr name="settingsActivity"/>
    </declare-styleable>

    <!-- =============================== -->
    <!-- LockPatternView class attributes -->
    <!-- =============================== -->
    <eat-comment />

    <declare-styleable name="LockPatternView">
        <!-- Aspect to use when drawing LockPatternView. Choices are "square"(default), "lock_width"
             or "lock_height" -->
        <attr name="aspect" format="string" />
        <!-- Color to use when drawing LockPatternView paths. -->
        <attr name="pathColor" format="color|reference" />
        <!-- The regular pattern color -->
        <attr name="regularColor" format="color|reference" />
        <!-- The error color -->
        <attr name="errorColor" format="color|reference" />
        <!-- The success color -->
        <attr name="successColor" format="color|reference"/>
    </declare-styleable>

    <!-- Use <code>recognition-service</code> as the root tag of the XML resource that
         describes a {@link android.speech.RecognitionService}, which is referenced from
         its {@link android.speech.RecognitionService#SERVICE_META_DATA} meta-data entry.
         Described here are the attributes that can be included in that tag. -->
    <declare-styleable name="RecognitionService">
        <attr name="settingsActivity" />
    </declare-styleable>

    <!-- Use <code>voice-interaction-service</code> as the root tag of the XML resource that
         describes a {@link android.service.voice.VoiceInteractionService}, which is referenced from
         its {@link android.service.voice.VoiceInteractionService#SERVICE_META_DATA} meta-data entry.
         Described here are the attributes that can be included in that tag. -->
    <declare-styleable name="VoiceInteractionService">
        <!-- The service that hosts active voice interaction sessions.  This is required. -->
        <attr name="sessionService" format="string" />
        <!-- The service that provides voice recognition.  This is required.  When the user
             selects this voice interaction service, they will also be implicitly selecting
             the component here for their recognition service. -->
        <attr name="recognitionService" format="string" />
        <attr name="settingsActivity" />
        <!-- Flag indicating whether this voice interaction service is capable of handling the
             assist action. -->
        <attr name="supportsAssist" format="boolean" />
        <!-- Flag indicating whether this voice interaction service is capable of being launched
             from the keyguard. -->
        <attr name="supportsLaunchVoiceAssistFromKeyguard" format="boolean" />
    </declare-styleable>

    <!-- Use <code>voice-enrollment-application</code>
         as the root tag of the XML resource that escribes the supported keyphrases (hotwords)
         by the enrollment application.
         Described here are the attributes that can be included in that tag.
         @hide
         @SystemApi -->
    <declare-styleable name="VoiceEnrollmentApplication">
        <!-- A globally unique ID for the keyphrase. @hide @SystemApi -->
        <attr name="searchKeyphraseId" format="integer" />
        <!-- The actual keyphrase/hint text, or empty if not keyphrase dependent. @hide @SystemApi -->
        <attr name="searchKeyphrase" format="string" />
        <!-- A comma separated list of BCP-47 language tag for locales that are supported
             for this keyphrase, or empty if not locale dependent. @hide @SystemApi -->
        <attr name="searchKeyphraseSupportedLocales" format="string" />
        <!-- Flags for supported recognition modes. @hide @SystemApi -->
        <attr name="searchKeyphraseRecognitionFlags">
            <flag name="none" value="0" />
            <flag name="voiceTrigger" value="0x1" />
            <flag name="userIdentification" value="0x2" />
        </attr>
    </declare-styleable>

    <!-- Attributes used to style the Action Bar. -->
    <declare-styleable name="ActionBar">
        <!-- The type of navigation to use. -->
        <attr name="navigationMode">
            <!-- Normal static title text -->
            <enum name="normal" value="0" />
            <!-- The action bar will use a selection list for navigation. -->
            <enum name="listMode" value="1" />
            <!-- The action bar will use a series of horizontal tabs for navigation. -->
            <enum name="tabMode" value="2" />
        </attr>
        <!-- Options affecting how the action bar is displayed. -->
        <attr name="displayOptions">
            <flag name="none" value="0" />
            <flag name="useLogo" value="0x1" />
            <flag name="showHome" value="0x2" />
            <flag name="homeAsUp" value="0x4" />
            <flag name="showTitle" value="0x8" />
            <flag name="showCustom" value="0x10" />
            <flag name="disableHome" value="0x20" />
        </attr>
        <!-- Specifies title text used for navigationMode="normal" -->
        <attr name="title" />
        <!-- Specifies subtitle text used for navigationMode="normal" -->
        <attr name="subtitle" format="string" />
        <!-- Specifies a style to use for title text. -->
        <attr name="titleTextStyle" format="reference" />
        <!-- Specifies a style to use for subtitle text. -->
        <attr name="subtitleTextStyle" format="reference" />
        <!-- Specifies the drawable used for the application icon. -->
        <attr name="icon" />
        <!-- Specifies the drawable used for the application logo. -->
        <attr name="logo" />
        <!-- Specifies the drawable used for item dividers. -->
        <attr name="divider" />
        <!-- Specifies a background drawable for the action bar. -->
        <attr name="background" />
        <!-- Specifies a background drawable for a second stacked row of the action bar. -->
        <attr name="backgroundStacked" format="reference|color" />
        <!-- Specifies a background drawable for the bottom component of a split action bar. -->
        <attr name="backgroundSplit" format="reference|color" />
        <!-- Specifies a layout for custom navigation. Overrides navigationMode. -->
        <attr name="customNavigationLayout" format="reference" />
        <!-- Specifies a fixed height. -->
        <attr name="height" />
        <!-- Specifies a layout to use for the "home" section of the action bar. -->
        <attr name="homeLayout" format="reference" />
        <!-- Specifies a style resource to use for an embedded progress bar. -->
        <attr name="progressBarStyle" />
        <!-- Specifies a style resource to use for an indeterminate progress spinner. -->
        <attr name="indeterminateProgressStyle" format="reference" />
        <!-- Specifies the horizontal padding on either end for an embedded progress bar. -->
        <attr name="progressBarPadding" format="dimension" />
        <!-- Up navigation glyph -->
        <attr name="homeAsUpIndicator" />
        <!-- Specifies padding that should be applied to the left and right sides of
             system-provided items in the bar. -->
        <attr name="itemPadding" format="dimension" />
        <!-- Set true to hide the action bar on a vertical nested scroll of content. -->
        <attr name="hideOnContentScroll" format="boolean" />
        <!-- Minimum inset for content views within a bar. Navigation buttons and
             menu views are excepted. Only valid for some themes and configurations. -->
        <attr name="contentInsetStart" format="dimension" />
        <!-- Minimum inset for content views within a bar. Navigation buttons and
             menu views are excepted. Only valid for some themes and configurations. -->
        <attr name="contentInsetEnd" format="dimension" />
        <!-- Minimum inset for content views within a bar. Navigation buttons and
             menu views are excepted. Only valid for some themes and configurations. -->
        <attr name="contentInsetLeft" format="dimension" />
        <!-- Minimum inset for content views within a bar. Navigation buttons and
             menu views are excepted. Only valid for some themes and configurations. -->
        <attr name="contentInsetRight" format="dimension" />
        <!-- Elevation for the action bar itself -->
        <attr name="elevation" />
        <!-- Reference to a theme that should be used to inflate popups
             shown by widgets in the action bar. -->
        <attr name="popupTheme" />
    </declare-styleable>

    <declare-styleable name="ActionMode">
        <!-- Specifies a style to use for title text. -->
        <attr name="titleTextStyle" />
        <!-- Specifies a style to use for subtitle text. -->
        <attr name="subtitleTextStyle" />
        <!-- Specifies a background for the action mode bar. -->
        <attr name="background" />
        <!-- Specifies a background for the split action mode bar. -->
        <attr name="backgroundSplit" />
        <!-- Specifies a fixed height for the action mode bar. -->
        <attr name="height" />
        <!-- Specifies a layout to use for the "close" item at the starting edge. -->
        <attr name="closeItemLayout" format="reference" />
    </declare-styleable>

    <declare-styleable name="SearchView">
        <!-- The layout to use for the search view. -->
        <attr name="layout" />
        <!-- The default state of the SearchView. If true, it will be iconified when not in
             use and expanded when clicked. -->
        <attr name="iconifiedByDefault" format="boolean" />
        <!-- An optional maximum width of the SearchView. -->
        <attr name="maxWidth" />
        <!-- An optional query hint string to be displayed in the empty query field. -->
        <attr name="queryHint" format="string" />
        <!-- Default query hint used when {@code queryHint} is undefined and
             the search view's {@code SearchableInfo} does not provide a hint.
             @hide -->
        <attr name="defaultQueryHint" format="string" />
        <!-- The IME options to set on the query text field. -->
        <attr name="imeOptions" />
        <!-- The input type to set on the query text field. -->
        <attr name="inputType" />
        <!-- Close button icon -->
        <attr name="closeIcon" format="reference" />
        <!-- Go button icon -->
        <attr name="goIcon" format="reference" />
        <!-- Search icon -->
        <attr name="searchIcon" format="reference" />
        <!-- Search icon displayed as a text field hint -->
        <attr name="searchHintIcon" format="reference" />
        <!-- Voice button icon -->
        <attr name="voiceIcon" format="reference" />
        <!-- Commit icon shown in the query suggestion row -->
        <attr name="commitIcon" format="reference" />
        <!-- Layout for query suggestion rows -->
        <attr name="suggestionRowLayout" format="reference" />
        <!-- Background for the section containing the search query -->
        <attr name="queryBackground" format="reference" />
        <!-- Background for the section containing the action (e.g. voice search) -->
        <attr name="submitBackground" format="reference" />
        <attr name="focusable" />
    </declare-styleable>

    <declare-styleable name="Switch">
        <!-- Drawable to use as the "thumb" that switches back and forth. -->
        <attr name="thumb" />
        <!-- Tint to apply to the thumb. -->
        <attr name="thumbTint" />
        <!-- Blending mode used to apply the thumb tint. -->
        <attr name="thumbTintMode" />
        <!-- Drawable to use as the "track" that the switch thumb slides within. -->
        <attr name="track" format="reference" />
        <!-- Tint to apply to the track. -->
        <attr name="trackTint" format="color" />
        <!-- Blending mode used to apply the track tint. -->
        <attr name="trackTintMode">
            <!-- The tint is drawn on top of the drawable.
                 [Sa + (1 - Sa)*Da, Rc = Sc + (1 - Sa)*Dc] -->
            <enum name="src_over" value="3" />
            <!-- The tint is masked by the alpha channel of the drawable. The drawable’s
                 color channels are thrown out. [Sa * Da, Sc * Da] -->
            <enum name="src_in" value="5" />
            <!-- The tint is drawn above the drawable, but with the drawable’s alpha
                 channel masking the result. [Da, Sc * Da + (1 - Sa) * Dc] -->
            <enum name="src_atop" value="9" />
            <!-- Multiplies the color and alpha channels of the drawable with those of
                 the tint. [Sa * Da, Sc * Dc] -->
            <enum name="multiply" value="14" />
            <!-- [Sa + Da - Sa * Da, Sc + Dc - Sc * Dc] -->
            <enum name="screen" value="15" />
            <!-- Combines the tint and drawable color and alpha channels, clamping the
                 result to valid color values. Saturate(S + D) -->
            <enum name="add" value="16" />
        </attr>
        <!-- Text to use when the switch is in the checked/"on" state. -->
        <attr name="textOn" />
        <!-- Text to use when the switch is in the unchecked/"off" state. -->
        <attr name="textOff" />
        <!-- Amount of padding on either side of text within the switch thumb. -->
        <attr name="thumbTextPadding" format="dimension" />
        <!-- TextAppearance style for text displayed on the switch thumb. -->
        <attr name="switchTextAppearance" format="reference" />
        <!-- Minimum width for the switch component -->
        <attr name="switchMinWidth" format="dimension" />
        <!-- Minimum space between the switch and caption text -->
        <attr name="switchPadding" format="dimension" />
        <!-- Whether to split the track and leave a gap for the thumb drawable. -->
        <attr name="splitTrack" />
        <!-- Whether to draw on/off text. -->
        <attr name="showText" format="boolean" />
    </declare-styleable>

    <declare-styleable name="Pointer">
        <!-- Reference to a pointer icon drawable with STYLE_ARROW -->
        <attr name="pointerIconArrow" format="reference" />
        <!-- Reference to a pointer icon drawable with STYLE_SPOT_HOVER -->
        <attr name="pointerIconSpotHover" format="reference" />
        <!-- Reference to a pointer icon drawable with STYLE_SPOT_TOUCH -->
        <attr name="pointerIconSpotTouch" format="reference" />
        <!-- Reference to a pointer icon drawable with STYLE_SPOT_ANCHOR -->
        <attr name="pointerIconSpotAnchor" format="reference" />
    </declare-styleable>

    <declare-styleable name="PointerIcon">
        <!-- Drawable to use as the icon bitmap. -->
        <attr name="bitmap" format="reference" />
        <!-- X coordinate of the icon hot spot. -->
        <attr name="hotSpotX" format="dimension" />
        <!-- Y coordinate of the icon hot spot. -->
        <attr name="hotSpotY" format="dimension" />
    </declare-styleable>

    <declare-styleable name="Storage">
        <!-- path to mount point for the storage -->
        <attr name="mountPoint" format="string" />
        <!-- user visible description of the storage -->
        <attr name="storageDescription" format="string" />
        <!-- true if the storage is the primary external storage -->
        <attr name="primary" format="boolean" />
        <!-- true if the storage is removable -->
        <attr name="removable" format="boolean" />
        <!-- true if the storage is emulated via the FUSE sdcard daemon -->
        <attr name="emulated" format="boolean" />
        <!-- number of megabytes of storage MTP should reserve for free storage
             (used for emulated storage that is shared with system's data partition) -->
        <attr name="mtpReserve" format="integer" />
        <!-- true if the storage can be shared via USB mass storage -->
        <attr name="allowMassStorage" format="boolean" />
        <!-- maximum file size for the volume in megabytes, zero or unspecified if it is unbounded -->
        <attr name="maxFileSize" format="integer" />
    </declare-styleable>

    <declare-styleable name="SwitchPreference">
        <!-- The summary for the Preference in a PreferenceActivity screen when the
             SwitchPreference is checked. If separate on/off summaries are not
             needed, the summary attribute can be used instead. -->
        <attr name="summaryOn" />
        <!-- The summary for the Preference in a PreferenceActivity screen when the
             SwitchPreference is unchecked. If separate on/off summaries are not
             needed, the summary attribute can be used instead. -->
        <attr name="summaryOff" />
        <!-- The text used on the switch itself when in the "on" state.
             This should be a very SHORT string, as it appears in a small space. -->
        <attr name="switchTextOn" format="string" />
        <!-- The text used on the switch itself when in the "off" state.
             This should be a very SHORT string, as it appears in a small space. -->
        <attr name="switchTextOff" format="string" />
        <!-- The state (true for on, or false for off) that causes dependents to be disabled. By default,
             dependents will be disabled when this is unchecked, so the value of this preference is false. -->
        <attr name="disableDependentsState" />
    </declare-styleable>

    <declare-styleable name="SeekBarPreference">
        <attr name="layout" />
    </declare-styleable>

    <!-- Base attributes available to PreferenceFragment. -->
    <declare-styleable name="PreferenceFragment">
        <!-- The layout for the PreferenceFragment. This should rarely need to be changed. -->
        <attr name="layout" />
    </declare-styleable>

    <!-- Base attributes available to PreferenceActivity. -->
    <declare-styleable name="PreferenceActivity">
        <!-- The layout for the Preference Activity. This should rarely need to be changed. -->
        <attr name="layout" />
        <!-- The layout for the Preference Header. This should rarely need to be changed. -->
        <attr name="headerLayout" format="reference" />
        <!-- true if the Icon view will be removed when there is none and thus not showing
             the fixed margins. -->
        <attr name="headerRemoveIconIfEmpty" format="boolean" />
    </declare-styleable>

    <!-- Use <code>tts-engine</code> as the root tag of the XML resource that
         describes a text to speech engine implemented as a subclass of
         {@link android.speech.tts.TextToSpeechService}.

         The XML resource must be referenced from its
         {@link android.speech.tts.TextToSpeech.Engine#SERVICE_META_DATA} meta-data
         entry. -->
    <declare-styleable name="TextToSpeechEngine">
        <attr name="settingsActivity" />
    </declare-styleable>

    <!-- Use <code>keyboard-layouts</code> as the root tag of the XML resource that
         describes a collection of keyboard layouts provided by an application.
         Each keyboard layout is declared by a <code>keyboard-layout</code> tag
         with these attributes.

         The XML resource that contains the keyboard layouts must be referenced from its
         {@link android.hardware.input.InputManager#META_DATA_KEYBOARD_LAYOUTS}
         meta-data entry used with broadcast receivers for
         {@link android.hardware.input.InputManager#ACTION_QUERY_KEYBOARD_LAYOUTS}. -->
    <declare-styleable name="KeyboardLayout">
        <!-- The name of the keyboard layout, must be unique in the receiver. -->
        <attr name="name" />
        <!-- The display label of the keyboard layout. -->
        <attr name="label" />
        <!-- The key character map file resource. -->
        <attr name="keyboardLayout" format="reference" />
    </declare-styleable>

    <declare-styleable name="MediaRouteButton">
        <!-- This drawable is a state list where the "activated" state
             indicates active media routing. Non-activated indicates
             that media is playing to the local device only.
             @hide -->
        <attr name="externalRouteEnabledDrawable" format="reference" />

        <!-- The types of media routes the button and its resulting
             chooser will filter by. -->
        <attr name="mediaRouteTypes" format="integer">
            <!-- Allow selection of live audio routes. -->
            <enum name="liveAudio" value="0x1" />
            <!-- Allow selection of user (app-specified) routes. -->
            <enum name="user" value="0x800000" />
        </attr>

        <attr name="minWidth" />
        <attr name="minHeight" />
    </declare-styleable>

    <!-- PagedView specific attributes. These attributes are used to customize
         a PagedView view in XML files. -->
    <declare-styleable name="PagedView">
        <!-- The space between adjacent pages of the PagedView. -->
        <attr name="pageSpacing" format="dimension" />
        <!-- The padding for the scroll indicator area -->
        <attr name="scrollIndicatorPaddingLeft" format="dimension" />
        <attr name="scrollIndicatorPaddingRight" format="dimension" />
    </declare-styleable>

    <declare-styleable name="KeyguardGlowStripView">
        <attr name="dotSize" format="dimension" />
        <attr name="numDots" format="integer" />
        <attr name="glowDot" format="reference" />
        <attr name="leftToRight" format="boolean" />
    </declare-styleable>

    <!-- Some child types have special behavior. -->
    <attr name="layout_childType">
        <!-- No special behavior. Layout will proceed as normal. -->
        <enum name="none" value="0" />
        <!-- Widget container.
             This will be resized in response to certain events. -->
        <enum name="widget" value="1" />
        <!-- Security challenge container.
             This will be dismissed/shown in response to certain events,
             possibly obscuring widget elements. -->
        <enum name="challenge" value="2" />
        <!-- User switcher.
             This will consume space from the total layout area. -->
        <enum name="userSwitcher" value="3" />
        <!-- Scrim. This will block access to child views that
             come before it in the child list in bouncer mode. -->
        <enum name="scrim" value="4" />
        <!-- The home for widgets. All widgets will be descendents of this. -->
        <enum name="widgets" value="5" />
        <!-- This is a handle that is used for expanding the
             security challenge container when it is collapsed. -->
        <enum name="expandChallengeHandle" value="6" />
        <!-- Delete drop target.  This will be the drop target to delete pages. -->
        <enum name="pageDeleteDropTarget" value="7" />
    </attr>

    <!-- Attributes that can be used with <code>&lt;FragmentBreadCrumbs&gt;</code>
    tags. -->
    <declare-styleable name="FragmentBreadCrumbs">
        <attr name="gravity" />
        <attr name="itemLayout" format="reference" />
        <attr name="itemColor" format="color|reference" />
    </declare-styleable>

    <declare-styleable name="Toolbar">
        <attr name="titleTextAppearance" format="reference" />
        <attr name="subtitleTextAppearance" format="reference" />
        <attr name="title" />
        <attr name="subtitle" />
        <attr name="gravity" />
        <attr name="titleMargins" format="dimension" />
        <attr name="titleMarginStart" format="dimension" />
        <attr name="titleMarginEnd" format="dimension" />
        <attr name="titleMarginTop" format="dimension" />
        <attr name="titleMarginBottom" format="dimension" />
        <attr name="contentInsetStart" />
        <attr name="contentInsetEnd" />
        <attr name="contentInsetLeft" />
        <attr name="contentInsetRight" />
        <attr name="maxButtonHeight" format="dimension" />
        <attr name="navigationButtonStyle" format="reference" />
        <attr name="buttonGravity">
            <!-- Push object to the top of its container, not changing its size. -->
            <flag name="top" value="0x30" />
            <!-- Push object to the bottom of its container, not changing its size. -->
            <flag name="bottom" value="0x50" />
        </attr>
        <!-- Icon drawable to use for the collapse button. -->
        <attr name="collapseIcon" format="reference" />
        <!-- Text to set as the content description for the collapse button. -->
        <attr name="collapseContentDescription" format="string" />
        <!-- Reference to a theme that should be used to inflate popups
             shown by widgets in the toolbar. -->
        <attr name="popupTheme" format="reference" />
        <!-- Icon drawable to use for the navigation button located at
             the start of the toolbar. -->
        <attr name="navigationIcon" format="reference" />
        <!-- Text to set as the content description for the navigation button
             located at the start of the toolbar. -->
        <attr name="navigationContentDescription" format="string" />
        <!-- Drawable to set as the logo that appears at the starting side of
             the Toolbar, just after the navigation button. -->
        <attr name="logo" />
        <!-- A content description string to describe the appearance of the
             associated logo image. -->
        <attr name="logoDescription" format="string" />
        <!-- A color to apply to the title string. -->
        <attr name="titleTextColor" format="color" />
        <!-- A color to apply to the subtitle string. -->
        <attr name="subtitleTextColor" format="color" />
    </declare-styleable>

    <declare-styleable name="Toolbar_LayoutParams">
        <attr name="layout_gravity" />
    </declare-styleable>

    <declare-styleable name="ActionBar_LayoutParams">
        <attr name="layout_gravity" />
    </declare-styleable>

    <!-- Used as a filter array on the theme to pull out only the EdgeEffect-relevant bits. -->
    <declare-styleable name="EdgeEffect">
        <attr name="colorEdgeEffect" />
    </declare-styleable>

    <!-- Use <code>tv-input</code> as the root tag of the XML resource that describes a
         {@link android.media.tv.TvInputService}, which is referenced from its
         {@link android.media.tv.TvInputService#SERVICE_META_DATA} meta-data entry.
         Described here are the attributes that can be included in that tag. -->
    <declare-styleable name="TvInputService">
        <!-- Component name of an activity for setup of this service.
             The setup includes scanning channels and registering EPG data. -->
        <attr name="setupActivity" format="string" />
        <!-- Component name of an activity that allows the user to modify
             the settings for this service. -->
        <attr name="settingsActivity" />
    </declare-styleable>

    <!-- Attributes that can be used with <code>rating-system-definition</code> tags inside of the
         XML resource that describes TV content rating of a {@link android.media.tv.TvInputService},
         which is referenced from its
         {@link android.media.tv.TvInputManager#META_DATA_CONTENT_RATING_SYSTEMS}. -->
    <declare-styleable name="RatingSystemDefinition">
        <!-- The unique name of the content rating system. -->
        <attr name="name" />
        <!-- The title of the content rating system which is shown to the user. -->
        <attr name="title" />
        <!-- The short description of the content rating system. -->
        <attr name="description" />
        <!-- The country code associated with the content rating system, which consists of two
             uppercase letters that conform to the ISO 3166 standard. -->
        <attr name="country" format="string" />
    </declare-styleable>

    <!-- Attributes that can be used with <code>rating-definition</code> tags inside of the XML
         resource that describes TV content rating of a {@link android.media.tv.TvInputService},
         which is referenced from its
         {@link android.media.tv.TvInputManager#META_DATA_CONTENT_RATING_SYSTEMS}. -->
    <declare-styleable name="RatingDefinition">
        <!-- The unique name of the content rating. -->
        <attr name="name" />
        <!-- The title of the content rating which is shown to the user. -->
        <attr name="title" />
        <!-- The short description of the content rating. -->
        <attr name="description" />
        <!-- The age associated with the content rating. The content of this rating is suitable for
             people of this age or above. -->
        <attr name="contentAgeHint" format="integer" />
    </declare-styleable>

    <declare-styleable name="ResolverDrawerLayout">
        <attr name="maxWidth" />
        <attr name="maxCollapsedHeight" format="dimension" />
        <attr name="maxCollapsedHeightSmall" format="dimension" />
    </declare-styleable>

    <declare-styleable name="ResolverDrawerLayout_LayoutParams">
        <attr name="layout_alwaysShow" format="boolean" />
        <attr name="layout_ignoreOffset" format="boolean" />
        <attr name="layout_gravity" />
    </declare-styleable>

    <!-- @hide -->
    <declare-styleable name="Lighting">
        <attr name="lightY" />
        <attr name="lightZ" />
        <attr name="lightRadius" />
        <attr name="ambientShadowAlpha" />
        <attr name="spotShadowAlpha" />
    </declare-styleable>

    <declare-styleable name="RestrictionEntry">
        <attr name="key" />
        <attr name="restrictionType">
            <enum name="hidden" value="0" />
            <enum name="bool" value="1" />
            <enum name="choice" value="2" />
            <enum name="multi-select" value="4" />
            <enum name="integer" value="5" />
            <enum name="string" value="6" />
            <enum name="bundle" value="7" />
            <enum name="bundle_array" value="8" />
        </attr>
        <attr name="title" />
        <attr name="description" />
        <attr name="defaultValue" />
        <attr name="entries" />
        <attr name="entryValues" />
    </declare-styleable>
</resources><|MERGE_RESOLUTION|>--- conflicted
+++ resolved
@@ -1806,21 +1806,15 @@
         <enum name="KEYCODE_NAVIGATE_NEXT" value="261" />
         <enum name="KEYCODE_NAVIGATE_IN" value="262" />
         <enum name="KEYCODE_NAVIGATE_OUT" value="263" />
-<<<<<<< HEAD
         <enum name="KEYCODE_STEM_PRIMARY" value="264" />
         <enum name="KEYCODE_STEM_1" value="265" />
         <enum name="KEYCODE_STEM_2" value="266" />
         <enum name="KEYCODE_STEM_3" value="267" />
-=======
->>>>>>> 9577d31b
         <enum name="KEYCODE_MEDIA_SKIP_FORWARD" value="272" />
         <enum name="KEYCODE_MEDIA_SKIP_BACKWARD" value="273" />
         <enum name="KEYCODE_MEDIA_STEP_FORWARD" value="274" />
         <enum name="KEYCODE_MEDIA_STEP_BACKWARD" value="275" />
-<<<<<<< HEAD
         <enum name="KEYCODE_SOFT_SLEEP" value="276" />
-=======
->>>>>>> 9577d31b
     </attr>
 
     <!-- ***************************************************************** -->
