<?xml version="1.0" encoding="utf-8"?>
<!--
/*
** Copyright 2009, The Android Open Source Project
**
** Licensed under the Apache License, Version 2.0 (the "License");
** you may not use this file except in compliance with the License.
** You may obtain a copy of the License at
**
**     http://www.apache.org/licenses/LICENSE-2.0
**
** Unless required by applicable law or agreed to in writing, software
** distributed under the License is distributed on an "AS IS" BASIS,
** WITHOUT WARRANTIES OR CONDITIONS OF ANY KIND, either express or implied.
** See the License for the specific language governing permissions and
** limitations under the License.
*/
-->

<!-- These resources are around just to allow their values to be customized
     for different hardware and product builds.  Do not translate.

     NOTE: The naming convention is "config_camelCaseValue". Some legacy
     entries do not follow the convention, but all new entries should. -->

<resources xmlns:xliff="urn:oasis:names:tc:xliff:document:1.2">
    <!-- Do not translate. Defines the slots for the right-hand side icons.  That is to say, the
         icons in the status bar that are not notifications. -->
    <string-array name="config_statusBarIcons">
        <item><xliff:g id="id">@string/status_bar_alarm_clock</xliff:g></item>
        <item><xliff:g id="id">@string/status_bar_rotate</xliff:g></item>
        <item><xliff:g id="id">@string/status_bar_headset</xliff:g></item>
        <item><xliff:g id="id">@string/status_bar_data_saver</xliff:g></item>
        <item><xliff:g id="id">@string/status_bar_ime</xliff:g></item>
        <item><xliff:g id="id">@string/status_bar_sync_failing</xliff:g></item>
        <item><xliff:g id="id">@string/status_bar_sync_active</xliff:g></item>
        <item><xliff:g id="id">@string/status_bar_nfc</xliff:g></item>
        <item><xliff:g id="id">@string/status_bar_tty</xliff:g></item>
        <item><xliff:g id="id">@string/status_bar_speakerphone</xliff:g></item>
        <item><xliff:g id="id">@string/status_bar_cdma_eri</xliff:g></item>
        <item><xliff:g id="id">@string/status_bar_data_connection</xliff:g></item>
        <item><xliff:g id="id">@string/status_bar_phone_evdo_signal</xliff:g></item>
        <item><xliff:g id="id">@string/status_bar_phone_signal</xliff:g></item>
        <item><xliff:g id="id">@string/status_bar_secure</xliff:g></item>
        <item><xliff:g id="id">@string/status_bar_managed_profile</xliff:g></item>
        <item><xliff:g id="id">@string/status_bar_cast</xliff:g></item>
        <item><xliff:g id="id">@string/status_bar_vpn</xliff:g></item>
        <item><xliff:g id="id">@string/status_bar_bluetooth</xliff:g></item>
        <item><xliff:g id="id">@string/status_bar_location</xliff:g></item>
        <item><xliff:g id="id">@string/status_bar_mute</xliff:g></item>
        <item><xliff:g id="id">@string/status_bar_volume</xliff:g></item>
        <item><xliff:g id="id">@string/status_bar_zen</xliff:g></item>
        <item><xliff:g id="id">@string/status_bar_ethernet</xliff:g></item>
        <item><xliff:g id="id">@string/status_bar_wifi</xliff:g></item>
        <item><xliff:g id="id">@string/status_bar_hotspot</xliff:g></item>
        <item><xliff:g id="id">@string/status_bar_mobile</xliff:g></item>
        <item><xliff:g id="id">@string/status_bar_airplane</xliff:g></item>
        <item><xliff:g id="id">@string/status_bar_battery</xliff:g></item>
    </string-array>

    <string translatable="false" name="status_bar_rotate">rotate</string>
    <string translatable="false" name="status_bar_headset">headset</string>
    <string translatable="false" name="status_bar_data_saver">data_saver</string>
    <string translatable="false" name="status_bar_managed_profile">managed_profile</string>
    <string translatable="false" name="status_bar_ime">ime</string>
    <string translatable="false" name="status_bar_sync_failing">sync_failing</string>
    <string translatable="false" name="status_bar_sync_active">sync_active</string>
    <string translatable="false" name="status_bar_cast">cast</string>
    <string translatable="false" name="status_bar_hotspot">hotspot</string>
    <string translatable="false" name="status_bar_location">location</string>
    <string translatable="false" name="status_bar_bluetooth">bluetooth</string>
    <string translatable="false" name="status_bar_nfc">nfc</string>
    <string translatable="false" name="status_bar_tty">tty</string>
    <string translatable="false" name="status_bar_speakerphone">speakerphone</string>
    <string translatable="false" name="status_bar_zen">zen</string>
    <string translatable="false" name="status_bar_mute">mute</string>
    <string translatable="false" name="status_bar_volume">volume</string>
    <string translatable="false" name="status_bar_wifi">wifi</string>
    <string translatable="false" name="status_bar_cdma_eri">cdma_eri</string>
    <string translatable="false" name="status_bar_data_connection">data_connection</string>
    <string translatable="false" name="status_bar_phone_evdo_signal">phone_evdo_signal</string>
    <string translatable="false" name="status_bar_phone_signal">phone_signal</string>
    <string translatable="false" name="status_bar_battery">battery</string>
    <string translatable="false" name="status_bar_alarm_clock">alarm_clock</string>
    <string translatable="false" name="status_bar_secure">secure</string>
    <string translatable="false" name="status_bar_clock">clock</string>
    <string translatable="false" name="status_bar_mobile">mobile</string>
    <string translatable="false" name="status_bar_vpn">vpn</string>
    <string translatable="false" name="status_bar_ethernet">ethernet</string>
    <string translatable="false" name="status_bar_airplane">airplane</string>

    <!-- Flag indicating whether the surface flinger has limited
         alpha compositing functionality in hardware.  If set, the window
         manager will disable alpha trasformation in animations where not
         strictly needed. -->
    <bool name="config_sf_limitedAlpha">false</bool>

    <!-- Default value used to block data calls if ims is not
         connected.  If you use the ims apn DCT will block
         any other apn from connecting until ims apn is connected-->
    <bool name="ImsConnectedDefaultValue">false</bool>

    <!-- Flag indicating whether the surface flinger is inefficient
         at performing a blur.  Used by parts of the UI to turn off
         the blur effect where it isn't worth the performance hit.
         As of Honeycomb, blurring is not supported anymore. -->
    <bool name="config_sf_slowBlur">true</bool>

    <!-- Flag indicating that the media framework should support playing of sounds on volume
         key usage.  This adds noticeable additional overhead to volume key processing, so
         is disableable for products for which it is irrelevant. -->
    <bool name="config_useVolumeKeySounds">true</bool>

    <!-- The attenuation in dB applied to the sound effects played
         through AudioManager.playSoundEffect() when no volume is specified. -->
    <integer name="config_soundEffectVolumeDb">-6</integer>

    <!-- The attenuation in dB applied to the lock/unlock sounds. -->
    <integer name="config_lockSoundVolumeDb">-6</integer>

    <!-- Flag indicating whether the AUDIO_BECOMING_NOISY notification should
         be sent during a change to the audio output device. -->
    <bool name="config_sendAudioBecomingNoisy">true</bool>

    <!-- Flag to disable all transition animations -->
    <bool name="config_disableTransitionAnimation">false</bool>

    <!-- The duration (in milliseconds) of a short animation. -->
    <integer name="config_shortAnimTime">200</integer>

    <!-- The duration (in milliseconds) of a medium-length animation. -->
    <integer name="config_mediumAnimTime">400</integer>

    <!-- The duration (in milliseconds) of a long animation. -->
    <integer name="config_longAnimTime">500</integer>

    <!-- The duration (in milliseconds) of the activity open/close and fragment open/close animations. -->
    <integer name="config_activityShortDur">150</integer>
    <integer name="config_activityDefaultDur">220</integer>

    <!-- The duration (in milliseconds) of the tooltip show/hide animations. -->
    <integer name="config_tooltipAnimTime">150</integer>

    <!-- Duration for the dim animation behind a dialog.  This may be either
         a percentage, which is relative to the duration of the enter/open
         animation of the window being shown that is dimming behind, or it may
         be an integer for a constant duration. -->
    <fraction name="config_dimBehindFadeDuration">100%</fraction>

    <!-- The maximum width we would prefer dialogs to be.  0 if there is no
         maximum (let them grow as large as the screen).  Actual values are
         specified for -large and -xlarge configurations. -->
    <dimen name="config_prefDialogWidth">320dp</dimen>

    <!-- Enables or disables fading edges when marquee is enabled in TextView.
         Off by default, since the framebuffer readback used to implement the
         fading edges is prohibitively expensive on most GPUs. -->
    <bool name="config_ui_enableFadingMarquee">false</bool>

    <!-- Enables or disables haptic effect when the text insertion/selection handle is moved
         manually by the user. Off by default, since the expected haptic feedback may not be
         available on some devices. -->
    <bool name="config_enableHapticTextHandle">false</bool>

    <!-- Whether dialogs should close automatically when the user touches outside
         of them.  This should not normally be modified. -->
    <bool name="config_closeDialogWhenTouchOutside">true</bool>

    <!-- Device configuration indicating whether we should avoid using accelerated graphics
         in certain places to reduce RAM footprint.  This is ignored if ro.config.low_ram
         is true (in that case this is assumed true as well).  It can allow you to tune down
         your device's memory use without going to the point of causing applications to turn
         off features. -->
    <bool name="config_avoidGfxAccel">false</bool>

    <!-- Device configuration setting the minfree tunable in the lowmemorykiller in the kernel.
         A high value will cause the lowmemorykiller to fire earlier, keeping more memory
         in the file cache and preventing I/O thrashing, but allowing fewer processes to
         stay in memory.  A low value will keep more processes in memory but may cause
         thrashing if set too low.  Overrides the default value chosen by ActivityManager
         based on screen size and total memory for the largest lowmemorykiller bucket, and
         scaled proportionally to the smaller buckets.  -1 keeps the default. -->
    <integer name="config_lowMemoryKillerMinFreeKbytesAbsolute">-1</integer>

    <!-- Device configuration adjusting the minfree tunable in the lowmemorykiller in the
         kernel.  A high value will cause the lowmemorykiller to fire earlier, keeping more
         memory in the file cache and preventing I/O thrashing, but allowing fewer processes
         to stay in memory.  A low value will keep more processes in memory but may cause
         thrashing if set too low.  Directly added to the default value chosen by
         ActivityManager based on screen size and total memory for the largest lowmemorykiller
         bucket, and scaled proportionally to the smaller buckets. 0 keeps the default. -->
    <integer name="config_lowMemoryKillerMinFreeKbytesAdjust">0</integer>

    <!-- Device configuration setting the /proc/sys/vm/extra_free_kbytes tunable in the kernel
         (if it exists).  A high value will increase the amount of memory that the kernel
         tries to keep free, reducing allocation time and causing the lowmemorykiller to kill
         earlier.  A low value allows more memory to be used by processes but may cause more
         allocations to block waiting on disk I/O or lowmemorykiller.  Overrides the default
         value chosen by ActivityManager based on screen size.  0 prevents keeping any extra
         memory over what the kernel keeps by default.  -1 keeps the default. -->
    <integer name="config_extraFreeKbytesAbsolute">-1</integer>

    <!-- Device configuration adjusting the /proc/sys/vm/extra_free_kbytes tunable in the kernel
         (if it exists).  0 uses the default value chosen by ActivityManager.  A positive value
         will increase the amount of memory that the kernel tries to keep free, reducing
         allocation time and causing the lowmemorykiller to kill earlier.  A negative value
         allows more memory to be used by processes but may cause more allocations to block
         waiting on disk I/O or lowmemorykiller.  Directly added to the default value chosen by
         ActivityManager based on screen size. -->
    <integer name="config_extraFreeKbytesAdjust">0</integer>

    <!-- Set this to true to enable the platform's auto-power-save modes like doze and
         app standby.  These are not enabled by default because they require a standard
         cloud-to-device messaging service for apps to interact correctly with the modes
         (such as to be able to deliver an instant message to the device even when it is
         dozing).  This should be enabled if you have such services and expect apps to
         correctly use them when installed on your device.  Otherwise, keep this disabled
         so that applications can still use their own mechanisms. -->
    <bool name="config_enableAutoPowerModes">false</bool>

    <!-- The threshold angle for any motion detection in auto-power save modes.
         In hundreths of a degree. -->
    <integer name="config_autoPowerModeThresholdAngle">200</integer>

    <!-- The sensor id of an "any motion" sensor used in auto-power save modes.
         0 indicates this sensor is not available. -->
    <integer name="config_autoPowerModeAnyMotionSensor">0</integer>

    <!-- If an any motion sensor is not available, prefer the wrist tilt detector over the
         SMD. -->
    <bool name="config_autoPowerModePreferWristTilt">false</bool>

    <!-- If a location should be pre-fetched when going into device idle. -->
    <bool name="config_autoPowerModePrefetchLocation">true</bool>

    <!-- The duration (in milliseconds) that the radio will scan for a signal
         when there's no network connection. If the scan doesn't timeout, use zero -->
    <integer name="config_radioScanningTimeout">0</integer>

    <!-- XXXXX NOTE THE FOLLOWING RESOURCES USE THE WRONG NAMING CONVENTION.
         Please don't copy them, copy anything else. -->

    <!-- This string array should be overridden by the device to present a list of network
         attributes.  This is used by the connectivity manager to decide which networks can coexist
         based on the hardware -->
    <!-- An Array of "[Connection name],[ConnectivityManager.TYPE_xxxx],
         [associated radio-type],[priority],[restoral-timer(ms)],[dependencyMet]  -->
    <!-- the 5th element "resore-time" indicates the number of milliseconds to delay
         before automatically restore the default connection.  Set -1 if the connection
         does not require auto-restore. -->
    <!-- the 6th element indicates boot-time dependency-met value. -->
    <string-array translatable="false" name="networkAttributes">
        <item>"wifi,1,1,1,-1,true"</item>
        <item>"mobile,0,0,0,-1,true"</item>
        <item>"mobile_mms,2,0,2,60000,true"</item>
        <item>"mobile_supl,3,0,2,60000,true"</item>
        <item>"mobile_dun,4,0,2,60000,true"</item>
        <item>"mobile_hipri,5,0,3,60000,true"</item>
        <item>"mobile_fota,10,0,2,60000,true"</item>
        <item>"mobile_ims,11,0,2,60000,true"</item>
        <item>"mobile_cbs,12,0,2,60000,true"</item>
        <item>"wifi_p2p,13,1,0,-1,true"</item>
        <item>"mobile_ia,14,0,2,-1,true"</item>
        <item>"mobile_emergency,15,0,2,-1,true"</item>
    </string-array>

    <!-- Array of ConnectivityManager.TYPE_xxxx constants for networks that may only
         be controlled by systemOrSignature apps.  -->
    <integer-array translatable="false" name="config_protectedNetworks">
        <item>10</item>
        <item>11</item>
        <item>12</item>
        <item>14</item>
        <item>15</item>
    </integer-array>

    <!-- This string array should be overridden by the device to present a list of radio
         attributes.  This is used by the connectivity manager to decide which networks can coexist
         based on the hardware -->
    <!-- An Array of "[ConnectivityManager connectionType],
                      [# simultaneous connection types]"  -->
    <string-array translatable="false" name="radioAttributes">
        <item>"1,1"</item>
        <item>"0,1"</item>
    </string-array>

    <!-- The maximum duration (in milliseconds) we expect a network transition to take -->
    <integer name="config_networkTransitionTimeout">60000</integer>

    <!-- Whether/how to notify the user on network switches. See LingerMonitor.java. -->
    <integer translatable="false" name="config_networkNotifySwitchType">0</integer>

    <!-- What types of network switches to notify. See LingerMonitor.java. -->
    <string-array translatable="false" name="config_networkNotifySwitches">
    </string-array>

    <!-- Whether the device should automatically switch away from Wi-Fi networks that lose
         Internet access. Actual device behaviour is controlled by
         Settings.Global.NETWORK_AVOID_BAD_WIFI. This is the default value of that setting. -->
    <integer translatable="false" name="config_networkAvoidBadWifi">1</integer>

    <!-- If the hardware supports specially marking packets that caused a wakeup of the
         main CPU, set this value to the mark used. -->
    <integer name="config_networkWakeupPacketMark">0</integer>

    <!-- Mask to use when checking skb mark defined in config_networkWakeupPacketMark above. -->
    <integer name="config_networkWakeupPacketMask">0</integer>

    <!-- Whether the APF Filter in the device should filter out IEEE 802.3 Frames
         Those frames are identified by the field Eth-type having values
         less than 0x600 -->
    <bool translatable="false" name="config_apfDrop802_3Frames">true</bool>

    <!-- An array of Black listed EtherType, packets with EtherTypes within this array
         will be dropped
         TODO: need to put proper values, these are for testing purposes only -->
    <integer-array translatable="false" name="config_apfEthTypeBlackList">
        <item>0x88A2</item>
        <item>0x88A4</item>
        <item>0x88B8</item>
        <item>0x88CD</item>
        <item>0x88E3</item>
    </integer-array>

    <!-- Default value for ConnectivityManager.getMultipathPreference() on metered networks. Actual
         device behaviour is controlled by Settings.Global.NETWORK_METERED_MULTIPATH_PREFERENCE.
         This is the default value of that setting. -->
    <integer translatable="false" name="config_networkMeteredMultipathPreference">0</integer>

    <!-- Default daily multipath budget used by ConnectivityManager.getMultipathPreference()
         on metered networks. This default quota only used if quota could not be determined from
         data plan or data limit/warning set by the user. The value that is actually used is
         controlled by Settings.Global.NETWORK_DEFAULT_DAILY_MULTIPATH_QUOTA_BYTES. This is the
         default value of that setting. -->
    <integer translatable="false" name="config_networkDefaultDailyMultipathQuotaBytes">2500000</integer>

    <!-- List of regexpressions describing the interface (if any) that represent tetherable
         USB interfaces.  If the device doesn't want to support tethering over USB this should
         be empty.  An example would be "usb.*" -->
    <string-array translatable="false" name="config_tether_usb_regexs">
    </string-array>

    <!-- List of regexpressions describing the interface (if any) that represent tetherable
         Wifi interfaces.  If the device doesn't want to support tethering over Wifi this
         should be empty.  An example would be "softap.*" -->
    <string-array translatable="false" name="config_tether_wifi_regexs">
    </string-array>

    <!-- List of regexpressions describing the interface (if any) that represent tetherable
         WiMAX interfaces.  If the device doesn't want to support tethering over Wifi this
         should be empty.  An example would be "softap.*" -->
    <string-array translatable="false" name="config_tether_wimax_regexs">
    </string-array>

    <!-- List of regexpressions describing the interface (if any) that represent tetherable
         bluetooth interfaces.  If the device doesn't want to support tethering over bluetooth this
         should be empty. -->
    <string-array translatable="false" name="config_tether_bluetooth_regexs">
    </string-array>

    <!-- Max number of Bluetooth tethering connections allowed. If this is
         updated config_tether_dhcp_range has to be updated appropriately. -->
    <integer translateable="false" name="config_max_pan_devices">5</integer>

    <!-- Dhcp range (min, max) to use for tethering purposes -->
    <string-array translatable="false" name="config_tether_dhcp_range">
    </string-array>

    <!-- Regex of wired ethernet ifaces -->
    <string translatable="false" name="config_ethernet_iface_regex">eth\\d</string>



    <!-- Configuration of Ethernet interfaces in the following format:
         <interface name|mac address>;[Network Capabilities];[IP config]
         Where
               [Network Capabilities] Optional. A comma seprated list of network capabilities.
                   Values must be from NetworkCapabilities#NET_CAPABILITIES_* constants.
               [IP config] Optional. If empty or not specified - DHCP will be used, otherwise
                   use the following format to specify static IP configuration:
		       ip=<ip-address/mask> gateway=<ip-address> dns=<comma-sep-ip-addresses>
                       domains=<comma-sep-domains> 
         -->
    <string-array translatable="false" name="config_ethernet_interfaces">
        <!--
        <item>eth1;12,13,14,15;ip=192.168.0.10/24 gateway=192.168.0.1 dns=4.4.4.4,8.8.8.8</item>
        <item>eth2;;ip=192.168.0.11/24</item>
        -->
    </string-array>

    <!-- If the mobile hotspot feature requires provisioning, a package name and class name
        can be provided to launch a supported application that provisions the devices.

        Example Usage:

        String[] appDetails = getStringArray(R.array.config_mobile_hotspot_provision_app);
        Intent intent = new Intent(Intent.ACTION_MAIN);
        intent.setClassName(appDetails[0], appDetails[1]);
        startActivityForResult(intent, 0);

        public void onActivityResult(int requestCode, int resultCode, Intent intent) {
            super.onActivityResult(requestCode, resultCode, intent);
            if (requestCode == 0) {
                if (resultCode == Activity.RESULT_OK) {
                    //Mobile hotspot provisioning successful
                } else {
                    //Mobile hotspot provisioning failed
                }
            }

        See src/com/android/settings/TetherSettings.java for more details.
        For ui-less/periodic recheck support see config_mobile_hotspot_provision_app_no_ui
        -->
    <!-- The first element is the package name and the second element is the class name
         of the provisioning app -->
    <string-array translatable="false" name="config_mobile_hotspot_provision_app">
    <!--
        <item>com.example.provisioning</item>
        <item>com.example.provisioning.Activity</item>
    -->
    </string-array>

    <!-- If the mobile hotspot feature requires provisioning, an action can be provided
         that will be broadcast in non-ui cases for checking the provisioning status.

         A second broadcast, action defined by config_mobile_hotspot_provision_response,
         will be sent back to notify if provisioning succeeded or not.  The response will
         match that of the activity in config_mobile_hotspot_provision_app, but instead
         contained within the int extra "EntitlementResult".

         Example Usage:
         String provisionAction = getString(R.string.config_mobile_hotspot_provision_check);
         sendBroadcast(new Intent(provisionAction));

         public void onReceive(Context context, Intent intent) {
             String provisionResponse =
                    getString(R.string.config_mobile_hotspot_provision_response);
             if (provisionResponse.equals(intent.getAction())
                    && intent.getIntExtra("EntitlementResult") == Activity.RESULT_OK) {
                 //Mobile hotspot provisioning successful
             } else {
                 //Mobile hotspot provisioning failed
             }
         }
        -->
    <string translatable="false" name="config_mobile_hotspot_provision_app_no_ui"></string>
    <!-- Sent in response to a provisioning check. The caller must hold the
         permission android.permission.CONNECTIVITY_INTERNAL for Settings to
         receive this response.

         See config_mobile_hotspot_provision_response
         -->
    <string translatable="false" name="config_mobile_hotspot_provision_response"></string>
    <!-- Number of hours between each background provisioning call -->
    <integer translatable="false" name="config_mobile_hotspot_provision_check_period">24</integer>

    <!-- Activity name to enable wifi tethering after provisioning app succeeds -->
    <string translatable="false" name="config_wifi_tether_enable">com.android.settings/.wifi.tether.TetherService</string>

    <!-- Array of ConnectivityManager.TYPE_xxxx values allowable for tethering.

         Common options are [1, 4] for TYPE_WIFI and TYPE_MOBILE_DUN or
         [1,7,0] for TYPE_WIFI, TYPE_BLUETOOTH, and TYPE_MOBILE.

         This list is also modified by code within the framework, including:

             - TYPE_ETHERNET (9) is prepended to this list, and

             - the return value of TelephonyManager.getTetherApnRequired()
               determines how the array is further modified:

                   * DUN_REQUIRED
                     TYPE_MOBILE is removed (if present)
                     TYPE_MOBILE_HIPRI is removed (if present)
                     TYPE_MOBILE_DUN is appended (if not already present)

                   * DUN_NOT_REQUIRED
                     TYPE_MOBILE_DUN is removed (if present)
                     TYPE_MOBILE is appended (if not already present)
                     TYPE_MOBILE_HIPRI is appended (if not already present)

                   * DUN_UNSPECIFIED
                     if any of TYPE_MOBILE{,_DUN,_HIPRI} are present:
                         change nothing
                     else:
                         TYPE_MOBILE is appended
                         TYPE_MOBILE_HIPRI is appended

         For other changes applied to this list, now and in the future, see
         com.android.server.connectivity.tethering.TetheringConfiguration.

         Note also: the order of this is important. The first upstream type
         for which a satisfying network exists is used.
    -->
    <integer-array translatable="false" name="config_tether_upstream_types">
        <item>1</item>
        <item>7</item>
        <item>0</item>
    </integer-array>

    <!-- When true, the tethering upstream network follows the current default
         Internet network (except when the current default network is mobile,
         in which case a DUN network will be used if required).

         When true, overrides the config_tether_upstream_types setting above.
    -->
    <bool translatable="false" name="config_tether_upstream_automatic">true</bool>

    <!-- If the DUN connection for this CDMA device supports more than just DUN -->
    <!-- traffic you should list them here. -->
    <!-- If this device is not CDMA this is ignored.  If this list is empty on -->
    <!-- a DUN-requiring CDMA device, the DUN APN will just support just DUN. -->
    <string-array translatable="false" name="config_cdma_dun_supported_types">
    </string-array>

    <!-- String containing the apn value for tethering.  May be overriden by secure settings
         TETHER_DUN_APN.  Value is a comma separated series of strings:
         "name,apn,proxy,port,username,password,server,mmsc,mmsproxy,mmsport,mcc,mnc,auth,type",
         Or string format of ApnSettingV3 or higher.
         note that empty fields can be ommitted: "name,apn,,,,,,,,,310,260,,DUN"
         Multiple entries are separated by using string-array:
         "<item>[ApnSettingV3]Name,apn,,,,,,,,,123,45,,mms|*,IPV6,IP,true,14,,,,,,,spn,testspn</item>
          <item>[ApnSettingV5]Name1,apn2,,,,,,,,,123,46,,mms|*,IPV6,IP,true,12,,,,,,,,,,</item>" -->
    <string-array translatable="false" name="config_tether_apndata">
    </string-array>

    <!-- Boolean indicating whether the wifi chipset has dual frequency band support -->
    <bool translatable="false" name="config_wifi_dual_band_support">false</bool>

    <!-- Boolean indicating whether the wifi chipset requires the softap band be -->
    <!-- converted from 5GHz to ANY due to hardware restrictions -->
    <bool translatable="false" name="config_wifi_convert_apband_5ghz_to_any">false</bool>

    <!-- Boolean indicating whether 802.11r Fast BSS Transition is enabled on this platform -->
    <bool translatable="false" name="config_wifi_fast_bss_transition_enabled">false</bool>

    <!-- Device type information conforming to Annex B format in WiFi Direct specification.
         The default represents a dual-mode smartphone -->
    <string translatable="false" name="config_wifi_p2p_device_type">10-0050F204-5</string>

    <!-- Boolean indicating whether the wifi chipset supports background scanning mechanism.
         This mechanism allows the host to remain in suspend state and the dongle to actively
         scan and wake the host when a configured SSID is detected by the dongle. This chipset
         capability can provide power savings when wifi needs to be always kept on. -->
    <bool translatable="false" name="config_wifi_background_scan_support">false</bool>

    <!-- Boolean indicating we re-try re-associating once upon disconnection and RSSI is high failure  -->
    <bool translatable="true" name="config_wifi_enable_disconnection_debounce">true</bool>

    <!-- Boolean indicating whether or not to revert to default country code when cellular
         radio is unable to find any MCC information to infer wifi country code from -->
    <bool translatable="false" name="config_wifi_revert_country_code_on_cellular_loss">false</bool>

    <!-- Boolean indicating whether or not wifi firmware debugging is enabled -->
    <bool translatable="false" name="config_wifi_enable_wifi_firmware_debugging">true</bool>

    <!-- Integer size limit, in KB, for a single WifiLogger ringbuffer, in default logging mode -->
    <integer translatable="false" name="config_wifi_logger_ring_buffer_default_size_limit_kb">32</integer>

    <!-- Integer size limit, in KB, for a single WifiLogger ringbuffer, in verbose logging mode -->
    <integer translatable="false" name="config_wifi_logger_ring_buffer_verbose_size_limit_kb">1024</integer>

    <!-- Boolean indicating whether or not wifi should turn off when emergency call is made -->
    <bool translatable="false" name="config_wifi_turn_off_during_emergency_call">false</bool>

    <!-- Integer specifying the basic autojoin parameters -->
    <integer translatable="false" name="config_wifi_framework_5GHz_preference_boost_threshold">-65</integer>
    <integer translatable="false" name="config_wifi_framework_5GHz_preference_boost_factor">40</integer>
    <integer translatable="false" name="config_wifi_framework_5GHz_preference_penalty_threshold">-75</integer>
    <integer translatable="false" name="config_wifi_framework_RSSI_SCORE_OFFSET">85</integer>
    <integer translatable="false" name="config_wifi_framework_RSSI_SCORE_SLOPE">4</integer>
    <integer translatable="false" name="config_wifi_framework_SAME_BSSID_AWARD">24</integer>
    <integer translatable="false" name="config_wifi_framework_LAST_SELECTION_AWARD">480</integer>
    <integer translatable="false" name="config_wifi_framework_PASSPOINT_SECURITY_AWARD">40</integer>
    <integer translatable="false" name="config_wifi_framework_SECURITY_AWARD">80</integer>
    <!-- Integer specifying the base interval in seconds for the exponential backoff scan for autojoin -->
    <integer translatable="false" name="config_wifi_framework_exponential_backoff_scan_base_interval">20</integer>
    <!-- Integers specifying the max packet Tx/Rx rates for full scan -->
    <integer translatable="false" name="config_wifi_framework_max_tx_rate_for_full_scan">8</integer>
    <integer translatable="false" name="config_wifi_framework_max_rx_rate_for_full_scan">16</integer>
    <!-- Integers specifying the min packet Tx/Rx rates in packets per second for staying on the same network -->
    <integer translatable="false" name="config_wifi_framework_min_tx_rate_for_staying_on_network">16</integer>
    <integer translatable="false" name="config_wifi_framework_min_rx_rate_for_staying_on_network">16</integer>
    <!-- Integer parameters of the wifi to cellular handover feature
         wifi should not stick to bad networks -->
    <integer translatable="false" name="config_wifi_framework_wifi_score_bad_rssi_threshold_5GHz">-82</integer>
    <integer translatable="false" name="config_wifi_framework_wifi_score_entry_rssi_threshold_5GHz">-82</integer>
    <integer translatable="false" name="config_wifi_framework_wifi_score_low_rssi_threshold_5GHz">-70</integer>
    <integer translatable="false" name="config_wifi_framework_wifi_score_good_rssi_threshold_5GHz">-57</integer>
    <integer translatable="false" name="config_wifi_framework_wifi_score_bad_rssi_threshold_24GHz">-85</integer>
    <integer translatable="false" name="config_wifi_framework_wifi_score_entry_rssi_threshold_24GHz">-85</integer>
    <integer translatable="false" name="config_wifi_framework_wifi_score_low_rssi_threshold_24GHz">-73</integer>
    <integer translatable="false" name="config_wifi_framework_wifi_score_good_rssi_threshold_24GHz">-60</integer>
    <integer translatable="false" name="config_wifi_framework_wifi_score_bad_link_speed_24">6</integer>
    <integer translatable="false" name="config_wifi_framework_wifi_score_bad_link_speed_5">12</integer>
    <integer translatable="false" name="config_wifi_framework_wifi_score_good_link_speed_24">24</integer>
    <integer translatable="false" name="config_wifi_framework_wifi_score_good_link_speed_5">36</integer>

    <!-- Integer delay in milliseconds before shutting down soft AP when there
         are no connected devices. Framework will enforce a minimum limit on
         this value and this setting will be overridden if the provided value is
         smaller than the limit. -->
    <integer translatable="false" name="config_wifi_framework_soft_ap_timeout_delay">600000</integer>

    <string  translatable="false" name="config_wifi_random_mac_oui">DA-A1-19</string>
    <string  translatable="false" name="config_wifi_framework_sap_2G_channel_list">1,6,11</string>

    <bool translatable="false" name="config_wifi_framework_cellular_handover_enable_user_triggered_adjustment">true</bool>

    <!-- Integer packet threshold used to allow scan while associated -->
    <integer translatable="false" name="config_wifi_framework_associated_full_scan_tx_packet_threshold">5</integer>
    <integer translatable="false" name="config_wifi_framework_associated_full_scan_rx_packet_threshold">10</integer>
    <integer translatable="false" name="config_wifi_framework_associated_partial_scan_tx_packet_threshold">40</integer>
    <integer translatable="false" name="config_wifi_framework_associated_partial_scan_rx_packet_threshold">80</integer>
    <integer translatable="false" name="config_wifi_framework_network_switch_tx_packet_threshold">2</integer>
    <integer translatable="false" name="config_wifi_framework_network_switch_rx_packet_threshold">20</integer>

    <!-- Integer indicating wpa_supplicant scan interval in milliseconds -->
    <integer translatable="false" name="config_wifi_supplicant_scan_interval">15000</integer>

    <!-- Integer indicating amount of time failed networks areblacklisted for the purpose
         of network switching in milliseconds -->
    <integer translatable="false" name="config_wifi_network_switching_blacklist_time">172800000</integer>

    <!-- Integer indicating wpa_supplicant scan interval when p2p is connected in milliseconds -->
    <integer translatable="false" name="config_wifi_scan_interval_p2p_connected">60000</integer>

    <!-- Integer indicating the framework scan interval in milliseconds. This is used in the scenario
         where the chipset does not support background scanning (config_wifi_background_scan_suport
         is false) to set up a periodic wake up scan so that the device can connect to a new access
         point on the move. A value of 0 means no periodic scans will be used in the framework. -->
    <integer translatable="false" name="config_wifi_framework_scan_interval">300000</integer>

    <!-- Integer indicating the framework no networks periodic scan interval in milliseconds. -->
    <integer translatable="false" name="config_wifi_no_network_periodic_scan_interval">300000</integer>

    <!-- Integer indicating disconnect mode short scan interval in milliseconds -->
    <integer translatable="false" name="config_wifi_disconnected_short_scan_interval">15000</integer>

    <!-- Integer indicating associated partial scan short interval in milliseconds -->
    <integer translatable="false" name="config_wifi_associated_short_scan_interval">20000</integer>

    <!-- Integer indicating associated full scan backoff, representing a fraction: xx/8 -->
    <integer translatable="false" name="config_wifi_framework_associated_full_scan_backoff">12</integer>

    <!-- Integer indicating associated full scan max interval in milliseconds -->
    <integer translatable="false" name="config_wifi_framework_associated_full_scan_max_interval">300000</integer>

    <!-- Integer indicating associated full scan max total dwell time in milliseconds -->
    <integer translatable="false" name="config_wifi_framework_associated_full_scan_max_total_dwell_time">500</integer>

    <!-- Integer indicating associated full scan max num active channels -->
    <integer translatable="false" name="config_wifi_framework_associated_partial_scan_max_num_active_channels">6</integer>

    <!-- Integer indicating RSSI boost given to current network -->
    <integer translatable="false" name="config_wifi_framework_current_network_boost">16</integer>

    <!-- Integer indicating how to handle beacons with uninitialized RSSI value of 0 -->
    <integer translatable="false" name="config_wifi_framework_scan_result_rssi_level_patchup_value">-85</integer>

    <!-- Boolean indicating associated network selection is allowed -->
    <bool translatable="false" name="config_wifi_framework_enable_associated_network_selection">true</bool>

    <!-- Boolean indicating whether single radio chain scan results are to be used for network selection -->
    <bool translatable="false" name="config_wifi_framework_use_single_radio_chain_scan_results_network_selection">false</bool>

    <!-- Boolean indicating that wifi only link configuratios that have exact same credentials (i.e PSK) -->
    <bool translatable="false" name="config_wifi_only_link_same_credential_configurations">true</bool>

    <!-- Boolean indicating whether framework needs to set the tx power limit for meeting SAR requirements -->
    <bool translatable="false" name="config_wifi_framework_enable_sar_tx_power_limit">false</bool>

    <!-- Boolean indicating whether framework needs to use body proximity to set the tx power limit
         for meeting SAR requirements -->
    <bool translatable="false" name="config_wifi_framework_enable_body_proximity_sar_tx_power_limit">false</bool>

    <!-- String for the sensor type for body/head proximity for SAR -->
    <string translatable="false" name="config_wifi_sar_sensor_type"></string>

    <!-- Integer indicating event id by sar sensor for free space -->
    <integer translatable="false" name="config_wifi_framework_sar_free_space_event_id">1</integer>

    <!-- Integer indicating event id by sar sensor for near hand -->
    <integer translatable="false" name="config_wifi_framework_sar_near_hand_event_id">2</integer>

    <!-- Integer indicating event id by sar sensor for near head -->
    <integer translatable="false" name="config_wifi_framework_sar_near_head_event_id">3</integer>

    <!-- Integer indicating event id by sar sensor for near body -->
    <integer translatable="false" name="config_wifi_framework_sar_near_body_event_id">4</integer>

    <!-- Wifi driver supports batched scan -->
    <bool translatable="false" name="config_wifi_batched_scan_supported">false</bool>

    <!-- Wifi driver supports Automatic channel selection (ACS) for softap -->
    <bool translatable="false" name="config_wifi_softap_acs_supported">false</bool>

    <!-- Wifi driver supports IEEE80211AC for softap -->
    <bool translatable="false" name="config_wifi_softap_ieee80211ac_supported">false</bool>

    <!-- Flag indicating whether we should enable the automatic brightness.
         Software implementation will be used if config_hardware_auto_brightness_available is not set -->
    <bool name="config_automatic_brightness_available">false</bool>

    <!-- Flag indicating whether we should enable smart battery. -->
    <bool name="config_smart_battery_available">false</bool>

    <!-- Fast brightness animation ramp rate in brightness units per second-->
    <integer translatable="false" name="config_brightness_ramp_rate_fast">180</integer>

    <!-- Slow brightness animation ramp rate in brightness units per second-->
    <integer translatable="false" name="config_brightness_ramp_rate_slow">60</integer>

    <!-- Don't name config resources like this.  It should look like config_annoyDianne -->
    <bool name="config_annoy_dianne">true</bool>

    <!-- XXXXXX END OF RESOURCES USING WRONG NAMING CONVENTION -->

    <!-- If this is true, the screen will come on when you unplug usb/power/whatever. -->
    <bool name="config_unplugTurnsOnScreen">false</bool>

    <!-- If this is true, the message that USB is only being used for charging will be shown. -->
    <bool name="config_usbChargingMessage">true</bool>

    <!-- Set this true only if the device has separate attention and notification lights. -->
    <bool name="config_useAttentionLight">false</bool>

    <!-- If this is true, the screen will fade off. -->
    <bool name="config_animateScreenLights">false</bool>

    <!-- If this is true, key chords can be used to take a screenshot on the device. -->
    <bool name="config_enableScreenshotChord">true</bool>

    <!-- If this is true, allow wake from theater mode when plugged in or unplugged. -->
    <bool name="config_allowTheaterModeWakeFromUnplug">false</bool>
    <!-- If this is true, allow wake from theater mode from gesture. -->
    <bool name="config_allowTheaterModeWakeFromGesture">false</bool>
    <!-- If this is true, allow wake from theater mode from camera lens cover is switched. -->
    <bool name="config_allowTheaterModeWakeFromCameraLens">false</bool>
    <!-- If this is true, allow wake from theater mode from power key press. -->
    <bool name="config_allowTheaterModeWakeFromPowerKey">true</bool>
    <!-- If this is true, allow wake from theater mode from regular key press. Setting this value to
         true implies config_allowTheaterModeWakeFromPowerKey is also true-->
    <bool name="config_allowTheaterModeWakeFromKey">false</bool>
    <!-- If this is true, allow wake from theater mode from motion. -->
    <bool name="config_allowTheaterModeWakeFromMotion">false</bool>
    <!-- If this is true, allow wake from theater mode from motion. -->
    <bool name="config_allowTheaterModeWakeFromMotionWhenNotDreaming">false</bool>
    <!-- If this is true, allow wake from theater mode from lid switch. -->
    <bool name="config_allowTheaterModeWakeFromLidSwitch">false</bool>
    <!-- If this is true, allow wake from theater mode when docked. -->
    <bool name="config_allowTheaterModeWakeFromDock">false</bool>
    <!-- If this is true, allow wake from theater mode from window layout flag. -->
    <bool name="config_allowTheaterModeWakeFromWindowLayout">false</bool>
    <!-- If this is true, go to sleep when theater mode is enabled from button press -->
    <bool name="config_goToSleepOnButtonPressTheaterMode">true</bool>
    <!-- If this is true, long press on power button will be available from the non-interactive state -->
    <bool name="config_supportLongPressPowerWhenNonInteractive">false</bool>

    <!-- Auto-rotation behavior -->

    <!-- If true, enables auto-rotation features using the accelerometer.
         Otherwise, auto-rotation is disabled.  Applications may still request
         to use specific orientations but the sensor is ignored and sensor-based
         orientations are not available.  Furthermore, all auto-rotation related
         settings are omitted from the system UI.  In certain situations we may
         still use the accelerometer to determine the orientation, such as when
         docked if the dock is configured to enable the accelerometer. -->
    <bool name="config_supportAutoRotation">true</bool>

    <!-- If true, the screen can be rotated via the accelerometer in all 4
         rotations as the default behavior. -->
    <bool name="config_allowAllRotations">false</bool>

    <!-- If true, the direction rotation is applied to get to an application's requested
         orientation is reversed.  Normally, the model is that landscape is
         clockwise from portrait; thus on a portrait device an app requesting
         landscape will cause a clockwise rotation, and on a landscape device an
         app requesting portrait will cause a counter-clockwise rotation.  Setting
         true here reverses that logic. -->
    <bool name="config_reverseDefaultRotation">false</bool>

    <!-- Sets the minimum and maximum tilt tolerance for each possible rotation.
         This array consists of 4 pairs of values which specify the minimum and maximum
         tilt angle at which the device will transition into each rotation.

         The tilt angle represents the direction in which the plane of the screen is facing;
         it is also known as the angle of elevation.

           -90 degree tilt means that the screen is facing straight down
                           (the device is being held overhead upside-down)
             0 degree tilt means that the screen is facing outwards
                           (the device is being held vertically)
            90 degree tilt means that the screen is facing straight up
                           (the device is resting on a flat table)

        The default tolerances are set conservatively such that the device is more
        likely to remain in its natural orientation than rotate into a counterclockwise,
        clockwise, or reversed posture (with an especially strong bias against the latter)
        to prevent accidental rotation while carrying the device in hand.

        These thresholds may need to be tuned when the device is intended to be
        mounted into a dock with a particularly shallow profile wherein rotation
        would ordinarily have been suppressed.

        It is helpful to consider the desired behavior both when the device is being
        held at a positive tilt (typical case) vs. a negative tilt (reading overhead in
        bed) since they are quite different.  In the overhead case, we typically want
        the device to more strongly prefer to retain its current configuration (in absence
        of a clear indication that a rotation is desired) since the user's head and neck may
        be held at an unusual angle.
    -->
    <integer-array name="config_autoRotationTiltTolerance">
        <!-- rotation:   0 (natural)    --> <item>-25</item> <item>70</item>
        <!-- rotation:  90 (rotate CCW) --> <item>-25</item> <item>65</item>
        <!-- rotation: 180 (reverse)    --> <item>-25</item> <item>60</item>
        <!-- rotation: 270 (rotate CW)  --> <item>-25</item> <item>65</item>
    </integer-array>

    <!-- Lid switch behavior -->

    <!-- The number of degrees to rotate the display when the keyboard is open.
         A value of -1 means no change in orientation by default. -->
    <integer name="config_lidOpenRotation">-1</integer>

    <!-- Indicate whether the lid state impacts the accessibility of
         the physical keyboard.  0 means it doesn't, 1 means it is accessible
         when the lid is open, 2 means it is accessible when the lid is
         closed.  The default is 0. -->
    <integer name="config_lidKeyboardAccessibility">0</integer>

    <!-- Indicate whether the lid state impacts the accessibility of
         the navigation buttons.  0 means it doesn't, 1 means it is accessible
         when the lid is open, 2 means it is accessible when the lid is
         closed.  The default is 0. -->
    <integer name="config_lidNavigationAccessibility">0</integer>

    <!-- Indicate whether closing the lid causes the lockscreen to appear.
         The default is false. -->
    <bool name="config_lidControlsScreenLock">false</bool>

    <!-- Indicate whether closing the lid causes the device to go to sleep and opening
         it causes the device to wake up.
         The default is false. -->
    <bool name="config_lidControlsSleep">false</bool>

    <!-- Desk dock behavior -->

    <!-- The number of degrees to rotate the display when the device is in a desk dock.
         A value of -1 means no change in orientation by default. -->
    <integer name="config_deskDockRotation">-1</integer>

    <!-- Control whether being in the desk dock (and powered) always
         keeps the screen on.  By default it stays on when plugged in to
         AC.  0 will not keep it on; or together 1 to stay on when plugged
         in to AC and 2 to stay on when plugged in to USB.  (So 3 for both.) -->
    <integer name="config_deskDockKeepsScreenOn">1</integer>

    <!-- Control whether being in the desk dock should enable accelerometer
         based screen orientation.  This defaults to true because it is
         common for desk docks to be sold in a variety of form factors
         with different orientations.  Since we cannot always tell these docks
         apart and the docks cannot report their true orientation on their own,
         we rely on gravity to determine the effective orientation. -->
    <bool name="config_deskDockEnablesAccelerometer">true</bool>

    <!-- Car dock behavior -->

    <!-- The number of degrees to rotate the display when the device is in a car dock.
         A value of -1 means no change in orientation by default. -->
    <integer name="config_carDockRotation">-1</integer>

    <!-- Control whether being in the car dock (and powered) always
         keeps the screen on.  By default it stays on when plugged in to
         AC.  0 will not keep it on; or together 1 to stay on when plugged
         in to AC and 2 to stay on when plugged in to USB.  (So 3 for both.) -->
    <integer name="config_carDockKeepsScreenOn">1</integer>

    <!-- Control whether being in the car dock should enable accelerometer based
         screen orientation.  This defaults to true because putting a device in
         a car dock make the accelerometer more a physical input (like a lid). -->

    <bool name="config_carDockEnablesAccelerometer">true</bool>

    <!--  Control whether to launch Car dock home app when user presses home button or when
          car dock intent is fired.
          In mobile device, usually separate home app is expected in car mode, and this should be
          enabled. But in environments like real car, default home app may be enough, and in that
          case, this can be disabled (set to false). -->
    <bool name="config_enableCarDockHomeLaunch">true</bool>

    <!-- HDMI behavior -->

    <!-- The number of degrees to rotate the display when the device has HDMI connected
         but is not in a dock.  A value of -1 means no change in orientation by default.
         Use -1 except on older devices whose Hardware Composer HAL does not
         provide full support for multiple displays.  -->
    <integer name="config_undockedHdmiRotation">-1</integer>

    <!-- Control the default UI mode type to use when there is no other type override
         happening.  One of the following values (See Configuration.java):
             1  UI_MODE_TYPE_NORMAL
             4  UI_MODE_TYPE_TELEVISION
             5  UI_MODE_TYPE_APPLIANCE
             6  UI_MODE_TYPE_WATCH
             7  UI_MODE_TYPE_VR_HEADSET
         Any other values will have surprising consequences. -->
    <integer name="config_defaultUiModeType">1</integer>

    <!--  Control whether to lock UI mode to what is selected from config_defaultUiModeType.
          Once UI mode is locked, applications cannot change it anymore. -->
    <bool name="config_lockUiMode">false</bool>

    <!--  Control whether to lock day/night mode change from normal application. When it is
          true, day / night mode change is only allowed to apps with MODIFY_DAY_NIGHT_MODE
          permission. -->
    <bool name="config_lockDayNightMode">false</bool>

    <!-- Control the default night mode to use when there is no other mode override set.
         One of the following values (see UiModeManager.java):
             0 - MODE_NIGHT_AUTO
             1 - MODE_NIGHT_NO
             2 - MODE_NIGHT_YES
    -->
    <integer name="config_defaultNightMode">1</integer>

    <!-- Boolean indicating whether the HWC setColorTransform function can be performed efficiently
         in hardware. -->
    <bool name="config_setColorTransformAccelerated">false</bool>

    <!-- Control whether Night display is available. This should only be enabled on devices
         that have a HWC implementation that can apply the matrix passed to setColorTransform
         without impacting power, performance, and app compatibility (e.g. protected content). -->
    <bool name="config_nightDisplayAvailable">@bool/config_setColorTransformAccelerated</bool>

    <!-- Default mode to control how Night display is automatically activated.
         One of the following values (see ColorDisplayController.java):
             0 - AUTO_MODE_DISABLED
             1 - AUTO_MODE_CUSTOM
             2 - AUTO_MODE_TWILIGHT
    -->
    <integer name="config_defaultNightDisplayAutoMode">0</integer>

    <!-- Default time when Night display is automatically activated.
         Represented as milliseconds from midnight (e.g. 79200000 == 10pm). -->
    <integer name="config_defaultNightDisplayCustomStartTime">79200000</integer>

    <!-- Default time when Night display is automatically deactivated.
         Represented as milliseconds from midnight (e.g. 21600000 == 6am). -->
    <integer name="config_defaultNightDisplayCustomEndTime">21600000</integer>

    <!-- Minimum color temperature, in Kelvin, supported by Night display. -->
    <integer name="config_nightDisplayColorTemperatureMin">2596</integer>

    <!-- Default color temperature, in Kelvin, to tint the screen when Night display is
         activated. -->
    <integer name="config_nightDisplayColorTemperatureDefault">2850</integer>

    <!-- Maximum color temperature, in Kelvin, supported by Night display. -->
    <integer name="config_nightDisplayColorTemperatureMax">4082</integer>

    <string-array name="config_nightDisplayColorTemperatureCoefficientsNative">
        <!-- R a-coefficient --> <item>0.0</item>
        <!-- R b-coefficient --> <item>0.0</item>
        <!-- R y-intercept --> <item>1.0</item>
        <!-- G a-coefficient --> <item>-0.00000000962353339</item>
        <!-- G b-coefficient --> <item>0.000153045476</item>
        <!-- G y-intercept --> <item>0.390782778</item>
        <!-- B a-coefficient --> <item>-0.0000000189359041</item>
        <!-- B b-coefficient --> <item>0.000302412211</item>
        <!-- B y-intercept --> <item>-0.198650895</item>
    </string-array>

    <string-array name="config_nightDisplayColorTemperatureCoefficients">
        <!-- R a-coefficient --> <item>0.0</item>
        <!-- R b-coefficient --> <item>0.0</item>
        <!-- R y-intercept --> <item>1.0</item>
        <!-- G a-coefficient --> <item>-0.00000000962353339</item>
        <!-- G b-coefficient --> <item>0.000153045476</item>
        <!-- G y-intercept --> <item>0.390782778</item>
        <!-- B a-coefficient --> <item>-0.0000000189359041</item>
        <!-- B b-coefficient --> <item>0.000302412211</item>
        <!-- B y-intercept --> <item>-0.198650895</item>
    </string-array>


    <!-- Indicate available ColorDisplayController.COLOR_MODE_xxx. -->
    <integer-array name="config_availableColorModes">
        <!-- Example:
        <item>0</item>
        <item>1</item>
        <item>2</item>
        -->
    </integer-array>

    <!-- Indicate whether to allow the device to suspend when the screen is off
         due to the proximity sensor.  This resource should only be set to true
         if the sensor HAL correctly handles the proximity sensor as a wake-up source.
         Otherwise, the device may fail to wake out of suspend reliably.
         The default is false. -->
    <bool name="config_suspendWhenScreenOffDueToProximity">false</bool>

    <!-- Control the behavior when the user long presses the power button.
            0 - Nothing
            1 - Global actions menu
            2 - Power off (with confirmation)
            3 - Power off (without confirmation)
            4 - Go to voice assist
    -->
    <integer name="config_longPressOnPowerBehavior">1</integer>

    <!-- Control the behavior when the user long presses the power button for a long time.
            0 - Nothing
            1 - Global actions menu
    -->
    <integer name="config_veryLongPressOnPowerBehavior">0</integer>

    <!-- Control the behavior when the user long presses the back button.  Non-zero values are only
         valid for watches as part of CDD/CTS.
            0 - Nothing
            1 - Go to voice assist
    -->
    <integer name="config_longPressOnBackBehavior">0</integer>

    <!-- Allows activities to be launched on a long press on power during device setup. -->
    <bool name="config_allowStartActivityForLongPressOnPowerInSetup">false</bool>

    <!-- Control the behavior when the user short presses the power button.
            0 - Nothing
            1 - Go to sleep (doze)
            2 - Really go to sleep (don't doze)
            3 - Really go to sleep and go home (don't doze)
            4 - Go to home
            5 - Dismiss IME if shown. Otherwise go to home
    -->
    <integer name="config_shortPressOnPowerBehavior">1</integer>

    <!-- Control the behavior when the user double presses the power button.
            0 - Nothing
            1 - Toggle theater mode setting
            2 - Brightness boost
    -->
    <integer name="config_doublePressOnPowerBehavior">0</integer>

    <!-- Control the behavior when the user triple presses the power button.
            0 - Nothing
            1 - Toggle theater mode setting
            2 - Brightness boost
    -->
    <integer name="config_triplePressOnPowerBehavior">0</integer>

    <!-- Control the behavior when the user presses the sleep button.
            0 - Go to sleep (doze)
            1 - Go to sleep (doze) and go home
    -->
    <integer name="config_shortPressOnSleepBehavior">0</integer>

    <!-- Time to wait while a button is pressed before triggering a very long press. -->
    <integer name="config_veryLongPressTimeout">3500</integer>

    <!-- Package name for default keyguard appwidget [DO NOT TRANSLATE] -->
    <string name="widget_default_package_name" translatable="false"></string>

    <!-- Class name for default keyguard appwidget [DO NOT TRANSLATE] -->
    <string name="widget_default_class_name" translatable="false"></string>

    <!-- Indicate whether the SD card is accessible without removing the battery. -->
    <bool name="config_batterySdCardAccessibility">false</bool>

    <!-- List of file paths for USB host busses to exclude from USB host support.
         For example, if the first USB bus on the device is used to communicate
         with the modem or some other restricted hardware, add "/dev/bus/usb/001/"
         to this list.  If this is empty, no parts of the host USB bus will be excluded.
    -->
    <string-array name="config_usbHostBlacklist" translatable="false">
    </string-array>

    <!-- List of paths to serial ports that are available to the serial manager.
         for example, /dev/ttyUSB0
    -->
    <string-array translatable="false" name="config_serialPorts">
    </string-array>

    <!-- Vibrator pattern for feedback about a long screen/key press -->
    <integer-array name="config_longPressVibePattern">
        <item>0</item>
        <item>1</item>
        <item>20</item>
        <item>21</item>
    </integer-array>

    <!-- Vibrator pattern for feedback about touching a virtual key -->
    <integer-array name="config_virtualKeyVibePattern">
        <item>0</item>
        <item>10</item>
        <item>20</item>
        <item>30</item>
    </integer-array>

    <!-- Vibrator pattern for a very short but reliable vibration for soft keyboard tap -->
    <integer-array name="config_keyboardTapVibePattern">
        <item>40</item>
    </integer-array>

    <!-- Vibrator pattern for feedback when selecting an hour/minute tick of a Clock -->
    <integer-array name="config_clockTickVibePattern">
        <item>125</item>
        <item>30</item>
    </integer-array>

    <!-- Vibrator pattern for feedback when selecting a day/month/year date of a Calendar -->
    <integer-array name="config_calendarDateVibePattern">
        <item>125</item>
        <item>30</item>
    </integer-array>

    <!-- Vibrator pattern for feedback about booting with safe mode enabled -->
    <integer-array name="config_safeModeEnabledVibePattern">
        <item>0</item>
        <item>1</item>
        <item>20</item>
        <item>21</item>
        <item>500</item>
        <item>600</item>
    </integer-array>

    <!-- Vibrator pattern for feedback about hitting a scroll barrier -->
    <integer-array name="config_scrollBarrierVibePattern">
        <item>0</item>
        <item>15</item>
        <item>10</item>
        <item>10</item>
    </integer-array>

    <!-- The URI to associate with each ringtone effect constant, intended to be used with the
         android.os.VibrationEffect#get(Uri, Context) API.
         The position of the string in the string-array determines which ringtone effect is chosen.
         For example, if the URI passed into get match the third string in the string-array, then
         RINGTONE_3 will be the returned effect -->
    <string-array translatable="false" name="config_ringtoneEffectUris">
    </string-array>

    <!-- The default intensity level for haptic feedback. See
         Settings.System.HAPTIC_FEEDBACK_INTENSITY more details on the constant values and
         meanings. -->
    <integer name="config_defaultHapticFeedbackIntensity">2</integer>
    <!-- The default intensity level for notification vibrations. See
         Settings.System.NOTIFICATION_VIBRATION_INTENSITY more details on the constant values and
         meanings. -->
    <integer name="config_defaultNotificationVibrationIntensity">2</integer>

    <bool name="config_use_strict_phone_number_comparation">false</bool>

    <!-- Display low battery warning when battery level dips to this value.
         Also, the battery stats are flushed to disk when we hit this level.  -->
    <integer name="config_criticalBatteryWarningLevel">5</integer>

    <!-- Shutdown if the battery temperature exceeds (this value * 0.1) Celsius. -->
    <integer name="config_shutdownBatteryTemperature">680</integer>

    <!-- Display low battery warning when battery level dips to this value -->
    <integer name="config_lowBatteryWarningLevel">15</integer>

    <!-- The default suggested battery % at which we enable battery saver automatically.  -->
    <integer name="config_lowBatteryAutoTriggerDefaultLevel">15</integer>

    <!-- Close low battery warning when battery level reaches the lowBatteryWarningLevel
         plus this -->
    <integer name="config_lowBatteryCloseWarningBump">5</integer>

    <!-- Default color for notification LED. -->
    <color name="config_defaultNotificationColor">#ffffffff</color>

    <!-- Default LED on time for notification LED in milliseconds. -->
    <integer name="config_defaultNotificationLedOn">500</integer>

    <!-- Default LED off time for notification LED in milliseconds. -->
    <integer name="config_defaultNotificationLedOff">2000</integer>

    <!-- Default value for led color when battery is low on charge -->
    <integer name="config_notificationsBatteryLowARGB">0xFFFF0000</integer>

    <!-- Default value for led color when battery is medium charged -->
    <integer name="config_notificationsBatteryMediumARGB">0xFFFFFF00</integer>

    <!-- Default value for led color when battery is fully charged -->
    <integer name="config_notificationsBatteryFullARGB">0xFF00FF00</integer>

    <!-- Default value for LED on time when the battery is low on charge in miliseconds -->
    <integer name="config_notificationsBatteryLedOn">125</integer>

    <!-- Is the notification LED intrusive? Used to decide if there should be a disable option -->
    <bool name="config_intrusiveNotificationLed">false</bool>

    <!-- De we do icon badges? Used to decide if there should be a disable option-->
    <bool name="config_notificationBadging">true</bool>

    <!-- Default value for LED off time when the battery is low on charge in miliseconds -->
    <integer name="config_notificationsBatteryLedOff">2875</integer>

    <!-- Number of notifications to keep in the notification service historical archive -->
    <integer name="config_notificationServiceArchiveSize">100</integer>

    <!-- Allow the menu hard key to be disabled in LockScreen on some devices -->
    <bool name="config_disableMenuKeyInLockScreen">false</bool>

    <!-- Don't show lock screen before unlock screen (PIN/pattern/password) -->
    <bool name="config_enableLockBeforeUnlockScreen">false</bool>

    <!-- Disable lockscreen rotation by default -->
    <bool name="config_enableLockScreenRotation">false</bool>

    <!-- Enable lockscreen translucent decor by default -->
    <bool name="config_enableLockScreenTranslucentDecor">true</bool>

    <!-- Enable translucent decor by default -->
    <bool name="config_enableTranslucentDecor">true</bool>

    <!-- Is the device capable of hot swapping an UICC Card -->
    <bool name="config_hotswapCapable">false</bool>

    <!-- Component name of the ICC hotswap prompt for restart dialog -->
    <string name="config_iccHotswapPromptForRestartDialogComponent" translatable="false">@null</string>

    <!-- Enable puk unlockscreen by default.
         If unlock screen is disabled, the puk should be unlocked through Emergency Dialer -->
    <bool name="config_enable_puk_unlock_screen">true</bool>

    <!-- Enable emergency call when sim is locked or puk locked. Some countries/carriers do not
         allow emergency calls to be placed without the IMSI, which is locked in the SIM.
         If so, this should be set to 'false' in an overlay. -->
    <bool name="config_enable_emergency_call_while_sim_locked">true</bool>

    <!-- Is the lock-screen disabled for new users by default -->
    <bool name="config_disableLockscreenByDefault">false</bool>

    <!-- If true, enables verification of the lockscreen credential in the factory reset protection
        flow. This should be true if gatekeeper / weaver credentials can still be checked after a
        factory reset. -->
    <bool name="config_enableCredentialFactoryResetProtection">true</bool>

    <!-- Control the behavior when the user long presses the home button.
            0 - Nothing
            1 - Launch all apps intent
            2 - Launch assist intent
         This needs to match the constants in
         policy/src/com/android/internal/policy/impl/PhoneWindowManager.java
    -->
    <integer name="config_longPressOnHomeBehavior">0</integer>

    <!-- Control the behavior when the user double-taps the home button.
            0 - Nothing
            1 - Recent apps view in SystemUI
         This needs to match the constants in
         policy/src/com/android/internal/policy/impl/PhoneWindowManager.java
    -->
    <integer name="config_doubleTapOnHomeBehavior">0</integer>

    <!-- Minimum screen brightness setting allowed by the power manager.
         The user is forbidden from setting the brightness below this level. -->
    <integer name="config_screenBrightnessSettingMinimum">10</integer>

    <!-- Maximum screen brightness allowed by the power manager.
         The user is forbidden from setting the brightness above this level. -->
    <integer name="config_screenBrightnessSettingMaximum">255</integer>

    <!-- Default screen brightness setting.
         Must be in the range specified by minimum and maximum. -->
    <integer name="config_screenBrightnessSettingDefault">102</integer>

    <!-- Default screen brightness for VR setting. -->
    <integer name="config_screenBrightnessForVrSettingDefault">86</integer>

    <!-- Minimum screen brightness setting allowed for VR. Device panels start increasing pulse
         width as brightness decreases below this theshold. -->
    <integer name="config_screenBrightnessForVrSettingMinimum">79</integer>

    <!-- Maximum screen brightness setting allowed for VR. -->
    <integer name="config_screenBrightnessForVrSettingMaximum">255</integer>

    <!-- Screen brightness used to dim the screen while dozing in a very low power state.
         May be less than the minimum allowed brightness setting
         that can be set by the user. -->
    <integer name="config_screenBrightnessDoze">1</integer>

    <!-- Whether or not to skip the initial brightness ramps when the display transitions to
         STATE_ON. Setting this to true will skip the brightness ramp to the last stored active
         brightness value and will repeat for the following ramp if autobrightness is enabled. -->
    <bool name="config_skipScreenOnBrightnessRamp">false</bool>

    <!-- Allow automatic adjusting of the screen brightness while dozing in low power state. -->
    <bool name="config_allowAutoBrightnessWhileDozing">false</bool>

    <!-- Stability requirements in milliseconds for accepting a new brightness level.  This is used
         for debouncing the light sensor.  Different constants are used to debounce the light sensor
         when adapting to brighter or darker environments.  This parameter controls how quickly
         brightness changes occur in response to an observed change in light level that exceeds the
         hysteresis threshold. -->
    <integer name="config_autoBrightnessBrighteningLightDebounce">4000</integer>
    <integer name="config_autoBrightnessDarkeningLightDebounce">8000</integer>

    <!-- Initial light sensor event rate in milliseconds for automatic brightness control. This is
         used for obtaining the first light sample when the device stops dozing.

         Set this to -1 to disable this feature. -->
    <integer name="config_autoBrightnessInitialLightSensorRate">-1</integer>

    <!-- Light sensor event rate in milliseconds for automatic brightness control. -->
    <integer name="config_autoBrightnessLightSensorRate">250</integer>

    <!-- The maximum range of gamma adjustment possible using the screen
         auto-brightness adjustment setting. -->
    <fraction name="config_autoBrightnessAdjustmentMaxGamma">300%</fraction>

    <!-- If we allow automatic adjustment of screen brightness while dozing, how many times we want
         to reduce it to preserve the battery. Value of 100% means no scaling. -->
    <fraction name="config_screenAutoBrightnessDozeScaleFactor">100%</fraction>

    <!-- When the screen is turned on, the previous estimate of the ambient light level at the time
         the screen was turned off is restored and is used to determine the initial screen
         brightness.

         If this flag is true, then the ambient light level estimate will be promptly recomputed
         after the warm-up interface and the screen brightness will be adjusted immediately.

         If this flag is false, then the ambient light level estimate will be adjusted more
         gradually in the same manner that normally happens when the screen is on according to the
         brightening or dimming debounce thresholds.  As a result, it may take somewhat longer to
         adapt to the environment.  This mode may be better suited for watches. -->
    <bool name="config_autoBrightnessResetAmbientLuxAfterWarmUp">true</bool>

    <!-- Screen brightness used to dim the screen when the user activity
         timeout expires.  May be less than the minimum allowed brightness setting
         that can be set by the user. -->
    <integer name="config_screenBrightnessDim">10</integer>

    <!-- Minimum allowable screen brightness to use in a very dark room.
         This value sets the floor for the darkest possible auto-brightness
         adjustment.  It is expected to be somewhat less than the first entry in
         config_autoBrightnessLcdBacklightValues so as to allow the user to have
         some range of adjustment to dim the screen further than usual in very
         dark rooms. The contents of the screen must still be clearly visible
         in darkness (although they may not be visible in a bright room). -->
    <integer name="config_screenBrightnessDark">1</integer>

    <!-- Array of lux values to define the minimum brightness curve, which guarantees that any
         brightness curve that dips below it is rejected by the system.
         This prevents auto-brightness from setting the screen so dark as to prevent the user from
         resetting or disabling it.

         The values must be non-negative and strictly increasing, and correspond to the values in
         the config_minimumBrightnessCurveNits array. -->
    <array name="config_minimumBrightnessCurveLux">
        <item>0.0</item>
        <item>2000.0</item>
        <item>4000.0</item>
    </array>

    <!-- Array of nits values to define the minimum brightness curve, which guarantees that any
         brightness curve that dips below it is rejected by the system.
         This should map lux to the absolute minimum nits that are still readable in that ambient
         brightness.

         The values must be non-negative and non-decreasing, and correspond to the values in the
         config_minimumBrightnessCurveLux array. -->
    <array name="config_minimumBrightnessCurveNits">
        <item>0.0</item>
        <item>50.0</item>
        <item>90.0</item>
    </array>

    <!-- Array of light sensor lux values to define our levels for auto backlight brightness support.
         The N entries of this array define N + 1 control points as follows:
         (1-based arrays)

         Point 1:            (0, value[1]):             lux <= 0
         Point 2:     (level[1], value[2]):  0        < lux <= level[1]
         Point 3:     (level[2], value[3]):  level[2] < lux <= level[3]
         ...
         Point N+1: (level[N], value[N+1]):  level[N] < lux

         The control points must be strictly increasing.  Each control point
         corresponds to an entry in the brightness backlight values arrays.
         For example, if lux == level[1] (first element of the levels array)
         then the brightness will be determined by value[2] (second element
         of the brightness values array).

         Spline interpolation is used to determine the auto-brightness
         backlight values for lux levels between these control points.

         Must be overridden in platform specific overlays -->
    <integer-array name="config_autoBrightnessLevels">
    </integer-array>

    <!-- Array of output values for LCD backlight corresponding to the lux values
         in the config_autoBrightnessLevels array.  This array should have size one greater
         than the size of the config_autoBrightnessLevels array.
         The brightness values must be between 0 and 255 and be non-decreasing.
         This must be overridden in platform specific overlays -->
    <integer-array name="config_autoBrightnessLcdBacklightValues">
    </integer-array>

    <!-- Array of desired screen brightness in nits corresponding to the lux values
         in the config_autoBrightnessLevels array. As with config_screenBrightnessMinimumNits and
         config_screenBrightnessMaximumNits, the display brightness is defined as the measured
         brightness of an all-white image.

         If this is defined then:
            - config_autoBrightnessLcdBacklightValues should not be defined
            - config_screenBrightnessNits must be defined
            - config_screenBrightnessBacklight must be defined

         This array should have size one greater than the size of the config_autoBrightnessLevels
         array. The brightness values must be non-negative and non-decreasing. This must be
         overridden in platform specific overlays -->
    <array name="config_autoBrightnessDisplayValuesNits">
    </array>

    <!-- Array of output values for button backlight corresponding to the luX values
         in the config_autoBrightnessLevels array.  This array should have size one greater
         than the size of the config_autoBrightnessLevels array.
         The brightness values must be between 0 and 255 and be non-decreasing.
         This must be overridden in platform specific overlays -->
    <integer-array name="config_autoBrightnessButtonBacklightValues">
    </integer-array>

    <!-- Array of output values for keyboard backlight corresponding to the lux values
         in the config_autoBrightnessLevels array.  This array should have size one greater
         than the size of the config_autoBrightnessLevels array.
         The brightness values must be between 0 and 255 and be non-decreasing.
         This must be overridden in platform specific overlays -->
    <integer-array name="config_autoBrightnessKeyboardBacklightValues">
    </integer-array>

    <!-- Array of hysteresis constraint values for brightening, represented as tenths of a
         percent. The length of this array is assumed to be one greater than
         config_dynamicHysteresisLuxLevels. The brightening threshold is calculated as
         lux * (1.0f + CONSTRAINT_VALUE). When the current lux is higher than this threshold,
         the screen brightness is recalculated. See the config_dynamicHysteresisLuxLevels
         description for how the constraint value is chosen. -->
    <integer-array name="config_dynamicHysteresisBrightLevels">
        <item>100</item>
    </integer-array>

    <!-- Array of hysteresis constraint values for darkening, represented as tenths of a
         percent. The length of this array is assumed to be one greater than
         config_dynamicHysteresisLuxLevels. The darkening threshold is calculated as
         lux * (1.0f - CONSTRAINT_VALUE). When the current lux is lower than this threshold,
         the screen brightness is recalculated. See the config_dynamicHysteresisLuxLevels
         description for how the constraint value is chosen. -->
    <integer-array name="config_dynamicHysteresisDarkLevels">
        <item>200</item>
    </integer-array>

    <!-- An array describing the screen's backlight values corresponding to the brightness
         values in the config_screenBrightnessNits array.

         This array should be equal in size to config_screenBrightnessBacklight. -->
    <integer-array name="config_screenBrightnessBacklight">
    </integer-array>

    <!-- An array of floats describing the screen brightness in nits corresponding to the backlight
         values in the config_screenBrightnessBacklight array.  On OLED displays these  values
         should be measured with an all white image while the display is in the fully on state.
         Note that this value should *not* reflect the maximum brightness value for any high
         brightness modes but only the maximum brightness value obtainable in a sustainable manner.

         This array should be equal in size to config_screenBrightnessBacklight -->
    <array name="config_screenBrightnessNits">
    </array>


    <!-- Array of ambient lux threshold values. This is used for determining hysteresis constraint
         values by calculating the index to use for lookup and then setting the constraint value
         to the corresponding value of the array. The new brightening hysteresis constraint value
         is the n-th element of config_dynamicHysteresisBrightLevels, and the new darkening
         hysteresis constraint value is the n-th element of config_dynamicHysteresisDarkLevels.

         The (zero-based) index is calculated as follows: (MAX is the largest index of the array)
         condition                      calculated index
         value < lux[0]                 0
         lux[n] <= value < lux[n+1]     n+1
         lux[MAX] <= value              MAX+1 -->
    <integer-array name="config_dynamicHysteresisLuxLevels">
    </integer-array>

    <!-- Amount of time it takes for the light sensor to warm up in milliseconds.
         For this time after the screen turns on, the Power Manager
         will not debounce light sensor readings -->
    <integer name="config_lightSensorWarmupTime">0</integer>

    <!-- Enables swipe versus poly-finger touch disambiguation in the KeyboardView -->
    <bool name="config_swipeDisambiguation">true</bool>

    <!-- Specifies the amount of time to disable virtual keys after the screen is touched
         in order to filter out accidental virtual key presses due to swiping gestures
         or taps near the edge of the display.  May be 0 to disable the feature.
         It is recommended that this value be no more than 250 ms.
         This feature should be disabled for most devices. -->
    <integer name="config_virtualKeyQuietTimeMillis">0</integer>

    <!-- A list of potential packages, in priority order, that may contain an
         ephemeral resolver. Each package will be be queried for a component
         that has been granted the PACKAGE_EPHEMERAL_AGENT permission.
         This may be empty if ephemeral apps are not supported. -->
    <string-array name="config_ephemeralResolverPackage" translatable="false">
        <!-- Add packages here -->
    </string-array>

    <!-- Component name of the default wallpaper. This will be ImageWallpaper if not
         specified -->
    <string name="default_wallpaper_component" translatable="false">@null</string>

    <!-- By default a product has no distinct default lock wallpaper -->
    <item name="default_lock_wallpaper" type="drawable">@null</item>

    <!-- Component name of the built in wallpaper used to display bitmap wallpapers. This must not be null. -->
    <string name="image_wallpaper_component" translatable="false">com.android.systemui/com.android.systemui.ImageWallpaper</string>

    <!-- True if WallpaperService is enabled -->
    <bool name="config_enableWallpaperService">true</bool>

    <!-- True if the device should block turning display on at boot until wallpaper is ready -->
    <bool name="config_checkWallpaperAtBoot">true</bool>

    <!-- Class name of WallpaperManagerService. -->
    <string name="config_wallpaperManagerServiceName">com.android.server.wallpaper.WallpaperManagerService</string>

    <!-- Enables the TimeZoneRuleManager service. This is the master switch for the updateable time
         zone update mechanism. -->
    <bool name="config_enableUpdateableTimeZoneRules">false</bool>

    <!-- Enables APK-based time zone update triggering. Set this to false when updates are triggered
         via external events and not by APK updates. For example, if an updater checks with a server
         on a regular schedule.
         [This is only used if config_enableUpdateableTimeZoneRules is true.] -->
    <bool name="config_timeZoneRulesUpdateTrackingEnabled">false</bool>

    <!-- The package of the time zone rules updater application. Expected to be the same
         for all Android devices that support APK-based time zone rule updates.
         A package-targeted com.android.intent.action.timezone.TRIGGER_RULES_UPDATE_CHECK intent
         will be sent to the updater app if the system server detects an update to the updater or
         data app packages.
         The package referenced here must have the android.permission.UPDATE_TIME_ZONE_RULES
         permission.
         [This is only used if config_enableUpdateableTimeZoneRules and
         config_timeZoneRulesUpdateTrackingEnabled are true.] -->
    <string name="config_timeZoneRulesUpdaterPackage" translatable="false">com.android.timezone.updater</string>

    <!-- The package of the time zone rules data application. Expected to be configured
         by OEMs to reference their own priv-app APK package.
         A package-targeted com.android.intent.action.timezone.TRIGGER_RULES_UPDATE_CHECK intent
         will be sent to the updater app if the system server detects an update to the updater or
         data app packages.
         [This is only used if config_enableUpdateableTimeZoneRules and
         config_timeZoneRulesUpdateTrackingEnabled are true.] -->
    <string name="config_timeZoneRulesDataPackage" translatable="false"></string>

    <!-- The allowed time in milliseconds between an update check intent being broadcast and the
         response being considered overdue. Reliability triggers will not fire in this time.
         [This is only used if config_enableUpdateableTimeZoneRules and
         config_timeZoneRulesUpdateTrackingEnabled are true.] -->
    <!-- 5 minutes -->
    <integer name="config_timeZoneRulesCheckTimeMillisAllowed">300000</integer>

    <!-- The number of times a time zone update check is allowed to fail before the system will stop
         reacting to reliability triggers.
         [This is only used if config_enableUpdateableTimeZoneRules and
         config_timeZoneRulesUpdateTrackingEnabled are true.] -->
    <integer name="config_timeZoneRulesCheckRetryCount">5</integer>

    <!-- Whether to enable network location overlay which allows network
         location provider to be replaced by an app at run-time. When disabled,
         only the config_networkLocationProviderPackageName package will be
         searched for network location provider, otherwise packages whose
         signature matches the signatures of config_locationProviderPackageNames
         will be searched, and the service with the highest version number will
         be picked. Anyone who wants to disable the overlay mechanism can set it
         to false.
         -->
    <bool name="config_enableNetworkLocationOverlay" translatable="false">true</bool>
    <!-- Package name providing network location support. Used only when
         config_enableNetworkLocationOverlay is false. -->
    <string name="config_networkLocationProviderPackageName" translatable="false">@null</string>

    <!-- Whether to enable fused location provider overlay which allows fused
         location provider to be replaced by an app at run-time. When disabled,
         only the config_fusedLocationProviderPackageName package will be
         searched for fused location provider, otherwise packages whose
         signature matches the signatures of config_locationProviderPackageNames
         will be searched, and the service with the highest version number will
         be picked. Anyone who wants to disable the overlay mechanism can set it
         to false.
         -->
    <bool name="config_enableFusedLocationOverlay" translatable="false">true</bool>
    <!-- Package name providing fused location support. Used only when
         config_enableFusedLocationOverlay is false. -->
    <string name="config_fusedLocationProviderPackageName" translatable="false">com.android.location.fused</string>

    <!-- The package name of the default network recommendation app.
         A network recommendation provider must:
             * Be granted the SCORE_NETWORKS permission.
             * Be granted the ACCESS_COARSE_LOCATION permission.
             * Include a Service for the android.net.scoring.RECOMMEND_NETWORKS action
               protected by the BIND_NETWORK_RECOMMENDATION_SERVICE permission.

         This must be set to a valid network recommendation app or empty.
     -->
    <string name="config_defaultNetworkRecommendationProviderPackage" translatable="false"></string>

    <!-- Whether to enable Hardware FLP overlay which allows Hardware FLP to be
         replaced by an app at run-time. When disabled, only the
         config_hardwareFlpPackageName package will be searched for Hardware Flp,
         otherwise packages whose signature matches the signatures of
         config_locationProviderPackageNames will be searched, and the service
         with the highest version number will be picked. Anyone who wants to
         disable the overlay mechanism can set it to false.
         -->
    <bool name="config_enableHardwareFlpOverlay" translatable="false">true</bool>
    <!-- Package name providing Hardware Flp. Used only when
         config_enableHardwareFlpOverlay is false. -->
    <string name="config_hardwareFlpPackageName" translatable="false">com.android.location.fused</string>

    <!-- Whether to enable geocoder overlay which allows geocoder to be replaced
         by an app at run-time. When disabled, only the
         config_geocoderProviderPackageName package will be searched for
         geocoder, otherwise packages whose signature matches the signatures of
         config_locationProviderPackageNames will be searched, and the service
         with the highest version number will be picked. Anyone who wants to
         disable the overlay mechanism can set it to false.
         -->
    <bool name="config_enableGeocoderOverlay" translatable="false">true</bool>
    <!-- Package name providing geocoder API support. Used only when
         config_enableGeocoderOverlay is false. -->
    <string name="config_geocoderProviderPackageName" translatable="false">@null</string>

    <!-- Whether to enable geofence overlay which allows geofence to be replaced
         by an app at run-time. When disabled, only the
         config_geofenceProviderPackageName package will be searched for
         geofence implementation, otherwise packages whose signature matches the
         signatures of config_locationProviderPackageNames will be searched, and
         the service with the highest version number will be picked. Anyone who
         wants to disable the overlay mechanism can set it to false.
         -->
    <bool name="config_enableGeofenceOverlay" translatable="false">true</bool>
    <!-- Package name providing geofence API support. Used only when
         config_enableGeofenceOverlay is false. -->
    <string name="config_geofenceProviderPackageName" translatable="false">@null</string>

    <!-- Whether to enable Hardware Activity-Recognition overlay which allows Hardware
         Activity-Recognition to be replaced by an app at run-time. When disabled, only the
         config_activityRecognitionHardwarePackageName package will be searched for
         its implementation, otherwise packages whose signature matches the
         signatures of config_locationProviderPackageNames will be searched, and
         the service with the highest version number will be picked. Anyone who
         wants to disable the overlay mechanism can set it to false.
         -->
    <bool name="config_enableActivityRecognitionHardwareOverlay" translatable="false">true</bool>
    <!-- Package name providing Hardware Activity-Recognition API support. Used only when
         config_enableActivityRecognitionHardwareOverlay is false. -->
    <string name="config_activityRecognitionHardwarePackageName" translatable="false">@null</string>

    <!-- Package name(s) containing location provider support.
         These packages can contain services implementing location providers,
         such as the Geocode Provider, Network Location Provider, and
         Fused Location Provider. They will each be searched for
         service components implementing these providers.
         It is strongly recommended that the packages explicitly named
         below are on the system image, so that they will not map to
         a 3rd party application.
         The location framework also has support for installation
         of new location providers at run-time. The new package does not
         have to be explicitly listed here, however it must have a signature
         that matches the signature of at least one package on this list.
         -->
    <string-array name="config_locationProviderPackageNames" translatable="false">
        <!-- The standard AOSP fused location provider -->
        <item>com.android.location.fused</item>
    </string-array>

    <!-- This string array can be overriden to enable test location providers initially. -->
    <!-- Array of "[locationProviderName],[requiresNetwork],
         [requiresSatellite],[requiresCell],[hasMonetaryCost],
         [supportAltitute],[supportsSpeed],[supportsBearing],
         [powerRequirement],[accuracy]" -->
    <!-- powerRequirement is defined in android.location.Criteria
         0 = NO_REQUIREMENT / 1 = POWER_LOW / 2 = POWER_MEDIUM / 3 = POWER_HIGH -->
    <!-- accuracy is defined in anroid.location.Criteria
         1 = ACCURACY_FINE / 2 = ACCURACY_COARSE -->
    <string-array name="config_testLocationProviders" translatable="false">
        <!-- Example test network location provider
        <item>network,false,false,false,false,true,true,true,1,2</item>
        -->
    </string-array>

    <!-- Boolean indicating if current platform supports bluetooth SCO for off call
    use cases -->
    <bool name="config_bluetooth_sco_off_call">true</bool>

    <!-- Boolean indicating if current platform supports bluetooth wide band
         speech -->
    <bool name="config_bluetooth_wide_band_speech">true</bool>

    <!-- Boolean indicating if current platform need do one-time bluetooth address
         re-validation -->
    <bool name="config_bluetooth_address_validation">false</bool>

    <!-- Boolean indicating if current platform supports BLE peripheral mode -->
    <bool name="config_bluetooth_le_peripheral_mode_supported">false</bool>

    <!-- Boolean indicating if current platform supports HFP inband ringing -->
    <bool name="config_bluetooth_hfp_inband_ringing_support">false</bool>

    <!-- Max number of scan filters supported by blutooth controller. 0 if the
         device does not support hardware scan filters-->
    <integer translatable="false" name="config_bluetooth_max_scan_filters">0</integer>

    <!-- Max number of advertisers supported by bluetooth controller. 0 if the
         device does not support multiple advertisement-->
    <integer translatable="false" name="config_bluetooth_max_advertisers">0</integer>

    <!-- Idle current for bluetooth controller. 0 by default-->
    <integer translatable="false" name="config_bluetooth_idle_cur_ma">0</integer>

    <!-- Rx current for bluetooth controller. 0 by default-->
    <integer translatable="false" name="config_bluetooth_rx_cur_ma">0</integer>

    <!-- Tx current for bluetooth controller. 0 by default-->
    <integer translatable="false" name="config_bluetooth_tx_cur_ma">0</integer>

    <!-- Operating volatage for bluetooth controller. 0 by default-->
    <integer translatable="false" name="config_bluetooth_operating_voltage_mv">0</integer>

    <!-- Max number of connected audio devices supported by Bluetooth stack -->
    <integer name="config_bluetooth_max_connected_audio_devices">5</integer>

    <!-- Whether supported profiles should be reloaded upon enabling bluetooth -->
    <bool name="config_bluetooth_reload_supported_profiles_when_enabled">false</bool>

    <!-- Enabling autoconnect over pan -->
    <bool name="config_bluetooth_pan_enable_autoconnect">false</bool>

    <!-- The default data-use polling period. -->
    <integer name="config_datause_polling_period_sec">600</integer>

    <!-- The default data-use threshold in bytes. 0 disables-->
    <integer name="config_datause_threshold_bytes">0</integer>

    <!-- The default reduced-datarate value in kilobits per sec -->
    <integer name="config_datause_throttle_kbitsps">300</integer>

    <!-- The default iface on which to monitor data use -->
    <string name="config_datause_iface" translatable="false">rmnet0</string>

    <!-- The default reduced-datarate notification mask -->
    <!-- 2 means give warning -->
    <integer name="config_datause_notification_type">2</integer>

    <!-- If Voice Radio Technology is RIL_RADIO_TECHNOLOGY_LTE:14 or
         RIL_RADIO_TECHNOLOGY_UNKNOWN:0 this is the value that should be used instead.
         A configuration value of RIL_RADIO_TECHNOLOGY_UNKNOWN:0 means
         there is no replacement value and that the default assumption
         for phone type (GSM) should be used. -->
    <integer name="config_volte_replacement_rat">0</integer>

    <!-- Flag indicating whether the current device is "voice capable".
         If true, this means that the device supports circuit-switched
         (i.e. voice) phone calls over the telephony network, and is
         allowed to display the in-call UI while a cellular voice call is
         active.  This can be overridden to false for "data only" devices
         which can't make voice calls and don't support any in-call UI.

         Note: this flag is subtly different from the
         PackageManager.FEATURE_TELEPHONY system feature, which is
         available on *any* device with a telephony radio, even if the
         device is data-only. -->
    <bool name="config_voice_capable">true</bool>

    <!-- Flag indicating whether all audio streams should be mapped to
         one single stream. If true, all audio streams are mapped to
         STREAM_MUSIC as if it's on TV platform. -->
    <bool name="config_single_volume">false</bool>

    <!-- Flag indicating that an outbound call must have a call capable phone account
         that has declared it can process the call's handle. -->
    <bool name="config_requireCallCapableAccountForHandle">false</bool>

    <!-- Flag indicating if the user is notified when the mobile network access is restricted -->
    <bool name="config_user_notification_of_restrictied_mobile_access">true</bool>

    <!-- Flag indicating whether the current device allows sms service.
         If true, this means that the device supports both sending and
         receiving sms via the telephony network.
         This can be overridden to false for "data only" devices
         which can't send and receive sms message.

         Note: Disable SMS also disable voicemail waiting sms,
               cell broadcasting sms, and MMS. -->
    <bool name="config_sms_capable">true</bool>

    <!-- Default SMS Application. This will be the default SMS application when
         the phone first boots. The user can then change the default app to one
         of their choosing.
         This can be overridden for devices where a different default SMS
         application is desired.

         If this string is empty or the specified package does not exist, then
         the platform will search for an SMS app and use that (if there is one)-->
    <string name="default_sms_application" translatable="false">com.android.messaging</string>

    <!-- Default web browser.  This is the package name of the application that will
         be the default browser when the device first boots.  Afterwards the user
         can select whatever browser app they wish to use as the default.

         If this string is empty or the specified package does not exist, then
         the behavior will be as though no app was named as an explicit default. -->
    <string name="default_browser" translatable="false"></string>

    <!-- Enable/disable default bluetooth profiles:
        HSP_AG, ObexObjectPush, Audio, NAP -->
    <bool name="config_bluetooth_default_profiles">true</bool>

    <!-- IP address of the dns server to use if nobody else suggests one -->
    <string name="config_default_dns_server" translatable="false">8.8.8.8</string>

    <!-- The default mobile provisioning apn. Empty by default, maybe overridden by
         an mcc/mnc specific config.xml -->
    <string name="mobile_provisioning_apn" translatable="false"></string>

    <!-- The default mobile provisioning url. Empty by default, maybe overridden by
         an mcc/mnc specific config.xml -->
    <string name="mobile_provisioning_url" translatable="false"></string>

    <!-- The default character set for GsmAlphabet -->
    <!-- Empty string means MBCS is not considered -->
    <string name="gsm_alphabet_default_charset" translatable="false"></string>

    <!-- Enables SIP on WIFI only -->
    <bool name="config_sip_wifi_only">false</bool>

    <!-- Enables built-in SIP phone capability -->
    <bool name="config_built_in_sip_phone">true</bool>

    <!-- Boolean indicating if restoring network selection should be skipped -->
    <!-- The restoring is handled by modem if it is true-->
    <bool translatable="false" name="skip_restoring_network_selection">false</bool>

    <!-- Maximum number of database connections opened and managed by framework layer
         to handle queries on each database when using Write-Ahead Logging. -->
    <integer name="db_connection_pool_size">4</integer>

    <!-- The default journal mode to use use when Write-Ahead Logging is not active.
         Choices are: OFF, DELETE, TRUNCATE, PERSIST and MEMORY.
         PERSIST may improve performance by reducing how often journal blocks are
         reallocated (compared to truncation) resulting in better data block locality
         and less churn of the storage media.

         The PERSIST mode results in data persisting in the journal beyond the life of
         a transaction, so it interacts poorly with SECURE_DELETE. -->
    <string name="db_default_journal_mode" translatable="false">TRUNCATE</string>

    <!-- Enables compatibility WAL mode.
         In this mode, only database journal mode will be changed, connection pool
         size will still be limited to a single connection. -->
    <bool name="db_compatibility_wal_supported">true</bool>

    <!-- Maximum size of the persistent journal file in bytes.
         If the journal file grows to be larger than this amount then SQLite will
         truncate it after committing the transaction. -->
    <integer name="db_journal_size_limit">524288</integer>

    <!-- The database synchronization mode when using the default journal mode.
         FULL is safest and preserves durability at the cost of extra fsyncs.
         NORMAL also preserves durability in non-WAL modes and uses checksums to ensure
         integrity although there is a small chance that an error might go unnoticed.
         Choices are: FULL, NORMAL, OFF. -->
    <string name="db_default_sync_mode" translatable="false">FULL</string>

    <!-- The database synchronization mode when using Write-Ahead Logging.
         From https://www.sqlite.org/pragma.html#pragma_synchronous:
         WAL mode is safe from corruption with synchronous=NORMAL, and probably DELETE mode is safe
         too on modern filesystems. WAL mode is always consistent with synchronous=NORMAL, but WAL
         mode does lose durability. A transaction committed in WAL mode with
         synchronous=NORMAL might roll back following a power loss or system crash.
         Transactions are durable across application crashes regardless of the synchronous setting
         or journal mode. The synchronous=NORMAL setting is a good choice for most applications
         running in WAL mode.
         Choices are: FULL, NORMAL, OFF. -->
    <string name="db_wal_sync_mode" translatable="false">NORMAL</string>

    <!-- The Write-Ahead Log auto-checkpoint interval in database pages (typically 1 to 4KB).
         The log is checkpointed automatically whenever it exceeds this many pages.
         When a database is reopened, its journal mode is set back to the default
         journal mode, which may cause a checkpoint operation to occur.  Checkpoints
         can also happen at other times when transactions are committed.
         The bigger the WAL file, the longer a checkpoint operation takes, so we try
         to keep the WAL file relatively small to avoid long delays.
         The size of the WAL file is also constrained by 'db_journal_size_limit'. -->
    <integer name="db_wal_autocheckpoint">100</integer>

    <!-- The number of milliseconds that SQLite connection is allowed to be idle before it
         is closed and removed from the pool -->
    <integer name="db_default_idle_connection_timeout">30000</integer>

    <!-- Max space (in MB) allocated to DownloadManager to store the downloaded
         files if they are to be stored in DownloadManager's data dir,
         which typically is /data/data/com.android.providers.downloads/files -->
    <integer name="config_downloadDataDirSize">200</integer>

    <!-- Max number of downloads allowed to proceed concurrently -->
    <integer name="config_MaxConcurrentDownloadsAllowed">5</integer>

    <!-- When the free space available in DownloadManager's data dir falls
         below the percentage value specified by this param, DownloadManager
         starts removing files to try to make percentage of available
         free space above this threshold value. -->
    <integer name="config_downloadDataDirLowSpaceThreshold">10</integer>

    <!-- The URL that should be sent in an x-wap-profile header with an HTTP request,
         as defined in the Open Mobile Alliance User Agent Profile specification
         OMA-TS-UAProf-V2_0-20060206-A Section 8.1.1.1. If the URL contains a '%s'
         format string then that substring will be replaced with the value of
         Build.MODEL. The format string shall not be escaped. -->
    <string name="config_useragentprofile_url" translatable="false"></string>

    <!-- When a database query is executed, the results returned are paginated
         in pages of size (in KB) indicated by this value -->
    <integer name="config_cursorWindowSize">2048</integer>

    <!-- Sets whether menu shortcuts should be displayed on panel menus when
         a keyboard is present. -->
    <bool name="config_showMenuShortcutsWhenKeyboardPresent">false</bool>

    <!-- Do not translate. Defines the slots is Two Digit Number for dialing normally not USSD -->
    <string-array name="config_twoDigitNumberPattern" translatable="false">
    </string-array>

    <!-- If this value is true, Sms encoded as octet is decoded by utf8 decoder.
         If false, decoded by Latin decoder. -->
    <bool name="config_sms_utf8_support">false</bool>

    <!-- If this value is true, The mms content-disposition field is supported correctly.
         If false, Content-disposition fragments are ignored -->
    <bool name="config_mms_content_disposition_support">true</bool>

    <!-- MMS user agent string -->
    <string name="config_mms_user_agent" translatable="false"></string>

    <!-- MMS user agent prolfile url -->
    <string name="config_mms_user_agent_profile_url" translatable="false"></string>

    <!-- National Language Identifier codes for the following two config items.
         (from 3GPP TS 23.038 V9.1.1 Table 6.2.1.2.4.1):
          0  - reserved
          1  - Turkish
          2  - Spanish (single shift table only)
          3  - Portuguese
          4  - Bengali
          5  - Gujarati
          6  - Hindi
          7  - Kannada
          8  - Malayalam
          9  - Oriya
         10  - Punjabi
         11  - Tamil
         12  - Telugu
         13  - Urdu
         14+ - reserved -->

    <!-- National language single shift tables to enable for SMS encoding.
         Decoding is always enabled. 3GPP TS 23.038 states that this feature
         should not be enabled until a formal request is issued by the relevant
         national regulatory body. Array elements are codes from the table above.
         Example 1: devices sold in Turkey must include table 1 to conform with
           By-Law Number 27230. (http://www.btk.gov.tr/eng/pdf/2009/BY-LAW_SMS.pdf)
         Example 2: devices sold in India should include tables 4 through 13
           to enable use of the new Release 9 tables for Indic languages. -->
    <integer-array name="config_sms_enabled_single_shift_tables"></integer-array>

    <!-- National language locking shift tables to enable for SMS encoding.
         Decoding is always enabled. 3GPP TS 23.038 states that this feature
         should not be enabled until a formal request is issued by the relevant
         national regulatory body. Array elements are codes from the table above.
         Example 1: devices sold in Turkey must include table 1 after the
           Turkish Telecommunication Authority requires locking shift encoding
           to be enabled (est. July 2012). (http://www.btk.gov.tr/eng/pdf/2009/BY-LAW_SMS.pdf)
           See also: http://www.mobitech.com.tr/tr/ersanozturkblog_en/index.php?entry=entry090223-160014
         Example 2: devices sold in India should include tables 4 through 13
         to enable use of the new Release 9 tables for Indic languages. -->
    <integer-array name="config_sms_enabled_locking_shift_tables"></integer-array>

    <!-- Set to true if the RSSI should always display CDMA signal strength even on EVDO -->
    <bool name="config_alwaysUseCdmaRssi">false</bool>


    <!-- If this value is true, duplicate Source/Destination port fields
         in WDP header of some carriers OMADM wap push are supported.
         ex: MSGTYPE-TotalSegments-CurrentSegment
             -SourcePortDestPort-SourcePortDestPort-OMADM PDU
         If false, not supported. -->
    <bool name="config_duplicate_port_omadm_wappush">false</bool>

    <!-- Maximum numerical value that will be shown in a status bar
         notification icon or in the notification itself. Will be replaced
         with @string/status_bar_notification_info_overflow when shown in the
         UI. -->
    <integer name="status_bar_notification_info_maxnum">999</integer>

    <!-- Path to an ISO image to be shared with via USB mass storage.
         This is intended to allow packaging drivers or tools for installation on a PC. -->
    <string translatable="false" name="config_isoImagePath"></string>

    <!-- Whether a software navigation bar should be shown. NOTE: in the future this may be
         autodetected from the Configuration. -->
    <bool name="config_showNavigationBar">false</bool>

    <!-- Whether action menu items should be displayed in ALLCAPS or not.
         Defaults to true. If this is not appropriate for specific locales
         it should be disabled in that locale's resources. -->
    <bool name="config_actionMenuItemAllCaps">true</bool>

    <!-- Remote server that can provide NTP responses. -->
    <string translatable="false" name="config_ntpServer">time.android.com</string>
    <!-- Normal polling frequency in milliseconds -->
    <integer name="config_ntpPollingInterval">86400000</integer>
    <!-- Try-again polling interval in milliseconds, in case the network request failed -->
    <integer name="config_ntpPollingIntervalShorter">60000</integer>
    <!-- Number of times to try again with the shorter interval, before backing
         off until the normal polling interval. A value < 0 indicates infinite. -->
    <integer name="config_ntpRetry">3</integer>
    <!-- If the time difference is greater than this threshold in milliseconds,
         then update the time. -->
    <integer name="config_ntpThreshold">5000</integer>
    <!-- Timeout to wait for NTP server response in milliseconds. -->
    <integer name="config_ntpTimeout">5000</integer>

    <!-- Default network policy warning threshold, in megabytes. -->
    <integer name="config_networkPolicyDefaultWarning">2048</integer>

    <!-- Set and Unsets WiMAX -->
    <bool name="config_wimaxEnabled">false</bool>
    <!-- Location of the wimax framwork jar location -->
    <string name="config_wimaxServiceJarLocation" translatable="false"></string>
    <!-- Location of the wimax native library locaiton -->
    <string name="config_wimaxNativeLibLocation" translatable="false"></string>
    <!-- Name of the wimax manager class -->
    <string name="config_wimaxManagerClassname" translatable="false"></string>
    <!-- Name of the wimax service class -->
    <string name="config_wimaxServiceClassname" translatable="false"></string>
    <!-- Name of the wimax state tracker clas -->
    <string name="config_wimaxStateTrackerClassname" translatable="false"></string>

    <!-- Specifies whether the dreams feature should be supported.
         When true, the system will allow the user to configure dreams (screensavers)
         to launch when a user activity timeout occurs or the system is told to nap.
         When false, the dreams feature will be disabled (this does not affect dozing).

         Consider setting this resource to false or disabling dreams by default when a
         doze component is specified below since dreaming will supercede dozing and
         will prevent the system from entering a low power state until the dream ends. -->
    <bool name="config_dreamsSupported">true</bool>

    <!-- If supported, are dreams enabled? (by default) -->
    <bool name="config_dreamsEnabledByDefault">true</bool>
    <!-- If supported and enabled, are dreams activated when docked? (by default) -->
    <bool name="config_dreamsActivatedOnDockByDefault">true</bool>
    <!-- If supported and enabled, are dreams activated when asleep and charging? (by default) -->
    <bool name="config_dreamsActivatedOnSleepByDefault">false</bool>
    <!-- ComponentName of the default dream (Settings.Secure.DEFAULT_SCREENSAVER_COMPONENT) -->
    <string name="config_dreamsDefaultComponent" translatable="false">com.google.android.deskclock/com.android.deskclock.Screensaver</string>

    <!-- Are we allowed to dream while not plugged in? -->
    <bool name="config_dreamsEnabledOnBattery">false</bool>
    <!-- Minimum battery level to allow dreaming when powered.
         Use -1 to disable this safety feature. -->
    <integer name="config_dreamsBatteryLevelMinimumWhenPowered">-1</integer>
    <!-- Minimum battery level to allow dreaming when not powered.
         Use -1 to disable this safety feature. -->
    <integer name="config_dreamsBatteryLevelMinimumWhenNotPowered">15</integer>
    <!-- If the battery level drops by this percentage and the user activity timeout
         has expired, then assume the device is receiving insufficient current to charge
         effectively and terminate the dream.  Use -1 to disable this safety feature.  -->
    <integer name="config_dreamsBatteryLevelDrainCutoff">5</integer>

    <!-- ComponentName of a dream to show whenever the system would otherwise have
         gone to sleep.  When the PowerManager is asked to go to sleep, it will instead
         try to start this dream if possible.  The dream should typically call startDozing()
         to put the display into a low power state and allow the application processor
         to be suspended.  When the dream ends, the system will go to sleep as usual.
         Specify the component name or an empty string if none.

         Note that doze dreams are not subject to the same start conditions as ordinary dreams.
         Doze dreams will run whenever the power manager is in a dozing state. -->
    <string name="config_dozeComponent" translatable="false"></string>

    <!-- If true, the doze component is not started until after the screen has been
         turned off and the screen off animation has been performed. -->
    <bool name="config_dozeAfterScreenOffByDefault">false</bool>

    <!-- Doze: should the TYPE_PICK_UP_GESTURE sensor be used as a pulse signal. -->
    <bool name="config_dozePulsePickup">false</bool>

    <!-- Type of the double tap sensor. Empty if double tap is not supported. -->
    <string name="config_dozeDoubleTapSensorType" translatable="false"></string>

    <!-- Type of the long press sensor. Empty if long press is not supported. -->
    <string name="config_dozeLongPressSensorType" translatable="false"></string>

    <!-- Control whether the always on display mode is available. This should only be enabled on
         devices where the display has been tuned to be power efficient in DOZE and/or DOZE_SUSPEND
         states. -->
    <bool name="config_dozeAlwaysOnDisplayAvailable">false</bool>

    <!-- Control whether the always on display mode is enabled by default. This value will be used
         during initialization when the setting is still null. -->
    <bool name="config_dozeAlwaysOnEnabled">true</bool>

    <!-- Whether the display blanks itself when transitioning from a doze to a non-doze state -->
    <bool name="config_displayBlanksAfterDoze">false</bool>

    <!-- True if the display hardware only has brightness buckets rather than a full range of
         backlight values -->
    <bool name="config_displayBrightnessBucketsInDoze">false</bool>

    <!-- Power Management: Specifies whether to decouple the auto-suspend state of the
         device from the display on/off state.

         When false, autosuspend_disable() will be called before the display is turned on
         and autosuspend_enable() will be called after the display is turned off.
         This mode provides best compatibility for devices using legacy power management
         features such as early suspend / late resume.

         When true, autosuspend_display() and autosuspend_enable() will be called
         independently of whether the display is being turned on or off.  This mode
         enables the power manager to suspend the application processor while the
         display is on.

         This resource should be set to "true" when a doze component has been specified
         to maximize power savings but not all devices support it.

         Refer to autosuspend.h for details.
    -->
    <bool name="config_powerDecoupleAutoSuspendModeFromDisplay">false</bool>

    <!-- Power Management: Specifies whether to decouple the interactive state of the
         device from the display on/off state.

         When false, setInteractive(..., true) will be called before the display is turned on
         and setInteractive(..., false) will be called after the display is turned off.
         This mode provides best compatibility for devices that expect the interactive
         state to be tied to the display state.

         When true, setInteractive(...) will be called independently of whether the display
         is being turned on or off.  This mode enables the power manager to reduce
         clocks and disable the touch controller while the display is on.

         This resource should be set to "true" when a doze component has been specified
         to maximize power savings but not all devices support it.

         Refer to power.h for details.
    -->
    <bool name="config_powerDecoupleInteractiveModeFromDisplay">false</bool>

    <!-- User activity timeout: Minimum screen off timeout in milliseconds.

         Sets a lower bound for the {@link Settings.System#SCREEN_OFF_TIMEOUT} setting
         which determines how soon the device will go to sleep when there is no
         user activity.

         This value must be greater than zero, otherwise the device will immediately
         fall asleep again as soon as it is awoken.
    -->
    <integer name="config_minimumScreenOffTimeout">10000</integer>

    <!-- User activity timeout: Maximum screen dim duration in milliseconds.

         Sets an upper bound for how long the screen will dim before the device goes
         to sleep when there is no user activity.  The dim duration is subtracted from
         the overall screen off timeout to determine the screen dim timeout.
         When the screen dim timeout expires, the screen will dim, shortly thereafter
         the device will go to sleep.

         If the screen off timeout is very short, the dim duration may be reduced
         proportionally.  See config_maximumScreenDimRatio.

         This value may be zero in which case the screen will not dim before the
         device goes to sleep.
    -->
    <integer name="config_maximumScreenDimDuration">7000</integer>

    <!-- User activity timeout: Maximum screen dim duration as a percentage of screen off timeout.

         This resource is similar to config_maximumScreenDimDuration but the maximum
         screen dim duration is defined as a ratio of the overall screen off timeout
         instead of as an absolute value in milliseconds.  This is useful for reducing
         the dim duration when the screen off timeout is very short.

         When computing the screen dim duration, the power manager uses the lesser
         of the effective durations expressed by config_maximumScreenDimDuration and
         config_maximumScreenDimRatio.

         This value must be between 0% and 100%.  If the value is zero, the screen will not
         dim before the device goes to sleep.
    -->
    <fraction name="config_maximumScreenDimRatio">20%</fraction>

    <!-- Minimum size of the scrollbar thumb's touch target. -->
    <dimen name="config_minScrollbarTouchTarget">48dp</dimen>

    <!-- Base "touch slop" value used by ViewConfiguration as a
         movement threshold where scrolling should begin. -->
    <dimen name="config_viewConfigurationTouchSlop">8dp</dimen>

    <!-- Base "hover slop" value used by ViewConfiguration as a
         movement threshold under which hover is considered "stationary". -->
    <dimen name="config_viewConfigurationHoverSlop">4dp</dimen>

    <!-- Minimum velocity to initiate a fling, as measured in dips per second. -->
    <dimen name="config_viewMinFlingVelocity">50dp</dimen>

    <!-- Maximum velocity to initiate a fling, as measured in dips per second. -->
    <dimen name="config_viewMaxFlingVelocity">8000dp</dimen>

    <!-- Amount of time in ms the user needs to press the relevant key to bring up the global actions dialog -->
    <integer name="config_globalActionsKeyTimeout">500</integer>

    <!-- Default width of a vertical scrollbar and height of a horizontal scrollbar.
         Takes effect only if the scrollbar drawables have no intrinsic size. -->
    <dimen name="config_scrollbarSize">4dp</dimen>

    <!-- Distance that should be scrolled, per axis value, in response to a horizontal
         {@link MotionEvent#ACTION_SCROLL} event. -->
    <dimen name="config_horizontalScrollFactor">64dp</dimen>

    <!-- Distance that should be scrolled, per axis value, in response to a vertical
         {@link MotionEvent#ACTION_SCROLL} event. -->
    <dimen name="config_verticalScrollFactor">64dp</dimen>

    <!-- Obsolete. Distance that should be scrolled, per axis value, in response to a
         {@link MotionEvent#ACTION_SCROLL} event. -->
    <dimen name="config_scrollFactor">64dp</dimen>

    <!-- Maximum number of grid columns permitted in the ResolverActivity
         used for picking activities to handle an intent. -->
    <integer name="config_maxResolverActivityColumns">3</integer>

    <!-- Array of OEM specific USB mode override config.
         OEM can override a certain USB mode depending on ro.bootmode.
         Specify an array of below items to set override rule.
         [bootmode]:[original USB mode]:[USB mode used]-->
    <integer-array translatable="false" name="config_oemUsbModeOverride">
    </integer-array>

    <!-- Set to true to add links to Cell Broadcast app from Settings and MMS app. -->
    <bool name="config_cellBroadcastAppLinks">false</bool>

    <!-- The default value if the SyncStorageEngine should sync automatically or not -->
    <bool name="config_syncstorageengine_masterSyncAutomatically">true</bool>

    <!--  Maximum number of supported users -->
    <integer name="config_multiuserMaximumUsers">1</integer>

    <!-- Maximum number of users we allow to be running at a time -->
    <integer name="config_multiuserMaxRunningUsers">3</integer>

    <!-- Whether UI for multi user should be shown -->
    <bool name="config_enableMultiUserUI">false</bool>

    <!-- Whether the new Auto Selection Network UI should be shown -->
    <bool name="config_enableNewAutoSelectNetworkUI">false</bool>

    <!-- If true, then we do not ask user for permission for apps to connect to USB devices.
         Do not set this to true for production devices. Doing so will cause you to fail CTS. -->
    <bool name="config_disableUsbPermissionDialogs">false</bool>

    <!-- Activity to handle Usb Device connection in USB Host side. Keeping it to null value will
         lead into handling it inside system using Intent resolution. Non-null contents will have
         format of package-name/ActivityClassName. -->
    <string name="config_UsbDeviceConnectionHandling_component" translatable="false">@null</string>

    <!-- Minimum span needed to begin a touch scaling gesture.
         If the span is equal to or greater than this size, a scaling gesture
         will begin, where supported. (See android.view.ScaleGestureDetector)

         This also takes into account the size of any active touch points.
         Devices with screens that deviate too far from their assigned density
         bucket should consider tuning this value in a device-specific overlay.
         For best results, care should be taken such that this value remains
         larger than the minimum reported touchMajor/touchMinor values
         reported by the hardware. -->
    <dimen name="config_minScalingSpan">27mm</dimen>

    <!-- Minimum accepted value for touchMajor while scaling. This may be tuned
         per-device in overlays. -->
    <dimen name="config_minScalingTouchMajor">48dp</dimen>

    <!-- Safe headphone volume index. When music stream volume is below this index
    the SPL on headphone output is compliant to EN 60950 requirements for portable music
    players. -->
    <integer name="config_safe_media_volume_index">10</integer>

    <!-- Safe USB headset gain. This value is used to ensure that the SPL on the USB
    headset output is compliant to EN 60950 requirements for portable music players. -->
    <integer name="config_safe_media_volume_usb_mB">-3700</integer>

    <!-- Configure mobile network MTU. The standard default is set here but each carrier
         may have a specific value set in an overlay config.xml file. -->
    <integer name="config_mobile_mtu">1500</integer>

    <!-- Configure mobile tcp buffer sizes in the form:
         rat-name:rmem_min,rmem_def,rmem_max,wmem_min,wmem_def,wmem_max
         If no value is found for the rat-name in use, the system default will be applied.
    -->
    <string-array name="config_mobile_tcp_buffers">
    </string-array>

    <!-- Configure ethernet tcp buffersizes in the form:
         rmem_min,rmem_def,rmem_max,wmem_min,wmem_def,wmem_max -->
    <string name="config_ethernet_tcp_buffers" translatable="false">524288,1048576,3145728,524288,1048576,2097152</string>

    <!-- Configure wifi tcp buffersizes in the form:
         rmem_min,rmem_def,rmem_max,wmem_min,wmem_def,wmem_max -->
    <string name="config_wifi_tcp_buffers" translatable="false">524288,1048576,2097152,262144,524288,1048576</string>

    <!-- Whether WiFi display is supported by this device.
         There are many prerequisites for this feature to work correctly.
         Here are a few of them:
         * The WiFi radio must support WiFi P2P.
         * The WiFi radio must support concurrent connections to the WiFi display and
           to an access point.
         * The Audio Flinger audio_policy.conf file must specify a rule for the "r_submix"
           remote submix module.  This module is used to record and stream system
           audio output to the WiFi display encoder in the media server.
         * The remote submix module "audio.r_submix.default" must be installed on the device.
         * The device must be provisioned with HDCP keys (for protected content).
    -->
    <bool name="config_enableWifiDisplay">false</bool>

    <!-- When true, local displays that do not contain any of their own content will automatically
         mirror the content of the default display. -->
    <bool name="config_localDisplaysMirrorContent">true</bool>

    <!-- Indicates whether local non-default displays are private.
         {@see android.view.Display#FLAG_PRIVATE} -->
    <bool name="config_localDisplaysPrivate">false</bool>

    <!-- The default mode for the default display. One of the following values (See Display.java):
             0 - COLOR_MODE_DEFAULT
             7 - COLOR_MODE_SRGB
    -->
    <integer name="config_defaultDisplayDefaultColorMode">0</integer>

    <!-- When true use the linux /dev/input/event subsystem to detect the switch changes
         on the headphone/microphone jack. When false use the older uevent framework. -->
    <bool name="config_useDevInputEventForAudioJack">false</bool>

    <!-- Whether safe headphone volume is enabled or not (country specific). -->
    <bool name="config_safe_media_volume_enabled">true</bool>

    <!-- Set to true if the wifi display supports compositing content stored
         in gralloc protected buffers.  For this to be true, there must exist
         a protected hardware path for surface flinger to composite and send
         protected buffers to the wifi display video encoder.

         If this flag is false, we advise applications not to use protected
         buffers (if possible) when presenting content to a wifi display because
         the content may be blanked.

         This flag controls whether the {@link Display#FLAG_SUPPORTS_PROTECTED_BUFFERS}
         flag is set for wifi displays.
    -->
    <bool name="config_wifiDisplaySupportsProtectedBuffers">false</bool>

    <!-- Whether camera shutter sound is forced or not  (country specific). -->
    <bool name="config_camera_sound_forced">false</bool>

    <!-- Set to true if we need to not prefer an APN.
         This is being added to enable a simple scenario of pre-paid
         provisioning on some carriers, working around a bug (7305641)
         where if the preferred is used we don't try the others. -->
    <bool name="config_dontPreferApn">false</bool>

    <!-- Set to true if after a provisioning apn the radio should be restarted -->
    <bool name="config_restartRadioAfterProvisioning">false</bool>

    <!-- Boolean indicating if RADIO POWER OFF is required on receiving SIM REFRESH with RESET.
         This will be handled by modem if it is false. -->
    <bool name="config_requireRadioPowerOffOnSimRefreshReset">false</bool>

    <!-- Vibrator pattern to be used as the default for notifications
         that specify DEFAULT_VIBRATE.
     -->
    <integer-array name="config_defaultNotificationVibePattern">
        <item>0</item>
        <item>350</item>
        <item>250</item>
        <item>350</item>
    </integer-array>

    <!-- Vibrator pattern to be used as the default for notifications
         that do not specify vibration but vibrate anyway because the device
         is in vibrate mode.
     -->
    <integer-array name="config_notificationFallbackVibePattern">
        <item>0</item>
        <item>100</item>
        <item>150</item>
        <item>100</item>
    </integer-array>

    <!-- Flag indicating if the speed up audio on mt call code should be executed -->
    <bool name="config_speed_up_audio_on_mt_calls">false</bool>

    <!-- Class name of the framework account picker activity.
         Can be customized for other product types -->
    <string name="config_chooseAccountActivity" translatable="false"
            >android/android.accounts.ChooseAccountActivity</string>
    <!-- Class name of the account type and account picker activity.
         Can be customized for other product types -->
    <string name="config_chooseTypeAndAccountActivity" translatable="false"
            >android/android.accounts.ChooseTypeAndAccountActivity</string>

    <!-- Component name of a custom ResolverActivity (Intent resolver) to be used instead of
         the default framework version. If left empty, then the framework version will be used.
         Example: com.google.android.myapp/.resolver.MyResolverActivity  -->
    <string name="config_customResolverActivity" translatable="false"></string>

    <!-- Name of the activity or service that prompts the user to reject, accept, or whitelist
         an adb host's public key, when an unwhitelisted host connects to the local adbd.
         Can be customized for other product types -->
    <string name="config_customAdbPublicKeyConfirmationComponent"
            >com.android.systemui/com.android.systemui.usb.UsbDebuggingActivity</string>

    <!-- Name of the activity that prompts the secondary user to acknowledge she/he needs to
         switch to the primary user to enable USB debugging.
         Can be customized for other product types -->
    <string name="config_customAdbPublicKeyConfirmationSecondaryUserComponent"
            >com.android.systemui/com.android.systemui.usb.UsbDebuggingSecondaryUserActivity</string>

    <!-- Name of the dialog that is used to request the user's consent to VPN connection -->
    <string name="config_customVpnConfirmDialogComponent" translatable="false"
            >com.android.vpndialogs/com.android.vpndialogs.ConfirmDialog</string>

    <!-- Name of the dialog that is used to inform the user that always-on VPN is disconnected -->
    <string name="config_customVpnAlwaysOnDisconnectedDialogComponent" translatable="false"
            >com.android.vpndialogs/com.android.vpndialogs.AlwaysOnDisconnectedDialog</string>

    <!-- Name of the dialog that is used to install the carrier app when the SIM is inserted -->
    <string name="config_carrierAppInstallDialogComponent" translatable="false"
            >com.android.simappdialog/com.android.simappdialog.InstallCarrierAppActivity</string>

    <!-- Apps that are authorized to access shared accounts, overridden by product overlays -->
    <string name="config_appsAuthorizedForSharedAccounts" translatable="false">;com.android.settings;</string>

    <!-- Flag indicating that the media framework should not allow changes or mute on any
         stream or master volumes. -->
    <bool name="config_useFixedVolume">false</bool>

    <!-- The list of IMEs which should be disabled until used.
         This function suppresses update notifications for these pre-installed apps.
         We need to set this configuration carefully that they should not have functionarities
         other than "IME" or "Spell Checker". In InputMethodManagerService,
         the listed IMEs are disabled until used when all of the following conditions are met.
         1. Not selected as an enabled IME in the Settings
         2. Not selected as a spell checker in the Settings
         3. Installed
         4. A pre-installed IME
         5. Not enabled
         And the disabled_until_used state for an IME is released by InputMethodManagerService
         when the IME is selected as an enabled IME. -->
    <string-array name="config_disabledUntilUsedPreinstalledImes" translatable="false">
        <item>com.android.inputmethod.latin</item>
    </string-array>

    <!-- The list of classes that should be added to the notification ranking pipeline.
     See {@link com.android.server.notification.NotificationSignalExtractor}
      If you add a new extractor to this list make sure to update
      NotificationManagerService.handleRankingSort()-->
    <string-array name="config_notificationSignalExtractors">
        <!-- many of the following extractors depend on the notification channel, so this
        extractor must come first -->
        <item>com.android.server.notification.NotificationChannelExtractor</item>
        <item>com.android.server.notification.NotificationAdjustmentExtractor</item>
        <!-- depends on AdjustmentExtractor-->
        <item>com.android.server.notification.ValidateNotificationPeople</item>
        <item>com.android.server.notification.PriorityExtractor</item>
        <!-- depends on PriorityExtractor -->
        <item>com.android.server.notification.ZenModeExtractor</item>
        <item>com.android.server.notification.ImportanceExtractor</item>
        <!-- depends on ImportanceExtractor-->
        <item>com.android.server.notification.NotificationIntrusivenessExtractor</item>
        <item>com.android.server.notification.VisibilityExtractor</item>
        <!-- Depends on ZenModeExtractor -->
        <item>com.android.server.notification.BadgeExtractor</item>

    </string-array>

    <!-- Flag indicating that this device does not rotate and will always remain in its default
         orientation. Activities that desire to run in a non-compatible orientation will be run
         from an emulated display within the physical display. -->
    <bool name="config_forceDefaultOrientation">false</bool>

    <!-- Default Gravity setting for the system Toast view. Equivalent to: Gravity.CENTER_HORIZONTAL | Gravity.BOTTOM -->
    <integer name="config_toastDefaultGravity">0x00000051</integer>

    <!-- set to false if we need to show user confirmation
         when alpha identifier is not provided by the UICC -->
    <bool name="config_stkNoAlphaUsrCnf">true</bool>

    <!-- Threshold (in ms) under which a screen off / screen on will be considered a reset of the
         immersive mode confirmation prompt.-->
    <integer name="config_immersive_mode_confirmation_panic">5000</integer>

    <!-- For some operators, PDU has garbages. To fix it, need to use valid index -->
    <integer name="config_valid_wappush_index">-1</integer>

    <!-- call barring MMI code from TS 22.030 Annex B -->
    <string-array translatable="false" name="config_callBarringMMI">
        <item>33</item>
        <item>331</item>
        <item>332</item>
        <item>35</item>
        <item>351</item>
        <item>330</item>
        <item>333</item>
        <item>353</item>
    </string-array>

    <!-- Override the default detection behavior for the framework method
         android.view.ViewConfiguration#hasPermanentMenuKey().
         Valid settings are:
         0 - No change. Use the default autodetection behavior.
         1 - The device DOES have a permanent menu key; ignore autodetection.
         2 - The device DOES NOT have a permanent menu key; ignore autodetection. -->
    <integer name="config_overrideHasPermanentMenuKey">0</integer>

    <!-- Override the DPad detection behavior for configuration purposes -->
    <bool name="config_hasPermanentDpad">false</bool>

    <!-- default window inset isRound property -->
    <bool name="config_windowIsRound">false</bool>

    <!-- Override this value if the device has a chin, i.e. area that is not actual part of the
         screen but you would like to be treated as a real display. The value is the height of the
         chin. -->
    <integer name="config_windowOutsetBottom">0</integer>

    <!-- Package name for default network scorer app; overridden by product overlays. -->
    <string name="config_defaultNetworkScorerPackageName"></string>

    <!-- Determines whether recent tasks are provided to the user. Default device has recents
         property. If this is false, then the following recents config flags are ignored. -->
    <bool name="config_hasRecents">true</bool>

    <!-- Component name for the activity that will be presenting the Recents UI, which will receive special permissions for API related
          to fetching and presenting recent tasks. The default configuration uses Launcehr3QuickStep as default launcher and points to
          the corresponding recents component. When using a different default launcher, change this appropriately or use the default
          systemui implementation: com.android.systemui/.recents.RecentsActivity -->
    <string name="config_recentsComponentName" translatable="false">com.android.launcher3/com.android.quickstep.RecentsActivity</string>

    <!-- The minimum number of visible recent tasks to be presented to the user through the
         SystemUI. Can be -1 if there is no minimum limit. -->
    <integer name="config_minNumVisibleRecentTasks_grid">-1</integer>

    <!-- The maximum number of visible recent tasks to be presented to the user through the
         SystemUI. Can be -1 if there is no maximum limit. -->
    <integer name="config_maxNumVisibleRecentTasks_grid">9</integer>

    <!-- The minimum number of visible recent tasks to be presented to the user through the
         SystemUI. Can be -1 if there is no minimum limit. -->
    <integer name="config_minNumVisibleRecentTasks_lowRam">-1</integer>

    <!-- The maximum number of visible recent tasks to be presented to the user through the
         SystemUI. Can be -1 if there is no maximum limit. -->
    <integer name="config_maxNumVisibleRecentTasks_lowRam">9</integer>

    <!-- The minimum number of visible recent tasks to be presented to the user through the
         SystemUI. Can be -1 if there is no minimum limit. -->
    <integer name="config_minNumVisibleRecentTasks">5</integer>

    <!-- The maximum number of visible recent tasks to be presented to the user through the
         SystemUI. Can be -1 if there is no maximum limit. -->
    <integer name="config_maxNumVisibleRecentTasks">-1</integer>

    <!-- The duration in which a recent task is considered in session and should be visible. -->
    <integer name="config_activeTaskDurationHours">6</integer>

    <!-- default window ShowCircularMask property -->
    <bool name="config_windowShowCircularMask">false</bool>

    <!-- default value for whether circular emulators (ro.emulator.circular)
         should show a display overlay on the screen -->
    <bool name="config_windowEnableCircularEmulatorDisplayOverlay">false</bool>

    <!-- Defines the default set of global actions. Actions may still be disabled or hidden based
         on the current state of the device.
         Each item must be one of the following strings:
         "power" = Power off
         "settings" = An action to launch settings
         "airplane" = Airplane mode toggle
         "bugreport" = Take bug report, if available
         "silent" = silent mode
         "users" = list of users
         "restart" = restart device
         "emergency" = Launch emergency dialer
         "lockdown" = Lock down device until the user authenticates
         "logout" =  Logout the current user
         -->
    <string-array translatable="false" name="config_globalActionsList">
        <item>power</item>
        <item>restart</item>
        <item>lockdown</item>
        <item>logout</item>
        <item>bugreport</item>
        <item>screenshot</item>
        <item>emergency</item>
    </string-array>

    <!-- Number of milliseconds to hold a wake lock to ensure that drawing is fully
         flushed to the display while dozing.  This value needs to be large enough
         to account for processing and rendering time plus a frame or two of latency
         in the display pipeline plus some slack just to be sure. -->
    <integer name="config_drawLockTimeoutMillis">120</integer>

    <!-- An array of device capabilities defined by GSMA SGP.22 v2.0.
         The first item is the capability name that the device supports. The second item is the
         major version. The minor and revision versions are default to 0s.
         The device capabilities and their definition in the spec are:
             gsm : gsmSupportedRelease
             utran : utranSupportedRelease
             cdma1x : cdma2000onexSupportedRelease
             hrpd : cdma2000hrpdSupportedRelease
             ehrpd : cdma2000ehrpdSupportedRelease
             eutran : eutranSupportedRelease
             nfc : contactlessSupportedRelease
             crl : rspCrlSupportedVersion
    -->
    <string-array translatable="false" name="config_telephonyEuiccDeviceCapabilities">
        <!-- Example:
        <item>"gsm,11"</item>
        <item>"utran,11"</item>
        <item>"cdma1x,1"</item>
        <item>"hrpd,3"</item>
        <item>"ehrpd,12"</item>
        <item>"eutran,11"</item>
        <item>"nfc,1"</item>
        <item>"crl,1"</item>
        -->
    </string-array>

    <!-- default telephony hardware configuration for this platform.
    -->
    <!-- this string array should be overridden by the device to present a list
         telephony hardware resource.  this is used by the telephony device controller
         (TDC) to offer the basic capabilities of the hardware to the telephony
         framework
    -->
    <!-- an array of "[hardware type],[hardware-uuid],[state],[[hardware-type specific]]"
         with, [[hardware-type specific]] in:
            - "[[ril-model],[rat],[max-active-voice],[max-active-data],[max-active-standby]]"
              for 'modem' hardware
            - "[[associated-modem-uuid]]"
              for 'sim' hardware.
         refer to HardwareConfig in com.android.internal.telephony for specific details/values
         those elements can carry.
    -->
    <string-array translatable="false" name="config_telephonyHardware">
        <!-- modem -->
        <item>0,modem,0,0,0,1,1,1</item>
        <!-- sim -->
        <item>1,sim,0,modem</item>
    </string-array>

    <!-- This string array can be overriden to add an additional DRM support for WebView EME. -->
    <!-- Array of "[keySystemName],[UuidOfMediaDrm]" -->
    <string-array name="config_keySystemUuidMapping" translatable="false">
        <!-- Example:
        <item>"x-com.microsoft.playready,9A04F079-9840-4286-AB92-E65BE0885F95"</item>
        -->
    </string-array>

    <!-- Flag indicating which package name can access the persistent data partition -->
    <string name="config_persistentDataPackageName" translatable="false"></string>

    <!-- Flag indicating apps will skip sending hold request before merge. In this case
        IMS service implementation will do both.i.e.hold followed by merge. -->
    <bool name="skipHoldBeforeMerge">true</bool>

    <!-- Flag indicating whether the IMS service can be turned off. If false then
        the service will not be turned-off completely (the ImsManager.turnOffIms() will
        be disabled) but individual Features can be disabled using ImsConfig.setFeatureValue() -->
    <bool name="imsServiceAllowTurnOff">true</bool>

    <!-- Flag specifying whether VoLTE is available on device -->
    <bool name="config_device_volte_available">false</bool>

    <!-- Flag specifying whether VoLTE should be available for carrier: independent of
         carrier provisioning. If false: hard disabled. If true: then depends on carrier
         provisioning, availability etc -->
    <bool name="config_carrier_volte_available">false</bool>

    <!-- Flag specifying whether VoLTE TTY is supported -->
    <bool name="config_carrier_volte_tty_supported">true</bool>

    <!-- Flag specifying whether VT is available on device -->
    <bool name="config_device_vt_available">false</bool>

    <!-- Flag specifying whether the device will use the "allow_hold_in_ims_call" carrier config
         option.  When false, the device will support holding of IMS calls, regardless of the
         carrier config setting. -->
    <bool name="config_device_respects_hold_carrier_config">true</bool>

    <!-- Flag specifying whether VT should be available for carrier: independent of
         carrier provisioning. If false: hard disabled. If true: then depends on carrier
         provisioning, availability etc -->
    <bool name="config_carrier_vt_available">false</bool>

    <!-- Flag specifying whether WFC over IMS is available on device -->
        <bool name="config_device_wfc_ims_available">false</bool>

    <!-- Flag specifying whether WFC over IMS should be available for carrier: independent of
         carrier provisioning. If false: hard disabled. If true: then depends on carrier
         provisioning, availability etc -->
    <bool name="config_carrier_wfc_ims_available">false</bool>

    <!-- Whether to use voip audio mode for ims call -->
    <bool name="config_use_voip_mode_for_ims">false</bool>

    <!-- ImsService package name to bind to by default. If none is specified in an overlay, an
         empty string is passed in -->
    <string name="config_ims_package"/>

    <!-- String array containing numbers that shouldn't be logged. Country-specific. -->
    <string-array name="unloggable_phone_numbers" />

    <!-- Flag specifying whether or not IMS will use the dynamic ImsResolver -->
    <bool name="config_dynamic_bind_ims">false</bool>

    <!-- Cellular data service package name to bind to by default. If none is specified in an overlay, an
         empty string is passed in -->
    <string name="config_wwan_data_service_package" translatable="false">com.android.phone</string>

    <!-- IWLAN data service package name to bind to by default. If none is specified in an overlay, an
         empty string is passed in -->
    <string name="config_wlan_data_service_package" translatable="false"></string>

    <bool name="config_networkSamplingWakesDevice">true</bool>

    <!-- Home (non-roaming) values for CDMA roaming indicator.
         Carriers can override this table by resource overlay. If not,
         the default values come from 3GPP2 C.R1001 table
         8.1-1. Enhanced Roaming Indicator Number Assignments -->
    <string-array translatable="false" name="config_cdma_home_system">
        <item>1</item>
    </string-array>

    <!--From SmsMessage-->
    <!--Support decoding the user data payload as pack GSM 8-bit (a GSM alphabet
        string that's stored in 8-bit unpacked format) characters.-->
    <bool translatable="false" name="config_sms_decode_gsm_8bit_data">false</bool>

    <!-- If EMS is not supported, framework breaks down EMS into single segment SMS
         and adds page info " x/y". This config is used to set which carrier doesn't
         support EMS and whether page info should be added at the beginning or the end.
         We use tag 'prefix' for position beginning and 'suffix' for position end.
         And use gid to distinguish different carriers which using same mcc and mnc.
         Examples: <item>simOperatorNumber;position;gid(optional)</item>>
    -->
    <string-array translatable="false" name="no_ems_support_sim_operators">
        <!-- VZW -->
        <item>20404;suffix;BAE0000000000000</item>
    </string-array>

    <bool name="config_auto_attach_data_on_creation">true</bool>

    <!-- Values for GPS configuration -->
    <string-array translatable="false" name="config_gpsParameters">
        <item>SUPL_HOST=supl.google.com</item>
        <item>SUPL_PORT=7275</item>
        <item>SUPL_VER=0x20000</item>
        <item>SUPL_MODE=1</item>
        <item>SUPL_ES=0</item>
        <item>LPP_PROFILE=0</item>
        <item>USE_EMERGENCY_PDN_FOR_EMERGENCY_SUPL=1</item>
        <item>A_GLONASS_POS_PROTOCOL_SELECT=0</item>
        <item>GPS_LOCK=0</item>
    </string-array>

    <!-- Sprint need a 70 ms delay for 3way call -->
    <integer name="config_cdma_3waycall_flash_delay">0</integer>

    <!-- If there is no preload VM number in the sim card, carriers such as
         Verizon require to load a default vm number from the configurantion.
         Define config_default_vm_number for this purpose. And there are two
         optional formats for this configuration as below:
         (1)<item>voicemail number</item>
         (2)<item>voicemail number;gid</item>
         The logic to pick up the correct voicemail number:
         (1) If the config_default_vm_number array has no gid special item, the last one will be
         picked
         (2) If the config_default_vm_number array has gid special item and  it matches the current
         sim's gid, it will be picked.
         (3) If the config_default_vm_number array has gid special item but it doesn't match the
         current sim's gid, the last one without gid will be picked -->
    <string-array translatable="false" name="config_default_vm_number" />

    <!--SIM does not save, but the voice mail number to be changed. -->
    <bool name="editable_voicemailnumber">false</bool>

    <!-- service number convert map in roaming network. -->
    <!-- [dialstring],[replacement][,optional gid] -->
    <string-array translatable="false" name="dial_string_replace">
    </string-array>

    <!-- Flag indicating whether radio is to be restarted on the error of
         PDP_FAIL_REGULAR_DEACTIVATION/0x24 -->
    <bool name="config_restart_radio_on_pdp_fail_regular_deactivation">false</bool>

    <!-- networks that don't want data deactivate when shutdown the phone
         note this is dependent on the operator of the network we're on,
         not operator on the SIM -->
    <string-array translatable="false" name="networks_not_clear_data">
        <item>71203</item>
        <item>71606</item>
        <item>71610</item>
        <item>732101</item>
    </string-array>

    <!-- Config determines whether to update phone object when voice registration
         state changes. Voice radio tech change will always trigger an update of
         phone object irrespective of this config -->
    <bool name="config_switch_phone_on_voice_reg_state_change">true</bool>

    <bool name="config_sms_force_7bit_encoding">false</bool>

    <!-- Number of physical SIM slots on the device. This includes both eSIM and pSIM slots, and
         is not necessarily the same as the number of phones/logical modems supported by the device.
         For example, a multi-sim device can have 2 phones/logical modems, but 3 physical slots,
         or a single SIM device can have 1 phones/logical modems, but 2 physical slots (one eSIM
         and one pSIM) -->
    <integer name="config_num_physical_slots">1</integer>

    <!--Thresholds for LTE dbm in status bar-->
    <integer-array translatable="false" name="config_lteDbmThresholds">
        <item>-140</item>    <!-- SIGNAL_STRENGTH_NONE_OR_UNKNOWN -->
        <item>-128</item>    <!-- SIGNAL_STRENGTH_POOR -->
        <item>-118</item>    <!-- SIGNAL_STRENGTH_MODERATE -->
        <item>-108</item>    <!-- SIGNAL_STRENGTH_GOOD -->
        <item>-98</item>     <!-- SIGNAL_STRENGTH_GREAT -->
        <item>-44</item>
    </integer-array>

    <!-- Enabled built-in zen mode condition providers -->
    <string-array translatable="false" name="config_system_condition_providers">
        <item>countdown</item>
        <item>schedule</item>
        <item>event</item>
    </string-array>

    <!-- Priority repeat caller threshold, in minutes -->
    <integer name="config_zen_repeat_callers_threshold">15</integer>

    <!-- Flags enabling default window features. See Window.java -->
    <bool name="config_defaultWindowFeatureOptionsPanel">true</bool>
    <bool name="config_defaultWindowFeatureContextMenu">true</bool>

    <!-- If true, the transition for a RemoteViews is read from a resource instead of using the
         default scale-up transition. -->
    <bool name="config_overrideRemoteViewsActivityTransition">false</bool>

    <!-- The maximum bitmap size that can be written to a MediaMetadata object. This value
         is the max width/height allowed in dips.-->
    <dimen name="config_mediaMetadataBitmapMaxSize">320dp</dimen>

    <string translatable="false" name="prohibit_manual_network_selection_in_gobal_mode">false</string>

    <!-- An array of CDMA roaming indicators which means international roaming -->
    <integer-array translatable="false" name="config_cdma_international_roaming_indicators" />

    <!-- flag to indicate if EF LI/EF PL should be used for system language -->
    <bool name="config_use_sim_language_file">false</bool>

    <!-- Use ERI text for network name on CDMA LTE -->
    <bool name="config_LTE_eri_for_network_name">true</bool>

    <!-- Whether to start in touch mode -->
    <bool name="config_defaultInTouchMode">true</bool>

    <!-- Time adjustment, in milliseconds, applied to the default double tap threshold
         used for gesture detection by the screen magnifier. -->
    <integer name="config_screen_magnification_multi_tap_adjustment">-50</integer>

    <!-- Scale factor threshold used by the screen magnifier to determine when to switch from
         panning to scaling the magnification viewport. -->
    <item name="config_screen_magnification_scaling_threshold" format="float" type="dimen">0.3</item>

    <!-- If true, the display will be shifted around in ambient mode. -->
    <bool name="config_enableBurnInProtection">false</bool>

    <!-- Specifies the maximum burn-in offset displacement from the center. If -1, no maximum value
         will be used. -->
    <integer name="config_burnInProtectionMaxRadius">-1</integer>

    <!-- Specifies the minimum burn-in offset horizontally. -->
    <integer name="config_burnInProtectionMinHorizontalOffset">0</integer>

    <!-- Specifies the maximum burn-in offset horizontally. -->
    <integer name="config_burnInProtectionMaxHorizontalOffset">0</integer>

    <!-- Specifies the minimum burn-in offset vertically. -->
    <integer name="config_burnInProtectionMinVerticalOffset">0</integer>

    <!-- Specifies the maximum burn-in offset vertically. -->
    <integer name="config_burnInProtectionMaxVerticalOffset">0</integer>

    <!-- Keyguard component -->
    <string name="config_keyguardComponent" translatable="false">com.android.systemui/com.android.systemui.keyguard.KeyguardService</string>

    <!-- For performance and storage reasons, limit the number of fingerprints per user -->
    <integer name="config_fingerprintMaxTemplatesPerUser">5</integer>

    <!-- Specify if the fingerprint hardware support gestures-->
    <bool name="config_fingerprintSupportsGestures">false</bool>

    <!-- This config is used to force VoiceInteractionService to start on certain low ram devices.
         It declares the package name of VoiceInteractionService that should be started. -->
    <string translatable="false" name="config_forceVoiceInteractionServicePackage"></string>

    <!-- This config is ued to determine whether animations are allowed in low power mode. -->
    <bool name="config_allowAnimationsInLowPowerMode">false</bool>

    <!-- Whether device supports double tap to wake -->
    <bool name="config_supportDoubleTapWake">false</bool>

    <!-- The RadioAccessFamilies supported by the device.
         Empty is viewed as "all".  Only used on devices which
         don't support RIL_REQUEST_GET_RADIO_CAPABILITY
         format is UMTS|LTE|... -->
    <string translatable="false" name="config_radio_access_family"></string>

    <!-- Whether the main built-in display is round. This will affect
         Configuration.screenLayout's SCREENLAYOUT_ROUND_MASK flags for Configurations on the
         main built-in display. Change this in device-specific overlays.
         Defaults to the older, deprecated config_windowIsRound already used in
         some existing device-specific resource overlays. -->
    <bool name="config_mainBuiltInDisplayIsRound">@bool/config_windowIsRound</bool>

    <!-- The bounding path of the cutout region of the main built-in display.
         Must either be empty if there is no cutout region, or a string that is parsable by
         {@link android.util.PathParser}.

         The path is assumed to be specified in display coordinates with pixel units and in
         the display's native orientation, with the origin of the coordinate system at the
         center top of the display.

         To facilitate writing device-independent emulation overlays, the marker `@dp` can be
         appended after the path string to interpret coordinates in dp instead of px units.
         Note that a physical cutout should be configured in pixels for the best results.

         Example for a 10px x 10px square top-center cutout:
                <string ...>M -5,0 L -5,10 L 5,10 L 5,0 Z</string>
         Example for a 10dp x 10dp square top-center cutout:
                <string ...>M -5,0 L -5,10 L 5,10 L 5,0 Z @dp</string>

         @see https://www.w3.org/TR/SVG/paths.html#PathData
         -->
    <string translatable="false" name="config_mainBuiltInDisplayCutout"></string>

    <!-- Like config_mainBuiltInDisplayCutout, but this path is used to report the
         one single bounding rect per device edge to the app via
         {@link DisplayCutout#getBoundingRect}. Note that this path should try to match the visual
         appearance of the cutout as much as possible, and may be smaller than
         config_mainBuiltInDisplayCutout
         -->
    <string translatable="false" name="config_mainBuiltInDisplayCutoutRectApproximation">@string/config_mainBuiltInDisplayCutout</string>

    <!-- Whether the display cutout region of the main built-in display should be forced to
         black in software (to avoid aliasing or emulate a cutout that is not physically existent).
         -->
    <bool name="config_fillMainBuiltInDisplayCutout">false</bool>

    <!-- Ultrasound support for Mic/speaker path -->
    <!-- Whether the default microphone audio source supports near-ultrasound frequencies
         (range of 18 - 21 kHz). -->
    <bool name="config_supportMicNearUltrasound">true</bool>
    <!-- Whether the default speaker audio output path supports near-ultrasound frequencies
         (range of 18 - 21 kHz). -->
    <bool name="config_supportSpeakerNearUltrasound">true</bool>

    <!-- Whether the Unprocessed audio source supports the required frequency range and level -->
    <bool name="config_supportAudioSourceUnprocessed">false</bool>

    <!-- Flag indicating device support for EAP SIM, AKA, AKA' -->
    <bool name="config_eap_sim_based_auth_supported">true</bool>

    <!-- How long history of previous vibrations should be kept for the dumpsys. -->
    <integer name="config_previousVibrationsDumpLimit">50</integer>

    <!-- The default vibration strength, must be between 1 and 255 inclusive. -->
    <integer name="config_defaultVibrationAmplitude">255</integer>

    <!-- If the device should still vibrate even in low power mode, for certain priority vibrations
     (e.g. accessibility, alarms). This is mainly for Wear devices that don't have speakers. -->
    <bool name="config_allowPriorityVibrationsInLowPowerMode">false</bool>

    <!-- Number of retries Cell Data should attempt for a given error code before
         restarting the modem.
         Error codes not listed will not lead to modem restarts.
         Array of "code#,retry#"  -->
    <string-array name="config_cell_retries_per_error_code">
    </string-array>

    <!-- Set initial MaxRetry value for operators -->
    <integer name="config_mdc_initial_max_retry">1</integer>

    <!-- The OEM specified sensor type for the gesture to launch the camera app. -->
    <integer name="config_cameraLaunchGestureSensorType">-1</integer>
    <!-- The OEM specified sensor string type for the gesture to launch camera app, this value
         must match the value of config_cameraLaunchGestureSensorType in OEM's HAL -->
    <string translatable="false" name="config_cameraLaunchGestureSensorStringType"></string>

    <!-- Allow the gesture to double tap the power button twice to start the camera while the device
         is non-interactive. -->
    <bool name="config_cameraDoubleTapPowerGestureEnabled">true</bool>

    <!-- Allow the gesture power + volume up to change the ringer mode while the device
         is interactive. -->
    <bool name="config_volumeHushGestureEnabled">true</bool>

    <!-- Name of the component to handle network policy notifications. If present,
         disables NetworkPolicyManagerService's presentation of data-usage notifications. -->
    <string translatable="false" name="config_networkPolicyNotificationComponent"></string>

    <!-- The BT name of the keyboard packaged with the device. If this is defined, SystemUI will
         automatically try to pair with it when the device exits tablet mode. -->
    <string translatable="false" name="config_packagedKeyboardName"></string>

    <!-- The device supports freeform window management. Windows have title bars and can be moved
         and resized. If you set this to true, you also need to add
         PackageManager.FEATURE_FREEFORM_WINDOW_MANAGEMENT feature to your device specification.
         The duplication is necessary, because this information is used before the features are
         available to the system.-->
    <bool name="config_freeformWindowManagement">false</bool>

    <!-- If set, this will force all windows to draw the status bar background, including the apps
         that have not requested doing so (via the WindowManager.FLAG_DRAWS_SYSTEM_BAR_BACKGROUNDS
         flag). -->
    <bool name="config_forceWindowDrawsStatusBarBackground">true</bool>

    <!-- Controls the opacity of the navigation bar depending on the visibility of the
         various workspace stacks.
         0 - Nav bar is always opaque when either the freeform stack or docked stack is visible.
         1 - Nav bar is always translucent when the freeform stack is visible, otherwise always
         opaque.
         -->
    <integer name="config_navBarOpacityMode">0</integer>

    <!-- Default insets [LEFT/RIGHTxTOP/BOTTOM] from the screen edge for picture-in-picture windows.
         These values are in DPs and will be converted to pixel sizes internally. -->
    <string translatable="false" name="config_defaultPictureInPictureScreenEdgeInsets">16x16</string>

    <!-- The percentage of the screen width to use for the default width or height of
         picture-in-picture windows. Regardless of the percent set here, calculated size will never
         be smaller than @dimen/default_minimal_size_pip_resizable_task. -->
    <item name="config_pictureInPictureDefaultSizePercent" format="float" type="dimen">0.23</item>

    <!-- The default aspect ratio for picture-in-picture windows. -->
    <item name="config_pictureInPictureDefaultAspectRatio" format="float" type="dimen">1.777778</item>

    <!-- This is the limit for the max and min aspect ratio (1 / this value) at which the min size
         will be used instead of an adaptive size based loosely on area. -->
    <item name="config_pictureInPictureAspectRatioLimitForMinSize" format="float" type="dimen">1.777778</item>

    <!-- The default gravity for the picture-in-picture window.
         Currently, this maps to Gravity.BOTTOM | Gravity.RIGHT -->
    <integer name="config_defaultPictureInPictureGravity">0x55</integer>

    <!-- The minimum aspect ratio (width/height) that is supported for picture-in-picture.  Any
         ratio smaller than this is considered too tall and thin to be usable. Currently, this
         is the inverse of the max landscape aspect ratio (1:2.39), but this is an extremely
         skinny aspect ratio that is not expected to be widely used. -->
    <item name="config_pictureInPictureMinAspectRatio" format="float" type="dimen">0.41841004184</item>

    <!-- The minimum aspect ratio (width/height) that is supported for picture-in-picture. Any
         ratio larger than this is considered to wide and short to be usable. Currently 2.39:1. -->
    <item name="config_pictureInPictureMaxAspectRatio" format="float" type="dimen">2.39</item>

    <!-- The snap mode to use for picture-in-picture. These values correspond to constants defined
         in PipSnapAlgorithm and should not be changed independently.
             0 - Snap to the four corners
             1 - Snap to the four corners and the mid-points on the long edge in each orientation
             2 - Snap anywhere along the edge of the screen
             3 - Snap anywhere along the edge of the screen and magnet to corners
             4 - Snap to the long edges in each orientation and magnet to corners
    -->
    <integer name="config_pictureInPictureSnapMode">4</integer>

    <!-- Controls the snap mode for the docked stack divider
             0 - 3 snap targets: left/top has 16:9 ratio, 1:1, and right/bottom has 16:9 ratio
             1 - 3 snap targets: fixed ratio, 1:1, (1 - fixed ratio)
             2 - 1 snap target: 1:1
    -->
    <integer name="config_dockedStackDividerSnapMode">0</integer>

    <!-- List of comma separated package names for which we the system will not show crash, ANR,
         etc. dialogs. -->
    <string translatable="false" name="config_appsNotReportingCrashes"></string>

    <!-- Inactivity threshold (in milliseconds) used in JobScheduler. JobScheduler will consider
         the device to be "idle" after being inactive for this long. -->
    <integer name="config_jobSchedulerInactivityIdleThreshold">4260000</integer>
    <!-- The alarm window (in milliseconds) that JobScheduler uses to enter the idle state -->
    <integer name="config_jobSchedulerIdleWindowSlop">300000</integer>

    <!-- If true, all guest users created on the device will be ephemeral. -->
    <bool name="config_guestUserEphemeral">false</bool>

    <!-- Enforce strong auth on boot. Setting this to false represents a security risk and should
         not be ordinarily done. The only case in which this might be permissible is in a car head
         unit where there are hardware mechanisms to protect the device (physical keys) and not
         much in the way of user data.
    -->
    <bool name="config_strongAuthRequiredOnBoot">true</bool>

    <!-- Wallpaper cropper package. Used as the default cropper if the active launcher doesn't
         handle wallpaper cropping.
    -->
    <string name="config_wallpaperCropperPackage" translatable="false">com.android.wallpapercropper</string>

    <!-- True if the device supports at least one form of multi-window.
         E.g. freeform, split-screen, picture-in-picture. -->
    <bool name="config_supportsMultiWindow">true</bool>

    <!-- True if the device supports split screen as a form of multi-window. -->
    <bool name="config_supportsSplitScreenMultiWindow">true</bool>

    <!-- True if the device supports running activities on secondary displays. -->
    <bool name="config_supportsMultiDisplay">true</bool>

    <!-- True if the device has no home screen. That is a launcher activity
         where the user can launch other applications from.  -->
    <bool name="config_noHomeScreen">false</bool>

    <!-- True if the device requires AppWidgetService even if it does not have
         the PackageManager.FEATURE_APP_WIDGETS feature -->
    <bool name="config_enableAppWidgetService">false</bool>

    <!-- True if the device supports Sustained Performance Mode-->
    <bool name="config_sustainedPerformanceModeSupported">false</bool>

    <!-- File used to enable the double touch gesture.
         TODO: move to input HAL once ready. -->
    <string name="config_doubleTouchGestureEnableFile"></string>

    <!-- Controls how we deal with externally connected physical keyboards.
         0 - When using this device, it is not clear for users to recognize when the physical
             keyboard is (should be) connected and when it is (should be) disconnected.  Most of
             phones and tablets with Bluetooth keyboard would fall into this category because the
             connected Bluetooth keyboard may or may not be nearby the host device.
         1 - When using this device, it is clear for users to recognize when the physical
             keyboard is (should be) connected and when it is (should be) disconnected.
             Devices with wired USB keyboard is one clear example.  Some 2-in-1 convertible
             tablets with dedicated keyboards may have the same affordance to wired USB keyboard.
    -->
    <integer name="config_externalHardKeyboardBehavior">0</integer>

    <!-- Package of the unbundled tv remote service which can connect to tv
         remote provider -->
    <string name="config_tvRemoteServicePackage" translatable="false"></string>

    <!-- True if the device supports persisting security logs across reboots.
         This requires the device's kernel to have pstore and pmsg enabled,
         and DRAM to be powered and refreshed through all stages of reboot. -->
    <bool name="config_supportPreRebootSecurityLogs">false</bool>

    <!-- Default files to pin via Pinner Service -->
    <string-array translatable="false" name="config_defaultPinnerServiceFiles">
    </string-array>

    <!-- True if camera app should be pinned via Pinner Service -->
    <bool name="config_pinnerCameraApp">false</bool>

    <!-- True if home app should be pinned via Pinner Service -->
    <bool name="config_pinnerHomeApp">false</bool>

    <!-- Number of days preloaded file cache should be preserved on a device before it can be
         deleted -->
    <integer name="config_keepPreloadsMinDays">7</integer>

    <!-- Flag indicating whether round icons should be parsed from the application manifest. -->
    <bool name="config_useRoundIcon">false</bool>

    <!-- Flag indicating whether the assist disclosure can be disabled using
         ASSIST_DISCLOSURE_ENABLED. -->
    <bool name="config_allowDisablingAssistDisclosure">false</bool>

    <!-- True if the device supports system navigation keys. -->
    <bool name="config_supportSystemNavigationKeys">false</bool>

    <!-- emergency call number for the emergency affordance -->
    <string name="config_emergency_call_number" translatable="false">112</string>

    <!-- Do not translate. Mcc codes whose existence trigger the presence of emergency
         affordances-->
    <integer-array name="config_emergency_mcc_codes" translatable="false">
        <item>404</item>
        <item>405</item>
    </integer-array>

    <!-- Package name for the device provisioning package. -->
    <string name="config_deviceProvisioningPackage"></string>

    <!-- Colon separated list of package names that should be granted DND access -->
    <string name="config_defaultDndAccessPackages" translatable="false">com.android.camera2</string>

    <!-- User restrictions set when the first user is created.
         Note: Also update appropriate overlay files. -->
    <string-array translatable="false" name="config_defaultFirstUserRestrictions">
    </string-array>

    <!-- Specifies whether the permissions needed by a legacy app should be
         reviewed before any of its components can run. A legacy app is one
         with targetSdkVersion < 23, i.e apps using the old permission model.
         If review is not required, permissions are reviewed before the app
         is installed. -->
    <bool name="config_permissionReviewRequired">false</bool>

    <!-- Default value for android:focusableInTouchMode for some framework scrolling containers.
         ListView/GridView are notably absent since this is their default anyway.
         Set to true for watch devices. -->
    <bool name="config_focusScrollContainersInTouchMode">false</bool>

    <string name="config_networkOverLimitComponent" translatable="false">com.android.systemui/com.android.systemui.net.NetworkOverLimitActivity</string>
    <string name="config_dataUsageSummaryComponent" translatable="false">com.android.settings/com.android.settings.Settings$DataUsageSummaryActivity</string>

    <!-- Flag specifying whether user-switch operations have custom UI. When false, user-switch
         UI is handled by ActivityManagerService -->
    <bool name="config_customUserSwitchUi">false</bool>

    <!-- A array of regex to treat a SMS as VVM SMS if the message body matches.
         Each item represents an entry, which consists of two parts:
         a comma (,) separated list of MCCMNC the regex applies to, followed by a semicolon (;), and
         then the regex itself. -->
    <string-array translatable="false" name="config_vvmSmsFilterRegexes">
        <!-- Verizon requires any SMS that starts with //VZWVVM to be treated as a VVM SMS-->
        <item>310004,310010,310012,310013,310590,310890,310910,311110,311270,311271,311272,311273,311274,311275,311276,311277,311278,311279,311280,311281,311282,311283,311284,311285,311286,311287,311288,311289,311390,311480,311481,311482,311483,311484,311485,311486,311487,311488,311489;^//VZWVVM.*</item>
    </string-array>

    <!-- This config is holding calling number conversion map - expected to convert to emergency
         number. Formats for this config as below:
         <item>[dialstring1],[dialstring2],[dialstring3]:[replacement]</item>

         E.g. for Taiwan Type Approval, 110 and 119 should be converted to 112.
         <item>110,119:112</item>
    -->
    <string-array translatable="false" name="config_convert_to_emergency_number_map" />

    <!-- An array of packages for which notifications cannot be blocked. -->
    <string-array translatable="false" name="config_nonBlockableNotificationPackages" />

    <!-- An array of packages which can listen for notifications on low ram devices. -->
    <string-array translatable="false" name="config_allowedManagedServicesOnLowRamDevices" />

    <!-- The default value for transition animation scale found in developer settings.
         1.0 corresponds to 1x animator scale, 0 means that there will be no transition
         animations. Note that this is only a default and will be overridden by a
         user-set value if toggled by settings so the "Transition animation scale" setting
         should also be hidden if intended to be permanent. -->
    <item name="config_appTransitionAnimationDurationScaleDefault" format="float" type="dimen">1.0</item>

    <!-- Flag indicates that whether non-system apps can be installed on internal storage. -->
    <bool name="config_allow3rdPartyAppOnInternal">true</bool>

    <!-- Package name of the default cell broadcast receiver -->
    <string name="config_defaultCellBroadcastReceiverPkg" translatable="false">com.android.cellbroadcastreceiver</string>

    <!-- Specifies the path that is used by AdaptiveIconDrawable class to crop launcher icons. -->
    <string name="config_icon_mask" translatable="false">"M50,0L92,0C96.42,0 100,4.58 100 8L100,92C100, 96.42 96.42 100 92 100L8 100C4.58, 100 0 96.42 0 92L0 8 C 0 4.42 4.42 0 8 0L50 0Z"</string>

    <!-- The component name, flattened to a string, for the default accessibility service to be
         enabled by the accessibility shortcut. This service must be trusted, as it can be activated
         without explicit consent of the user. If no accessibility service with the specified name
         exists on the device, the accessibility shortcut will be disabled by default. -->
    <string name="config_defaultAccessibilityService" translatable="false"></string>

    <!-- Flag indicates that whether escrow token API is enabled for TrustAgent -->
    <!-- Warning: This API can be dangerous when not implemented properly. In particular,
         escrow token must NOT be retrievable from device storage. In other words, either
         escrow token is not stored on device or its ciphertext is stored on device while
         the decryption key is not. Before enabling this feature, please ensure you've read
         and followed the pertinent sections of the escrow tokens section of the CDD <link>-->
    <!-- TODO(b/35230407) complete the link field -->
    <bool name="config_allowEscrowTokenForTrustAgent">false</bool>

    <!-- A flattened ComponentName which corresponds to the only trust agent that should be enabled
         by default. If the default value is used, or set to an empty string, the restriction will
         not be applied. -->
    <string name="config_defaultTrustAgent" translatable="false"></string>

    <!-- Colon separated list of package names that should be granted Notification Listener access -->
    <string name="config_defaultListenerAccessPackages" translatable="false"></string>

    <!-- Maximum size, specified in pixels, to restrain the display space width to. Height and
         density will be scaled accordingly to maintain aspect ratio. A value of 0 indicates no
         constraint will be enforced. -->
    <integer name="config_maxUiWidth">0</integer>

    <!-- Whether the device supports quick settings and its associated APIs -->
    <bool name="config_quickSettingsSupported">true</bool>

    <!-- The component name, flattened to a string, for the default autofill service
         to  enabled for an user. This service must be trusted, as it can be activated
         without explicit consent of the user. If no autofill service with the
          specified name exists on the device, autofill will be disabled by default.
    -->
    <string name="config_defaultAutofillService" translatable="false"></string>

    <!-- The package name for the default system textclassifier service.
         This service must be trusted, as it can be activated without explicit consent of the user.
         Example: "com.android.textclassifier"
         If no textclassifier service with the specified name exists on the device (or if this is
         set to empty string), a default textclassifier will be loaded in the calling app's process.
         See android.view.textclassifier.TextClassificationManager.
    -->
    <string name="config_defaultTextClassifierPackage" translatable="false"></string>

    <!-- Whether the device uses the default focus highlight when focus state isn't specified. -->
    <bool name="config_useDefaultFocusHighlight">true</bool>

    <!-- Flag indicating that the entire notification header can be clicked to expand the
         notification. If false, then the expand icon has to be clicked in order for the expand
         to occur. The expand button will have increased touch boundaries to accomodate this. -->
    <bool name="config_notificationHeaderClickableForExpand">false</bool>

    <!-- Configuration for automotive -->
    <bool name="enable_pbap_pce_profile">false</bool>

    <!-- Default data warning level in mb -->
    <integer name="default_data_warning_level_mb">2048</integer>

    <!-- When true, indicates that the vendor's IMS implementation requires a workaround when
     sending a request to enable or disable the camera while the video session is also
     paused. -->
    <bool name="config_useVideoPauseWorkaround">false</bool>

    <!-- Whether to send a custom package name with the PSD.-->
    <bool name="config_sendPackageName">false</bool>

    <!-- Name for the set of keys associating package names -->
    <string name="config_helpPackageNameKey" translatable="false"></string>

    <!-- Name for the set of values of package names -->
    <string name="config_helpPackageNameValue" translatable="false"></string>

    <!-- Intent key for the package name keys -->
    <string name="config_helpIntentExtraKey" translatable="false"></string>

    <!-- Intent key for package name values -->
    <string name="config_helpIntentNameKey" translatable="false"></string>

    <!-- Intent key for the package name keys -->
    <string name="config_feedbackIntentExtraKey" translatable="false"></string>

    <!-- Intent key for package name values -->
    <string name="config_feedbackIntentNameKey" translatable="false"></string>

    <!-- The apps that need to be hidden when they are disabled -->
    <string-array name="config_hideWhenDisabled_packageNames"></string-array>

    <!-- Additional non-platform defined global settings exposed to Instant Apps -->
    <string-array name="config_allowedGlobalInstantAppSettings"></string-array>

    <!-- Additional non-platform defined system settings exposed to Instant Apps -->
    <string-array name="config_allowedSystemInstantAppSettings"></string-array>

    <!-- Additional non-platform defined secure settings exposed to Instant Apps -->
    <string-array name="config_allowedSecureInstantAppSettings"></string-array>

    <!-- Handle volume keys directly in Window Manager without passing them to the foreground app -->
    <bool name="config_handleVolumeKeysInWindowManager">false</bool>

    <!-- Volume level of in-call notification tone playback [0..1] -->
    <item name="config_inCallNotificationVolume" format="float" type="dimen">.10</item>

    <!-- URI for in call notification sound -->
    <string translatable="false" name="config_inCallNotificationSound">/system/media/audio/ui/InCallNotification.ogg</string>

    <!-- The OEM specified sensor type for the lift trigger to launch the camera app. -->
    <integer name="config_cameraLiftTriggerSensorType">-1</integer>
    <!-- The OEM specified sensor string type for the gesture to launch camera app, this value
        must match the value of config_cameraLiftTriggerSensorType in OEM's HAL -->
    <string translatable="false" name="config_cameraLiftTriggerSensorStringType"></string>

    <!-- Default number of days to retain for the automatic storage manager. -->
    <integer translatable="false" name="config_storageManagerDaystoRetainDefault">90</integer>

    <!-- Name of a font family to use for headlines. If empty, falls back to platform default -->
    <string name="config_headlineFontFamily" translatable="false"></string>
    <!-- Name of a font family to use for headlines. Defaults to sans-serif-light -->
    <string name="config_headlineFontFamilyLight" translatable="false">sans-serif-light</string>
    <!-- Allows setting custom fontFeatureSettings on specific text. -->
    <string name="config_headlineFontFeatureSettings" translatable="false"></string>

    <!-- An array of packages that need to be treated as type system in battery settings -->
    <string-array translatable="false" name="config_batteryPackageTypeSystem">
        <item>com.android.providers.calendar</item>
        <item>com.android.providers.media</item>
        <item>com.android.systemui</item>
    </string-array>

    <!-- An array of packages that need to be treated as type service in battery settings -->
    <string-array translatable="false" name="config_batteryPackageTypeService"/>

    <!-- Flag indicating whether or not to enable night mode detection. -->
    <bool name="config_enableNightMode">false</bool>

    <!-- Flag indicating that the actions buttons for a notification should be tinted with by the
         color supplied by the Notification.Builder if present. -->
    <bool name="config_tintNotificationActionButtons">true</bool>

    <!-- Show area update info settings in CellBroadcastReceiver and information in SIM status in Settings app -->
    <bool name="config_showAreaUpdateInfoSettings">false</bool>

    <!-- Enable the RingtonePickerActivity in 'com.android.providers.media'. -->
    <bool name="config_defaultRingtonePickerEnabled">true</bool>

    <!-- Allow SystemUI to show the shutdown dialog -->
    <bool name="config_showSysuiShutdown">true</bool>

    <!-- The stable device width and height in pixels. If these aren't set to a positive number
         then the device will use the width and height of the default display the first time it's
         booted.  -->
    <integer name="config_stableDeviceDisplayWidth">-1</integer>
    <integer name="config_stableDeviceDisplayHeight">-1</integer>

    <!-- Decide whether to display 'No service' on status bar instead of 'Emergency calls only'
         when SIM is unready. -->
    <bool name="config_display_no_service_when_sim_unready">false</bool>

    <!-- Class names of device specific services inheriting com.android.server.SystemService. The
         classes are instantiated in the order of the array. -->
    <string-array translatable="false" name="config_deviceSpecificSystemServices"></string-array>

    <!-- Class name of the device specific implementation to replace the DevicePolicyManagerService
         or empty if the default should be used. -->
    <string translatable="false" name="config_deviceSpecificDevicePolicyManagerService"></string>

    <!-- Class name of the device specific implementation to replace the AudioService
         or empty if the default should be used. -->
    <string translatable="false" name="config_deviceSpecificAudioService"></string>

    <!-- Component name of media projection permission dialog -->
    <string name="config_mediaProjectionPermissionDialogComponent" translatable="false">com.android.systemui/com.android.systemui.media.MediaProjectionPermissionActivity</string>

    <!-- Corner radius of system dialogs -->
    <dimen name="config_dialogCornerRadius">2dp</dimen>
    <!-- Corner radius of system buttons -->
    <dimen name="config_buttonCornerRadius">@dimen/control_corner_material</dimen>
    <!-- Corner radius of system progress bars -->
    <dimen name="config_progressBarCornerRadius">@dimen/progress_bar_corner_material</dimen>
    <!-- Controls whether system buttons use all caps for text -->
    <bool name="config_buttonTextAllCaps">true</bool>
    <!-- Name of the font family used for system surfaces where the font should use medium weight -->
    <string name="config_headlineFontFamilyMedium">@string/font_family_button_material</string>

    <string translatable="false" name="config_batterySaverDeviceSpecificConfig"></string>

    <!-- Package name that should be granted Notification Assistant access -->
    <string name="config_defaultAssistantAccessPackage" translatable="false">android.ext.services</string>

    <bool name="config_supportBluetoothPersistedState">true</bool>

    <bool name="config_keepRestrictedProfilesInBackground">true</bool>

    <!-- Cellular network service package name to bind to by default. -->
    <string name="config_wwan_network_service_package" translatable="false">com.android.phone</string>

    <!-- IWLAN network service package name to bind to by default. If none is specified in an overlay, an
         empty string is passed in -->
    <string name="config_wlan_network_service_package" translatable="false"></string>

    <!-- Telephony qualified networks service package name to bind to by default. -->
    <string name="config_qualified_networks_service_package" translatable="false"></string>

    <!-- Wear devices: Controls the radios affected by Activity Mode. -->
    <string-array name="config_wearActivityModeRadios">
        <item>"wifi"</item>
    </string-array>

    <!-- Package name for ManagedProvisioning which is responsible for provisioning work profiles. -->
    <string name="config_managed_provisioning_package" translatable="false">com.android.managedprovisioning</string>

    <!-- Whether or not swipe up gesture is enabled by default -->
    <bool name="config_swipe_up_gesture_default">false</bool>

    <!-- Whether or not swipe up gesture's opt-in setting is available on this device -->
    <bool name="config_swipe_up_gesture_setting_available">false</bool>

<<<<<<< HEAD
    <!-- Applications which are disabled unless matching a particular sku -->
    <string-array name="config_disableApksUnlessMatchedSku_apk_list" translatable="false" />
    <string-array name="config_disableApkUnlessMatchedSku_skus_list" translatable="false" />

    <!-- Whether or not we should show the option to show battery percentage -->
    <bool name="config_battery_percentage_setting_available">true</bool>
=======
    <!-- Pre-scale volume at volume step 1 for Absolute Volume -->
    <fraction name="config_prescaleAbsoluteVolume_index1">50%</fraction>

    <!-- Pre-scale volume at volume step 2 for Absolute Volume -->
    <fraction name="config_prescaleAbsoluteVolume_index2">70%</fraction>

    <!-- Pre-scale volume at volume step 3 for Absolute Volume -->
    <fraction name="config_prescaleAbsoluteVolume_index3">85%</fraction>
>>>>>>> ee5fc883
</resources><|MERGE_RESOLUTION|>--- conflicted
+++ resolved
@@ -3496,14 +3496,13 @@
     <!-- Whether or not swipe up gesture's opt-in setting is available on this device -->
     <bool name="config_swipe_up_gesture_setting_available">false</bool>
 
-<<<<<<< HEAD
     <!-- Applications which are disabled unless matching a particular sku -->
     <string-array name="config_disableApksUnlessMatchedSku_apk_list" translatable="false" />
     <string-array name="config_disableApkUnlessMatchedSku_skus_list" translatable="false" />
 
     <!-- Whether or not we should show the option to show battery percentage -->
     <bool name="config_battery_percentage_setting_available">true</bool>
-=======
+
     <!-- Pre-scale volume at volume step 1 for Absolute Volume -->
     <fraction name="config_prescaleAbsoluteVolume_index1">50%</fraction>
 
@@ -3512,5 +3511,4 @@
 
     <!-- Pre-scale volume at volume step 3 for Absolute Volume -->
     <fraction name="config_prescaleAbsoluteVolume_index3">85%</fraction>
->>>>>>> ee5fc883
 </resources>