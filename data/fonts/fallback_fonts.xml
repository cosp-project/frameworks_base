--- conflicted
+++ resolved
@@ -175,12 +175,13 @@
     </family>
     <family>
         <fileset>
-<<<<<<< HEAD
-            <file>NotoSansSymbols-Regular.ttf</file>
-=======
             <file>Padauk-book.ttf</file>
             <file>Padauk-bookbold.ttf</file>
->>>>>>> 5d34e4d6
+        </fileset>
+    </family>
+    <family>
+        <fileset>
+            <file>NotoSansSymbols-Regular.ttf</file>
         </fileset>
     </family>
     <family>
