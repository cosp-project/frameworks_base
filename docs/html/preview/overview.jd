page.title=Program Overview
page.metaDescription=Get your apps ready for the next version of Android.
page.image=images/cards/card-n-overview_2x.png
meta.tags="preview", "developer", "android"
page.tags="preview", "developer", "android"

@jd:body
<!--
<div class="cols" style=
"background-color:#f2daf5; padding: 5px 0;margin-bottom:1em; text-align:center;">
<h3>
    Developer Preview 3 is now available
  </h3>
  <p>Includes final SDK and near-final system images</p>
   <div style="margin:auto 1em">
 <ul class="dac-section-links">
    <li class="dac-section-link">
      <a href="{@docRoot}preview/support.html#preview3-notes">
      <span class="dac-sprite dac-auto-chevron"></span>
      Read the Notes</a>
    </li>

    <li class="dac-section-link">
      <a href="{@docRoot}preview/support.html#preview3-get">
      <span class="dac-sprite dac-auto-chevron"></span>
      Get the Update</a>
    </li>

    <li class="dac-section-link">
      <a href="https://code.google.com/p/android-developer-preview/">
      <span class="dac-sprite dac-auto-chevron"></span>
      Report Issues</a>
    </li>
  </ul>
  </div>
</div>
-->

<p>
  Welcome to the <strong>Android N Developer Preview</strong>, a program that
  gives you everything you need to test and optimize your apps for the next
  version of Android. It's free, and you can get started right away just by
  downloading the N Developer Preview tools.
</p>







<div style="background-color:#eceff1;padding:1em;">
<div class="wrap">
  <div class="cols">
    <div class="col-4of12">
      <h5>
        Hardware and emulator images
      </h5>

      <p>
        Run and test your apps on a range of devices or on an emulator.

      </p>
    </div>

    <div class="col-4of12">
      <h5>
        Latest platform code
      </h5>

      <p>
        We’ll provide monthly updates during the Preview, so you’ll be testing against the latest platform changes.
      </p>
    </div>

    <div class="col-4of12">
      <h5>
        Priority for developer issues
      </h5>

      <p>
        During the first several weeks we’ll give priority to developer-reported
        issues, so test and give feedback as soon as possible.
      </p>
    </div>

  </div>

  <div class="cols">


    <div class="col-4of12">
      <h5>
        New behaviors and capabilities
      </h5>

      <p>
        Start work early to support new platform behaviors and develop with new features.
      </p>
    </div>

    <div class="col-4of12">
        <h5>
        Updates delivered by OTA
      </h5>

      <p>
        Seamless over-the-air updates for any supported device through the
        Android Beta Program. No flashing is needed.
      </p>
    </div>

    <div class="col-4of12">
      <h5>
        Feedback and support
      </h5>

      <p>
        Report issues and give us feedback using our
        <a href="{@docRoot}preview/bug">issue tracker</a>. Connect with other
        developers in the
        <a href="{@docRoot}preview/dev-community">N&nbsp;Developer Community</a>.
      </p>
    </div>
  </div>
</div>
</div>

<!--
<p>New in the Android N Developer Preview: </p>

<ul>
  <li> Accompanying Android Beta Program for consumers, starting later in the preview</li>
  <li> More supported devices, including devices from OEM partners</li>
  <li> Seamless OTAs for your devices, from initial release to final N release without flashing</li>
</ul>
-->

<h2 id="timeline">Timeline and updates</h2>
<img src="{@docRoot}images/n-preview-updates_2x.png">

<p>
<<<<<<< HEAD
  With the M Developer Preview, you'll get an early start on testing your apps,
  with enough time to make adjustments before the public platform release later
  in the year. We'll provide several updates to the Preview tools in the weeks
  ahead, so you can keep in sync with the latest changes as the platform moves
  toward launch.
</p>
<img src="{@docRoot}preview/images/m-preview-timeline.png" alt=
"Preview program timeline" id="timeline">
<p>
  You can help us improve the platform by <a href=
  "https://code.google.com/p/android-developer-preview/">reporting issues</a>
  through our feedback channels. This is especially
  critical in the first month of the preview, when we’ll be giving priority to
  developer-reported issues and feedback.
</p> -->


<h2 id="timeline">
  Timeline and updates
</h2>
<img src="{@docRoot}preview/images/m-preview-timeline-crop.png" alt=
"Preview program timeline" id="timeline">
<p>
  The M Developer Preview runs from May 28 until the final Android M public release planned for Q3
  2015.
</p>

<p>
  At key development milestones, we’ll deliver updates for your test devices.
  The milestones are
=======
  The N Developer Preview runs from 9 March 2016 until the final Android N
  public release to AOSP and OEMs, planned for Q3 2016.
</p>

<p>
  At key development milestones, we’ll deliver updates for your development and
  testing environment. In general you can expect an update each month (4 to 6
  week interval). The milestones are listed below.
>>>>>>> 9577d31b
</p>

<ul>
  <li><strong><a href="{@docRoot}preview/support.html">Preview 1</a></strong> (initial release, alpha)</li>
  <li><strong>Preview 2</strong> (incremental update, beta)</li>
  <li><strong>Preview 3</strong> (incremental update, beta)</li>
  <li><strong>Preview 4</strong> (final APIs and official SDK, Play publishing)</li>
  <li><strong>Preview 5</strong> (near-final system images for final testing)</li>
  <li><strong>Final release</strong> to AOSP and ecosystem</li>
</ul>

<<<<<<< HEAD
  <li>
    <strong><a href="{@docRoot}preview/download_mp2.html">Preview&nbsp;2</a></strong> (available).
  </li>

  <li>
  <strong><a href="{@docRoot}preview/download.html">Preview&nbsp;3</a></strong>
    (final APIs and official Android 6.0 SDK, available).
  </li>
</ul>

<p>
  These updates culminate in the <strong>official Android 6.0 SDK</strong> (now available),
  which lets you build with the final APIs for the new version of Android, as well as
  near-final system images to let you test system behaviors and features.
=======
<p>
  Each update includes SDK tools, preview system images, emulators, reference
  documentation, and API diffs.
</p>

<p>
  The <strong>first three preview milestones</strong> provide an <strong>early
  test and development environment</strong> that help you identify
  compatibility issues in your current apps and plan migration or feature work
  needed to target the new platform. This is the priority period in which to
  give us your feedback on features and APIs and file compatibility issues
  &mdash; for all of these, please use the <a href="{@docRoot}preview/bug">issue
  tracker</a>. You can expect some API changes across these updates.
</p>

<p>
  At <strong>previews 4 and 5</strong> you’ll have access to the <strong>final
  N APIs and SDK</strong> to develop with, as well as near-final system images
  to test system behaviors and features. Android N will provide a standard API
  level at this time. You can begin final compatibility testing of your legacy
  apps and refine any new code that is using the N APIs or features.
>>>>>>> 9577d31b
</p>

<p>
  Also starting in preview 4, you’ll be able to <strong>publish apps to
  devices</strong> running Android N at the official API level, such as
  consumer devices that have opted into the Android Beta program. You can
  publish into the Google Play alpha and beta channels first, so you can test
  your apps with Android Beta consumers before distributing broadly on the
  store.
</p>
<<<<<<< HEAD
<p class="note">
  <strong>Note:</strong> Developer Preview 3 includes final APIs and near-final
  system images available by both download and OTA. At the full public release of
  Android M later in Q3, final system images will be available by download only,
  so you'll need to <strong>flash manually</strong> to
  your test devices.</strong>
=======

<p>
  As you test and develop on Android N, we strongly recommend <strong>keeping
  your development environment up-to-date</strong> as preview updates are
  released. To make the process easier, you can enroll your test devices in the
  Android Beta program and get <strong>updates over-the-air (OTA)</strong> at
  each milestone. Alternatively, updated preview images are available that you
  download and flash manually.
>>>>>>> 9577d31b
</p>

<p>
  We’ll notify you when preview updates are available via the <a href=
  "http://android-developers.blogspot.com/">Android Developers Blog</a>, as
  well as this site and the <a href="{@docRoot}preview/dev-community">Android
  N Developer Community</a>.
</p>


<h2 id="preview_tools">What's in the N Developer Preview?</h2>

<p>
  The N Developer Preview includes everything you need to test your existing
  apps on a variety of screen sizes, network technologies, CPU/GPU chipsets,
  and hardware architectures.
</p>

<h3 id="sdk_tools">SDK tools</h3>

<p>You can download these components through the SDK Manager in <a href="{@docRoot}sdk/installing/adding-packages.html">Android Studio</a>:</p>

<ul>
  <li> N Developer Preview <strong>SDK and tools</strong>
  <li> N Developer Preview <strong>emulator system image</strong> (32-bit & 64-bit)
  <li> N Developer Preview <strong>emulator system Image for Android TV</strong> (32-bit)
  <li> N Developer Preview support libraries (for new app templates)
</ul>

<p>
  We’ll provide updates to these development tools at each milestone as needed.
</p>

<h3 id="hardware_system_images">Hardware system images</h3>

<p>
  The N Developer Preview includes Nexus and other hardware system images that you can use when
  testing and developing on physical devices. See the <a href=
  "{@docRoot}preview/download.html">Device Images</a> page for the full list
  of hardware images.
</p>

<<<<<<< HEAD
<ul>
  <li><strong>Official Android 6.0 SDK and tools</strong>
  </li>
=======
<p>
  We’ll deliver updated system images for these devices at each milestone. You
  can download and flash the updated system images to your test devices
  manually, as frequently as you need. This is especially useful for automated
  testing environments where you might need to reflash your device multiple
  times.
</p>

<p class="note"><strong>Note</strong>:
  <strong>Devices flashed manually will not get OTA updates</strong> like in
  last year’s preview. This year, you can get OTAs by enrolling devices in the
  Android Beta Program &mdash; see details in the next section.
</p>
>>>>>>> 9577d31b

<h3 id="android_beta">OTA Updates through Android Beta Program</h3>

<p>
  New for Android N is an Over-the-Air (OTA) update program that automatically
  delivers the latest preview updates of Android N directly to devices enrolled
  in the program. The program is free, and it’s open to anyone who has a
  supported device that’s registered to their Google account.
</p>

<p>
  To enroll in the program visit the <a href="https://g.co/androidbeta">Android
  Beta Program</a> site. You’ll
  see all of the devices registered to your account that are eligible to enroll
  in Android Beta.
</p>

<ol>
  <li> Choose the devices you want to receive the Android N updates
  <li> Click Enroll, read and agree to the terms of service, and then click OK
</ol>

<p>
  Once you’ve enrolled, your device will soon receive an update. In most cases,
  you will not need to do a full reset of your data to move to Android N, but
  it’s recommended that you back up any data you don’t want to lose before
  enrolling the device.
</p>

<p>
  As updates are delivered to your device, we recommend downloading and
  installing them as soon as possible. You’ll want to stay current with the
  latest changes in system UI, behavior, APIs, and features.
</p>

<p>
  At the conclusion of the Developer Preview, your enrolled devices will
  receive an update to the official Android N release.
</p>

<p>
  You can un-enroll your devices from the Android Beta program at any time from
  the Android Beta site. Before un-enrolling, make sure to back-up your data on
  the device.
</p>

  <p class="note"><strong>Note</strong>:
  When you un-enroll, <strong>your device will be factory reset</strong>
  to the latest version
  of Android 6.0 Marshmallow (not necessarily the version that you had
  installed prior to enrolling the device). To ensure a clean installation,
  your data will be erased from the device, including contacts, messages,
  photos, and so on.
</p>

<h3 id="documentation_and_sample_code">Documentation and sample code</h3>

<p>
  These documentation resources are available on the Developer Preview site to
  help you learn about the Android&nbsp;N:
</p>

<ul>
  <li> <a href="{@docRoot}preview/setup-sdk.html">Set Up to Develop for
Android N</a> has
  step-by-step instructions for getting started.</li>
  <li> <a href="{@docRoot}preview/behavior-changes.html">Behavior
  Changes</a> points you to key areas to test.</li>
  <li> Documentation of new APIs, including an <a
  href="{@docRoot}preview/api-overview.html">API Overview</a>, downloadable
  <a href="{@docRoot}preview/setup-sdk.html#docs-dl">API
  Reference</a>, and detailed developer guides on key features such as
  multi-window support, bundled notifications, multi-locale support, and others.
  <li> <a href="{@docRoot}preview/samples.html">Sample code</a> that
  demonstrates how to support permissions and other new features.
  <li> <a href="{@docRoot}preview/support.html#release-notes">Release notes</a>
  for the current version of the N Developer Preview, including change notes and
  diff reports.
</ul>

<h4 id="reference">Downloadable API Reference</h4>

<p>
  During the early preview updates, you can download the latest
  <a href="{@docRoot}preview/setup-sdk.html#docs-dl">API Reference
  for the Android N platform</a> as a separate zip archive. The reference
  download also includes a diff report that helps you identify API changes from
  API 23 and the previous update.
</p>

<p>
  When the Android N APIs are final and an official API level is assigned,
  we’ll provide the API reference to you online at <a href=
  "https://developer.android.com">https://developer.android.com</a>.
</p>

<h3 id="support_resources">
  Support resources
</h3>

<p>
  As you test and develop on the N Developer Preview, please use these channels
  to report issues and give feedback.
</p>

<ul>
  <li> <a href="https://code.google.com/p/android-developer-preview/">N Developer Preview Issue
    Tracker</a> is your <strong>primary feedback channel.</strong> You can report bugs, performance
    issues, and general feedback through the issue tracker. You can also check for
<a href="{@docRoot}preview/bug">known issues</a> and
    find workaround steps. We’ll keep you updated on your issue as it’s triaged and sent to
    the Android engineering team for review. </li>
  <li> The <a href="{@docRoot}preview/dev-community">Android N Developer Community</a> is
    a Google+ community where you can <strong>connect with other developers</strong>working with
    Android N. You can share observations or ideas or find answers to
    questions about Android N. We’ll moderate the community and provide answers and
    guidance as needed.</li>
</ul>

<<<<<<< HEAD

<h2 id="preview_apis_and_publishing">
  Final SDK, targeting, and publishing
</h2>

<p>
   <p>With Developer Preview 3, the platform APIs are now official (API level 23) and the
   <strong>official Android 6.0 SDK is now available</strong>.  We recommend updating your environment
   right away through Android Studio. Once you've updated your environment, you can target
   the new API level, compile against the new platform, and publish at your convenience
   to Google Play (including alpha, beta, or release channels).

  <p>If you want to opt out
  of compatibility behaviors (which is strongly recommended),
  you can target the Android 6.0 platform by setting your app's <code><a href=
  "/guide/topics/manifest/uses-sdk-element.html">targetSdkVersion</a></code>
  to <code>“23”</code>.
</p>

  <p>Before releasing an app that targets API level 23, we strongly
  recommend distributing it to a group of testers through the new <a
  href="http://android-developers.blogspot.com/2015/07/iterate-faster-on-google-play-with.html"> 
  beta testing features available in the Google Play Developer Console. See the
  <a href="https://support.google.com/googleplay/android-developer/answer/3131213">Help
  Center article</a> for more information. 
=======
<h3 id="targeting">Targeting, preview APIs, and publishing</h3>

<p>
  The N Developer Preview provides a development-only system and Android
  library that <strong>does not have a standard API level</strong>. If you want
  to opt out of compatibility behaviors to test your app (which is strongly
  recommended), you can target the preview version of Android N by setting your
  app's <code><a href=
  "{@docRoot}preview/setup-sdk.html#create-update">targetSdkVersion</a></code>
  to <code>“N”</code>.
</p>

<p>
  The Android N Developer Preview delivers <strong>preview APIs</strong>
  &mdash; the APIs will not be official until the final SDK is released,
  currently planned for the third quarter of 2016. This means that you can
  <strong>expect minor API changes</strong> over time, especially during
  initial weeks of the program. We’ll provide a summary of changes to you with
  each update of the Android N Developer Preview.
</p>

<p class="note">
  <strong>Note</strong>: Although preview APIs may change, underlying
  system behaviors are stable and ready for testing against
  right away.
</p>

<p>
  Google Play <strong>prevents publishing of apps targeting the N Developer
  Preview</strong>. When the Android N final SDK is available, you’ll be able
  to target the official Android N API level and publish your app to Google
  Play via the alpha and beta release channels. Meanwhile, if you want to
  distribute an app targeting Android N to testers, you can do so via email or
  by direct download from your site.
>>>>>>> 9577d31b
</p>

<p>
  At the full release of Android N to AOSP and OEMs, planned for Q3 2016,
  you’ll be able to publish your apps targeting Android N to the public release
  channel in Google Play.
</p>


<h2 id="how_to_get_started">How to get started</h2>

<p>
<<<<<<< HEAD
  To get started testing your app with Android M:
</p>

<ol>
  <li>Review the <a href="{@docRoot}preview/api-overview.html">API Overview</a>
    and <a href="{@docRoot}preview/behavior-changes.html">Behavior Changes</a> to get an
    idea of what's new and how it affects your apps. In particular, learn about
    the new <a href="{@docRoot}preview/features/runtime-permissions.html">runtime
    permissions</a> model, power-saving features, and auto backup.
  </li>

  <li>Set up your environment by following the instructions for
    <a href="{@docRoot}preview/setup-sdk.html">Setting up the Preview SDK</a>
    and configuring test devices.
  </li>

  <li>Follow the <a href="https://developers.google.com/android/nexus/images">
    flashing instructions</a> to flash the latest M developer preview system image
    for Nexus 5, 6, 9, and Player. Once you've flashed your development device,
    Preview updates will be delivered through over-the-air (OTA) updates.</a>
  </li>

  <li>Review the <a href="{@docRoot}reference/packages.html">API
  Reference</a> and <a href="{@docRoot}preview/samples.html">M Preview
  samples</a> to gain more insight into new API features and how to use them in
  your app.
  </li>

  <li>Join the <a href="http://g.co/dev/AndroidMDevPreview">Android M
=======
  To get started testing your app with Android N:
</p>

<ol>
  <li> Review the <a href="{@docRoot}preview/api-overview.html">API Overview</a>
  and <a href="{@docRoot}preview/behavior-changes.html">Behavior Changes</a> to
  get an idea of what's new and how it affects your apps. In particular,
  learn about the new <a href="{@docRoot}preview/features/notification-updates.html"
  >notifications</a> features and
  <a href="{@docRoot}preview/features/multi-window.html">multi-window support</a>.</li>
  <li> Set up your environment by following the instructions for <a
  href="{@docRoot}preview/setup-sdk.html">Setting up the Preview SDK</a>
  and configuring test devices.</li>
  <li> Follow the <a href="https://developers.google.com/android/nexus/images">flashing
  instructions</a> to flash the latest Android N system image for your device. </li>
  <li> Review the <a href="{@docRoot}preview/setup-sdk.html#docs-dl">API Reference</a>
  and <a href="{@docRoot}preview/samples.html">Android N samples</a> to gain more
  insight into new API features and how to use them in your app.
  <li> Join the <a href="{@docRoot}preview/dev-community">Android N
>>>>>>> 9577d31b
  Developer Community</a> to get the latest news and connect with other
  developers working with the new platform.</li>
</ol>

<p>
  Thank you for your participation in the Android N Developer Preview program!
</p><|MERGE_RESOLUTION|>--- conflicted
+++ resolved
@@ -140,38 +140,6 @@
 <img src="{@docRoot}images/n-preview-updates_2x.png">
 
 <p>
-<<<<<<< HEAD
-  With the M Developer Preview, you'll get an early start on testing your apps,
-  with enough time to make adjustments before the public platform release later
-  in the year. We'll provide several updates to the Preview tools in the weeks
-  ahead, so you can keep in sync with the latest changes as the platform moves
-  toward launch.
-</p>
-<img src="{@docRoot}preview/images/m-preview-timeline.png" alt=
-"Preview program timeline" id="timeline">
-<p>
-  You can help us improve the platform by <a href=
-  "https://code.google.com/p/android-developer-preview/">reporting issues</a>
-  through our feedback channels. This is especially
-  critical in the first month of the preview, when we’ll be giving priority to
-  developer-reported issues and feedback.
-</p> -->
-
-
-<h2 id="timeline">
-  Timeline and updates
-</h2>
-<img src="{@docRoot}preview/images/m-preview-timeline-crop.png" alt=
-"Preview program timeline" id="timeline">
-<p>
-  The M Developer Preview runs from May 28 until the final Android M public release planned for Q3
-  2015.
-</p>
-
-<p>
-  At key development milestones, we’ll deliver updates for your test devices.
-  The milestones are
-=======
   The N Developer Preview runs from 9 March 2016 until the final Android N
   public release to AOSP and OEMs, planned for Q3 2016.
 </p>
@@ -180,7 +148,6 @@
   At key development milestones, we’ll deliver updates for your development and
   testing environment. In general you can expect an update each month (4 to 6
   week interval). The milestones are listed below.
->>>>>>> 9577d31b
 </p>
 
 <ul>
@@ -192,22 +159,6 @@
   <li><strong>Final release</strong> to AOSP and ecosystem</li>
 </ul>
 
-<<<<<<< HEAD
-  <li>
-    <strong><a href="{@docRoot}preview/download_mp2.html">Preview&nbsp;2</a></strong> (available).
-  </li>
-
-  <li>
-  <strong><a href="{@docRoot}preview/download.html">Preview&nbsp;3</a></strong>
-    (final APIs and official Android 6.0 SDK, available).
-  </li>
-</ul>
-
-<p>
-  These updates culminate in the <strong>official Android 6.0 SDK</strong> (now available),
-  which lets you build with the final APIs for the new version of Android, as well as
-  near-final system images to let you test system behaviors and features.
-=======
 <p>
   Each update includes SDK tools, preview system images, emulators, reference
   documentation, and API diffs.
@@ -229,7 +180,6 @@
   to test system behaviors and features. Android N will provide a standard API
   level at this time. You can begin final compatibility testing of your legacy
   apps and refine any new code that is using the N APIs or features.
->>>>>>> 9577d31b
 </p>
 
 <p>
@@ -240,14 +190,6 @@
   your apps with Android Beta consumers before distributing broadly on the
   store.
 </p>
-<<<<<<< HEAD
-<p class="note">
-  <strong>Note:</strong> Developer Preview 3 includes final APIs and near-final
-  system images available by both download and OTA. At the full public release of
-  Android M later in Q3, final system images will be available by download only,
-  so you'll need to <strong>flash manually</strong> to
-  your test devices.</strong>
-=======
 
 <p>
   As you test and develop on Android N, we strongly recommend <strong>keeping
@@ -256,7 +198,6 @@
   Android Beta program and get <strong>updates over-the-air (OTA)</strong> at
   each milestone. Alternatively, updated preview images are available that you
   download and flash manually.
->>>>>>> 9577d31b
 </p>
 
 <p>
@@ -299,11 +240,6 @@
   of hardware images.
 </p>
 
-<<<<<<< HEAD
-<ul>
-  <li><strong>Official Android 6.0 SDK and tools</strong>
-  </li>
-=======
 <p>
   We’ll deliver updated system images for these devices at each milestone. You
   can download and flash the updated system images to your test devices
@@ -317,7 +253,6 @@
   last year’s preview. This year, you can get OTAs by enrolling devices in the
   Android Beta Program &mdash; see details in the next section.
 </p>
->>>>>>> 9577d31b
 
 <h3 id="android_beta">OTA Updates through Android Beta Program</h3>
 
@@ -437,33 +372,6 @@
     guidance as needed.</li>
 </ul>
 
-<<<<<<< HEAD
-
-<h2 id="preview_apis_and_publishing">
-  Final SDK, targeting, and publishing
-</h2>
-
-<p>
-   <p>With Developer Preview 3, the platform APIs are now official (API level 23) and the
-   <strong>official Android 6.0 SDK is now available</strong>.  We recommend updating your environment
-   right away through Android Studio. Once you've updated your environment, you can target
-   the new API level, compile against the new platform, and publish at your convenience
-   to Google Play (including alpha, beta, or release channels).
-
-  <p>If you want to opt out
-  of compatibility behaviors (which is strongly recommended),
-  you can target the Android 6.0 platform by setting your app's <code><a href=
-  "/guide/topics/manifest/uses-sdk-element.html">targetSdkVersion</a></code>
-  to <code>“23”</code>.
-</p>
-
-  <p>Before releasing an app that targets API level 23, we strongly
-  recommend distributing it to a group of testers through the new <a
-  href="http://android-developers.blogspot.com/2015/07/iterate-faster-on-google-play-with.html"> 
-  beta testing features available in the Google Play Developer Console. See the
-  <a href="https://support.google.com/googleplay/android-developer/answer/3131213">Help
-  Center article</a> for more information. 
-=======
 <h3 id="targeting">Targeting, preview APIs, and publishing</h3>
 
 <p>
@@ -498,7 +406,6 @@
   Play via the alpha and beta release channels. Meanwhile, if you want to
   distribute an app targeting Android N to testers, you can do so via email or
   by direct download from your site.
->>>>>>> 9577d31b
 </p>
 
 <p>
@@ -511,37 +418,6 @@
 <h2 id="how_to_get_started">How to get started</h2>
 
 <p>
-<<<<<<< HEAD
-  To get started testing your app with Android M:
-</p>
-
-<ol>
-  <li>Review the <a href="{@docRoot}preview/api-overview.html">API Overview</a>
-    and <a href="{@docRoot}preview/behavior-changes.html">Behavior Changes</a> to get an
-    idea of what's new and how it affects your apps. In particular, learn about
-    the new <a href="{@docRoot}preview/features/runtime-permissions.html">runtime
-    permissions</a> model, power-saving features, and auto backup.
-  </li>
-
-  <li>Set up your environment by following the instructions for
-    <a href="{@docRoot}preview/setup-sdk.html">Setting up the Preview SDK</a>
-    and configuring test devices.
-  </li>
-
-  <li>Follow the <a href="https://developers.google.com/android/nexus/images">
-    flashing instructions</a> to flash the latest M developer preview system image
-    for Nexus 5, 6, 9, and Player. Once you've flashed your development device,
-    Preview updates will be delivered through over-the-air (OTA) updates.</a>
-  </li>
-
-  <li>Review the <a href="{@docRoot}reference/packages.html">API
-  Reference</a> and <a href="{@docRoot}preview/samples.html">M Preview
-  samples</a> to gain more insight into new API features and how to use them in
-  your app.
-  </li>
-
-  <li>Join the <a href="http://g.co/dev/AndroidMDevPreview">Android M
-=======
   To get started testing your app with Android N:
 </p>
 
@@ -561,7 +437,6 @@
   and <a href="{@docRoot}preview/samples.html">Android N samples</a> to gain more
   insight into new API features and how to use them in your app.
   <li> Join the <a href="{@docRoot}preview/dev-community">Android N
->>>>>>> 9577d31b
   Developer Community</a> to get the latest news and connect with other
   developers working with the new platform.</li>
 </ol>
