page.title=Android 1.5, Release 3
sdk.platform.version=1.5
sdk.platform.apiLevel=3
sdk.platform.majorMinor=major
sdk.platform.releaseDate=April 2009
sdk.platform.deployableDate=May 2009

@jd:body

<div id="qv-wrapper">
<div id="qv">

  <h2>In this document</h2>
  <ol>
	<li><a href="#features">Platform Highlights</a></li>
	<li><a href="#apps">Built-in Applications</a></li>
	<li><a href="#locs">Locales</a></li>
	<li><a href="#skins">Emulator Skins</a></li>
	<li><a href="#notes">Other Notes</a></li>
	<li><a href="#api">Framework API</a>
        <ol>
	<li><a href="#api-level">API level</a></li>
	<li><a href="#api-changes">API changes summary</a></li>
	<li><a href="{@docRoot}sdk/api_diff/{@sdkPlatformApiLevel}/changes.html">API differences report &raquo;</a> </li>
        </ol></li>
  </ol>

  <h2>See Also</h2>
  <ol>
    <li><a href="{@docRoot}sdk/adding-components.html">Adding SDK Components</a></li>
  </ol>

</div>
</div>

<p>
<em>Date:</em> {@sdkPlatformReleaseDate}<br />
<em>API Level:</em>&nbsp;<strong>{@sdkPlatformApiLevel}</strong></p>

<p>Android {@sdkPlatformVersion} is a {@sdkPlatformMajorMinor} platform release
deployable to Android-powered handsets starting in {@sdkPlatformDeployableDate}.
The release includes new features for users and developers, as well as changes
in the Android framework API. </p>

<p>For developers, the Android {@sdkPlatformVersion} platform is available as a
downloadable component for the Android SDK. The downloadable platform includes a
fully compliant Android library and system image, as well as a set of emulator
skins, sample applications, and more. The downloadable platform is fully
compliant and includes no external libraries. </p>

<p>To get started developing or testing against the Android
{@sdkPlatformVersion} platform, use the Android SDK and AVD Manager tool to
download the platform into your Android 1.6 or later SDK. For more information,
see <a href="{@docRoot}sdk/adding-components.html">Adding SDK
Components</a>.</p>


<h2 id="features">Platform Highlights</h2>

<p>For a list of new user features and platform highlights, see the <a
href="http://developer.android.com/sdk/android-{@sdkPlatformVersion}-highlights.html">Android 
{@sdkPlatformVersion} Platform Highlights</a> document.</p>

<<<<<<< HEAD
<p>The Android 1.5 system delivers an updated version of the framework
API. As with previous versions, the Android 1.5 API 
is assigned an integer identifier &mdash; <strong>3</strong> &mdash; that is
stored in the system itself. This identifier, called the "API Level", allows the
system to correctly determine whether an application is compatible with
the system, prior to installing the application.</p>

<p>Applications can reference a specific API Level value in their
manifest files, to indicate the minimum version of the Android system
required to run the application. To reference a minimum API Level, applications 
can add an <code>android:minSdkVersion</code> attribute in their manifest files.
The value of the attribute is an integer corresponding to an API Level 
identifier. Prior to installing an application, the system then checks the value of 
<code>android:minSdkVersion</code> and allows the install only
if the referenced integer is less than or equal to the API Level integer stored
in the system itself. </p>

<p>When you migrate your application to the new SDK, you will need to choose
the platform version against which you will compile your application. In
general, you should compile your application against the lowest possible
version of the platform that your application can support. After you determine 
the lowest version, you should ensure that your application's manifest file 
defines the API Level of the lowest compatible platform version in the 
<code>android:minSdkVersion</code> attribute.

<p>After compiling your application, you should make sure to test it on the
platform specified in the application's <code>android:minSdkVersion</code> attribute. To
ensure forward-compatibility, you should also run the application on platforms
using a higher API Level than that used by your application. To run your
application against different platform versions in the emulator, you create an
AVD for each platform version that you want to test. For more information about
AVDs, see <a href="{@docRoot}guide/developing/tools/avd.html">Android Virtual
Devices</a>. If you are using a physical device for testing, ensure that you
know the API Level of the Android platform it runs.</p>

<p>If you build an application using the Android 1.5 library and your
application makes use of any APIs introduced in API Level 3, you <strong><span
style="color:red;">must</span></strong> set the
<code>android:minSdkVersion</code> attribute in the application's manifest to
"3". </p>

<p>Specifically, you define the <code>android:minSdkVersion</code>
attribute in a <code>&lt;uses-sdk&gt;</code> element as a child of
<code>&lt;manifest&gt;</code> in the manifest file. When set, the
attribute looks like this: </p>

<pre>&lt;manifest&gt;
  ...
  &lt;uses-sdk android:minSdkVersion="3" /&gt;
  ...
&lt;/manifest&gt;</pre>

<p>By setting <code>android:minSdkVersion</code> in this way, you ensure that
users will only be able to install your application if their devices are running
a compatible version of the Android platform. In turn, this ensures that your
application will function properly on their devices. This is especially
important if your application uses <a href="#apichange">APIs or system features
introduced in Android 1.5</a>. </p>

<p>If your application uses APIs introduced in Android 1.5 but does not
declare <code>&lt;uses-sdk android:minSdkVersion="3" /&gt;</code>, then it will
run properly on Android 1.5 devices but <em>not</em> on Android 1.0
devices. In the latter case, the application will crash at runtime when
it tries to use the Android 1.5 APIs.</p>

<p>Conversely, if your application does not use any new APIs introduced in 
Android 1.5, the application will in most cases function normally on devices 
running a later version of the  platform.  However, if you have published 
the application, you are strongly encouraged to install and test your 
application on the Android 1.5 system image included in the SDK. This will 
ensure a smooth transition for users, as they upgrade their devices to 
the new version of the Android platform. </p>

<p>Finally, if your application does not use any new APIs introduced since 
Android 1.1, you can indicate general Android 1.1 compatibility by 
setting the attribute to "2". If your application does not use any
new APIs introduced since Android 1.0, you can remove the attribute or 
set it to "1". However,
before publishing your application, you must make sure to compile your
application against the Android library that corresponds to the application's
<code>android:minSdkVersion</code> value.</p>
=======
>>>>>>> 9b7fb57c

<h2 id="apps">Built-in Applications</h2>

<p>The system image included in the downloadable platform provides these
built-in applications:</p>

<table style="border:0;padding-bottom:0;margin-bottom:0;">
<tr>
<td style="border:0;padding-bottom:0;margin-bottom:0;">
	<ul>
	<li>Alarm Clock</li>
	<li>Browser</li>
	<li>Calculator</li>
	<li>Camcorder</li>
	<li>Camera</li>
	<li>Contacts</li>
	<li>Custom Locale (developer app)</li>
	<li>Dev Tools (developer app)</li>
	</ul>
</td>
<td style="border:0;padding-bottom:0;margin-bottom:0;padding-left:5em;">
	<ul>
	<li>Dialer</li>
	<li>Email</li>
	<li>Gallery</li>
	<li>IME for Japanese text input</li>
	<li>Messaging</li>
	<li>Music</li>
	<li>Settings</li>
	<li>Spare Parts (developer app)</li>
	</ul>
</td>
</tr>
</table>

<h2 id="locs" style="margin-top:.75em;">Locales</h2>

<p>The system image included in the downloadable platform provides a variety of
built-in locales. In some cases, region-specific strings are available for the
locales. In other cases, a default version of the language is used. The
languages that will be available in the Android {@sdkPlatformVersion} system image are listed
below (with <em>language</em>_<em>country/region</em> locale descriptor).</p>

<table style="border:0;padding-bottom:0;margin-bottom:0;">
<tr>
<td style="border:0;padding-bottom:0;margin-bottom:0;">
<ul>
<li>Chinese, PRC (zh_CN)</li>
<li>Chinese, Taiwan (zh_TW)</li>
<li>Czech (cs_CZ)</li>
<li>Dutch, Netherlands (nl_NL)</li>
<li>Dutch, Belgium (nl_BE)</li>
<li>English, US (en_US)</li>
<li>English, Britain (en_GB)</li>
<li>English, Canada (en_CA)</li>
<li>English, Australia (en_AU)</li>
<li>English, New Zealand (en_NZ)</li>
<li>English, Singapore(en_SG)</li>
<li>French, France (fr_FR)</li>
<li>French, Belgium (fr_BE)</li>
</ul>
</td>
<td style="border:0;padding-bottom:0;margin-bottom:0;padding-left:5em;">
<li>French, Canada (fr_CA)</li>
<li>French, Switzerland (fr_CH)</li>
<li>German, Germany (de_DE)</li>
<li>German, Austria (de_AT)</li>
<li>German, Switzerland (de_CH)</li>
<li>German, Liechtenstein (de_LI)</li>
<li>Italian, Italy (it_IT)</li>
<li>Italian, Switzerland (it_CH)</li>
<li>Japanese (ja_JP)</li>
<li>Korean (ko_KR)</li>
<li>Polish (pl_PL)</li>
<li>Russian (ru_RU)</li>
<li>Spanish (es_ES)</li>
</td>
</tr>
</table>

<p>Localized UI strings match the locales that are accessible 
through Settings.</p>

<h2 id="api-changes">Emulator Skins</h2>

<p>The downloadable platform includes a set of emulator skins that you can use for modeling your application in different screen sizes and resolutions. The emulator skins are: </p>

<ul>
  <li>
    QVGA-P (240x320, low density, small screen)
  </li>
  <li>
    QVGA-L (320x480, low density, small screen)
  </li>
  <li>
    HVGA (320x480, medium density, normal screen)
  </li>
  <li>
    HVGA-P (320x480, medium density, normal screen)
  </li>
  <li>
    HVGA-L (320x480, medium density, normal screen)
  </li>
</ul>

<p>For more information about how to develop an application that displays and functions properly on all Android-powered devices, see <a href="{@docRoot}guide/practices/screens_support.html">Supporting Multiple Screens</a>.</p>


<h2 id="api">Framework API</h2>

<p>The sections below provide information about the application framework API provided by the Android {@sdkPlatformVersion} platform. </p>


<h3 id="api-level">API level</h3>

<p>The Android {@sdkPlatformVersion} platform delivers an updated version of the framework
API. As with previous versions, the Android {@sdkPlatformVersion} API 
is assigned an integer identifier &mdash; <strong>{@sdkPlatformApiLevel}</strong> &mdash; that is
stored in the system itself. This identifier, called the "API Level", allows the
system to correctly determine whether an application is compatible with
the system, prior to installing the application. </p>

<p>To use APIs introduced in Android {@sdkPlatformVersion} in your application, you need to 
set the proper value, "{@sdkPlatformApiLevel}", in the <code>&lt;uses-sdk&gt;</code> attributes in your 
application's manifest. </p>

<p>For more information about how to use API Level, see the <a
href="{@docRoot}guide/appendix/api-levels.html">API Levels</a> document. </p>

<h3 id="api-changes">API changes summary</h3>

<h4>UI framework</h4>
  <ul>
    <li>Framework for easier background/UI thread interaction</li>
    <li>New {@link android.widget.SlidingDrawer SlidingDrawer} widget</li>
    <li>New {@link android.widget.HorizontalScrollView HorizontalScrollview} widget</li>
  </ul>

<h4>AppWidget framework</h4>
  <ul>
    <li>APIs for creating secure home screen {@link android.appwidget
AppWidgets}. For information about how to use AppWidgets, see the Developer's
Guide <a href="{@docRoot}guide/topics/appwidgets/index.html">AppWidgets</a>
documentation. Also see <a
href="http://android-developers.blogspot.com/2009/04/introducing-home-screen-widgets-and.html">
Introducing home screen widgets and the AppWidget
framework</a> on the Android Developer's Blog.</li>
    <li>APIs for populating {@link android.provider.LiveFolders Live Folders}
        with custom content.</li>
  </ul>

<h4>Media framework</h4>
  <ul>
    <li>Raw audio recording and playback APIs</li>
    <li>Interactive MIDI playback engine</li>
    <li>Video recording APIs for developers (3GP format)</li>
    <li>Video and photo sharing Intents</li>
    <li>Media search Intent</li>
  </ul>

<h4>Input Method framework </h4>
   <ul>
    <li>{@link android.inputmethodservice.InputMethodService Input Method
        Service} framework</li>
    <li>Text-prediction engine</li>
    <li>Ability to provide downloadable IMEs to users</li>
  </ul>

<h4>Application-defined hardware requirements</h4>
   <p>Applications can now use a new element in their manifest files, <a
href="{@docRoot}guide/topics/manifest/uses-configuration-element.html"><code>&lt;uses-configuration&gt;</code></a>
 to indicate to the Android system what hardware features
they require in order to function properly. For example, an application might
use the element to specify that it requires a physical keyboard or a particular
navigation device, such as a trackball. Prior to installing the application, the
Android system checks the attributes defined for the
<code>&lt;uses-configuration&gt;</code> element and allows the installation to
continue only if the required hardware is present.</p>

<h4>Speech recognition framework</h4>
    <ul>
    <li>Support for using speech recognition libraries via Intent. See {@link
android.speech.RecognizerIntent RecognizerIntent}.</li>
  </ul>

<h4>Miscellaneous API additions</h4>
  <ul>
    <li>LocationManager - Applications can get location change updates via
        Intent</li>
    <li>WebView - Touch start/end/move/cancel DOM event support</li>
    <li>Redesigned {@link android.hardware.SensorManager Sensor Manager
        APIs}</li>
    <li>GLSurfaceView - convenience framework for creating OpenGL
        applications</li>
    <li>Broadcast Intent for app update install succeeded - for smoother app
        upgrade experience</li>
  </ul>


<h3 id="api-diff">API differences report</h3>

<p>For a detailed view of API changes in Android {@sdkPlatformVersion} (API Level {@sdkPlatformApiLevel}), as compared to 
the previous version, see the <a href="{@docRoot}sdk/api_diff/{@sdkPlatformApiLevel}/changes.html">API 
Differences Report</a>.</p><|MERGE_RESOLUTION|>--- conflicted
+++ resolved
@@ -5,7 +5,9 @@
 sdk.platform.releaseDate=April 2009
 sdk.platform.deployableDate=May 2009
 
-@jd:body
+<p>
+<em>Date:</em> April 2009<br />
+<em>API Level:</em>&nbsp;<strong>3</strong></p>
 
 <div id="qv-wrapper">
 <div id="qv">
@@ -61,90 +63,6 @@
 href="http://developer.android.com/sdk/android-{@sdkPlatformVersion}-highlights.html">Android 
 {@sdkPlatformVersion} Platform Highlights</a> document.</p>
 
-<<<<<<< HEAD
-<p>The Android 1.5 system delivers an updated version of the framework
-API. As with previous versions, the Android 1.5 API 
-is assigned an integer identifier &mdash; <strong>3</strong> &mdash; that is
-stored in the system itself. This identifier, called the "API Level", allows the
-system to correctly determine whether an application is compatible with
-the system, prior to installing the application.</p>
-
-<p>Applications can reference a specific API Level value in their
-manifest files, to indicate the minimum version of the Android system
-required to run the application. To reference a minimum API Level, applications 
-can add an <code>android:minSdkVersion</code> attribute in their manifest files.
-The value of the attribute is an integer corresponding to an API Level 
-identifier. Prior to installing an application, the system then checks the value of 
-<code>android:minSdkVersion</code> and allows the install only
-if the referenced integer is less than or equal to the API Level integer stored
-in the system itself. </p>
-
-<p>When you migrate your application to the new SDK, you will need to choose
-the platform version against which you will compile your application. In
-general, you should compile your application against the lowest possible
-version of the platform that your application can support. After you determine 
-the lowest version, you should ensure that your application's manifest file 
-defines the API Level of the lowest compatible platform version in the 
-<code>android:minSdkVersion</code> attribute.
-
-<p>After compiling your application, you should make sure to test it on the
-platform specified in the application's <code>android:minSdkVersion</code> attribute. To
-ensure forward-compatibility, you should also run the application on platforms
-using a higher API Level than that used by your application. To run your
-application against different platform versions in the emulator, you create an
-AVD for each platform version that you want to test. For more information about
-AVDs, see <a href="{@docRoot}guide/developing/tools/avd.html">Android Virtual
-Devices</a>. If you are using a physical device for testing, ensure that you
-know the API Level of the Android platform it runs.</p>
-
-<p>If you build an application using the Android 1.5 library and your
-application makes use of any APIs introduced in API Level 3, you <strong><span
-style="color:red;">must</span></strong> set the
-<code>android:minSdkVersion</code> attribute in the application's manifest to
-"3". </p>
-
-<p>Specifically, you define the <code>android:minSdkVersion</code>
-attribute in a <code>&lt;uses-sdk&gt;</code> element as a child of
-<code>&lt;manifest&gt;</code> in the manifest file. When set, the
-attribute looks like this: </p>
-
-<pre>&lt;manifest&gt;
-  ...
-  &lt;uses-sdk android:minSdkVersion="3" /&gt;
-  ...
-&lt;/manifest&gt;</pre>
-
-<p>By setting <code>android:minSdkVersion</code> in this way, you ensure that
-users will only be able to install your application if their devices are running
-a compatible version of the Android platform. In turn, this ensures that your
-application will function properly on their devices. This is especially
-important if your application uses <a href="#apichange">APIs or system features
-introduced in Android 1.5</a>. </p>
-
-<p>If your application uses APIs introduced in Android 1.5 but does not
-declare <code>&lt;uses-sdk android:minSdkVersion="3" /&gt;</code>, then it will
-run properly on Android 1.5 devices but <em>not</em> on Android 1.0
-devices. In the latter case, the application will crash at runtime when
-it tries to use the Android 1.5 APIs.</p>
-
-<p>Conversely, if your application does not use any new APIs introduced in 
-Android 1.5, the application will in most cases function normally on devices 
-running a later version of the  platform.  However, if you have published 
-the application, you are strongly encouraged to install and test your 
-application on the Android 1.5 system image included in the SDK. This will 
-ensure a smooth transition for users, as they upgrade their devices to 
-the new version of the Android platform. </p>
-
-<p>Finally, if your application does not use any new APIs introduced since 
-Android 1.1, you can indicate general Android 1.1 compatibility by 
-setting the attribute to "2". If your application does not use any
-new APIs introduced since Android 1.0, you can remove the attribute or 
-set it to "1". However,
-before publishing your application, you must make sure to compile your
-application against the Android library that corresponds to the application's
-<code>android:minSdkVersion</code> value.</p>
-=======
->>>>>>> 9b7fb57c
 
 <h2 id="apps">Built-in Applications</h2>
 
