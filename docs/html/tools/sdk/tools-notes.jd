page.title=SDK Tools Release Notes
excludeFromSuggestions=true
@jd:body

<p>SDK Tools is a downloadable component for the Android SDK. It includes the
complete set of development and debugging tools for the Android SDK. It is included
with <a href="{@docRoot}tools/studio/index.html">Android Studio</a>.</p>

<p>If you are already using the SDK and you want to update to the latest version
of the SDK Tools, use the <a
href="{@docRoot}tools/help/sdk-manager.html">SDK Manager</a> to get the
update.</p>


<h2 id="notes">Revisions</h2>

<p>The sections below provide notes about successive releases of
the SDK Tools, as denoted by revision number. To determine what revision of the SDK
Tools you are using, refer to the "Installed Packages" listing in the Android SDK Manager. </p>

<p>For a summary of all known issues in SDK Tools, see <a
href="http://tools.android.com/knownissues">http://tools.android.com/knownissues</a>.</p>

<<<<<<< HEAD



<div class="toggle-content opened">
  <p><a href="#" onclick="return toggleContent(this)">
    <img src="{@docRoot}assets/images/triangle-opened.png" class="toggle-content-img"
=======
<div class="toggle-content opened">
  <p><a href="#" onclick="return toggleContent(this)">
    <img src="{@docRoot}assets/images/styles/disclosure_up.png" class="toggle-content-img"
      alt=""/>SDK Platform-tools, Revision 23.1.0</a> <em>(December 2015)</em>
  </p>

  <div class="toggle-content-toggleme">

    <dl>
        <dt>General Notes:</dt>
    <dd>
      <ul>
        <li>Changed Linux requirements for Android SDK Platform-tools revision 23.1.0 and later:
          it now requires 64-bit Linux.</li>
      </ul>
    </dd>



  </div>
</div>

<div class="toggle-content closed">
  <p><a href="#" onclick="return toggleContent(this)">
    <img src="{@docRoot}assets/images/styles/disclosure_down.png" class="toggle-content-img"
      alt=""/>SDK Tools, Revision 24.4.1</a> <em>(October 2015)</em>
  </p>

  <div class="toggle-content-toggleme">

    <dl>
    <dt>Dependencies:</dt>

    <dd>
      <ul>
        <li>Android SDK Platform-tools revision 23 or later.</li>
      </ul>
    </dd>

    <dt>General Notes:</dt>
    <dd>
      <ul>
        <li>Fixed a problem where the emulator title bar was hidden off screen.
        (<a href="http://code.google.com/p/android/issues/detail?id=178344">Issue 178344</a>)</li>
        <li>Enabled the emulator to resize the user data partition by including e2fsprogs binaries.
        (<a href="http://code.google.com/p/android/issues/detail?id=189030">Issue 189030</a>)</li>
        <li>Fixed a regression on the 32-bit Windows OS where the emulator fails to boot Android 6.0
        (API level 23) through Android 5.0 (API level 21) system images.
        (<a href="http://code.google.com/p/android/issues/detail?id=188326">Issue 188326</a>)</li>
      </ul>
    </dd>

  </div>
</div>


<div class="toggle-content closed">
  <p><a href="#" onclick="return toggleContent(this)">
    <img src="{@docRoot}assets/images/styles/disclosure_down.png" class="toggle-content-img"
      alt=""/>SDK Tools, Revision 24.4.0</a> <em>(October 2015)</em>
  </p>

  <div class="toggle-content-toggleme">

    <dl>
    <dt>Dependencies:</dt>

    <dd>
      <ul>
        <li>Android SDK Platform-tools revision 23 or later.</li>
      </ul>
    </dd>

    <dt>General Notes:</dt>
    <dd>
      <ul>
        <li>Updated the emulator so it can display an upgrade notification when a new version is
        available.</li>
        <li>Added the ability for the emulator to send basic crash reports. You <em>must</em> opt-in
        through Android Studio preferences to enable crash report transmission.</li>
      </ul>
    </dd>

  </div>
</div>

<div class="toggle-content closed">
  <p><a href="#" onclick="return toggleContent(this)">
    <img src="{@docRoot}assets/images/styles/disclosure_down.png" class="toggle-content-img"
>>>>>>> 9577d31b
      alt=""/>SDK Tools, Revision 24.3.4</a> <em>(August 2015)</em>
  </p>

  <div class="toggle-content-toggleme">

    <dl>
    <dt>Dependencies:</dt>

    <dd>
      <ul>
        <li>Android SDK Platform-tools revision 23 or later.</li>
      </ul>
    </dd>

    <dt>General Notes:</dt>
    <dd>
      <ul>
        <li>Added support for Android 6.0 (API level 23) platform.</li>
      </ul>
    </dd>

    <dt>Emulator:</dt>
    <dd>
      <ul>
        <li>Improved emulator performance on multi-core Windows desktops.
          (<a href="http://b.android.com/101040">Issue 101040</a>)</li>
        <li>Added support for GPU emulation on Windows and Linux platforms using the
          {@code -gpu mesa} command line option.</li>
        <li>Enabled support for running emulators with GPU emulation through remote desktop
          services, including Chrome Remote Desktop, Windows Terminal Services, and NoMachine.</li>
        <li>Added support for emulators with 280 dpi and 360 dpi screen resolutions.</li>
        <li>Improved support for GLES 2.0 extensions.</li>
        <li>Fixed several issues with GPU emulation support.</li>
        <li>Added support for setting the storage size on emulators using Android 4.4 (API level 19)
          and higher.
          (<a href="http://b.android.com/75141">Issue 75141</a>)</li>
        <li>Fixed problem with sending long SMS messages between emulators.
          (<a href="http://b.android.com/3539">Issue 3539</a>)</li>
        <li>Fixed issue with emulator getting incorrect time from location objects.
          (<a href="http://b.android.com/27272">Issue 27272</a>)</li>
        <li>Added handling for unusual characters in paths and file names when starting emulators.
          (<a href="http://b.android.com/35889">Issue 35889</a>)</li>
      </ul>
    </dd>

  </div>
</div>


<div class="toggle-content closed">
  <p><a href="#" onclick="return toggleContent(this)">
<<<<<<< HEAD
    <img src="{@docRoot}assets/images/triangle-closed.png" class="toggle-content-img"
=======
    <img src="{@docRoot}assets/images/styles/disclosure_down.png" class="toggle-content-img"
>>>>>>> 9577d31b
      alt=""/>SDK Tools, Revision 24.3.3</a> <em>(June 2015)</em>
  </p>

  <div class="toggle-content-toggleme">

    <dl>
    <dt>Dependencies:</dt>

    <dd>
      <ul>
        <li>Android SDK Platform-tools revision 19 or later.</li>
      </ul>
    </dd>

    <dt>General Notes:</dt>
    <dd>
      <ul>
        <li>Fixed issues with using Ant build tasks with the Eclipse ADT build structure. </li>
        <li>Fixed the emulator boot problem on Mac OS X 10.8.5.</li>
      </ul>
    </dd>
  </div>
</div>


<div class="toggle-content closed">
  <p><a href="#" onclick="return toggleContent(this)">
    <img src="{@docRoot}assets/images/styles/disclosure_down.png" class="toggle-content-img"
      alt=""/>SDK Tools, Revision 24.3.2</a> <em>(June 2015)</em>
  </p>

  <div class="toggle-content-toggleme">

    <dl>
    <dt>Dependencies:</dt>

    <dd>
      <ul>
        <li>Android SDK Platform-tools revision 19 or later.</li>
      </ul>
    </dd>

    <dt>General Notes:</dt>
    <dd>
      <ul>
        <li>Fixed issues with the ARM 64-bit emulator.</li>
      </ul>
    </dd>
  </div>
</div>


<div class="toggle-content closed">
  <p><a href="#" onclick="return toggleContent(this)">
    <img src="{@docRoot}assets/images/styles/disclosure_down.png" class="toggle-content-img"
      alt=""/>SDK Tools, Revision 24.3.1</a> <em>(June 2015)</em>
  </p>

  <div class="toggle-content-toggleme">

    <dl>
    <dt>Dependencies:</dt>

    <dd>
      <ul>
        <li>Android SDK Platform-tools revision 19 or later.</li>
      </ul>
    </dd>

    <dt>General Notes:</dt>
    <dd>
      <ul>
        <li>Fixed issue with the <code>root/</code> and <code>lib/</code> folders. </li>
      </ul>
      <p class="caution"><strong>Caution:</strong> This release is known to contain issues which
      prevent builds from completing. We strongly recommend that you update to SDK Tools 24.3.2
      as soon as possible. </p>
    </dd>
  </div>
</div>


<div class="toggle-content closed">
  <p><a href="#" onclick="return toggleContent(this)">
    <img src="{@docRoot}assets/images/styles/disclosure_down.png" class="toggle-content-img"
      alt=""/>SDK Tools, Revision 24.3.0</a> <em>(June 2015)</em>
  </p>

  <div class="toggle-content-toggleme">

    <dl>
    <dt>Dependencies:</dt>

    <dd>
      <ul>
        <li>Android SDK Platform-tools revision 19 or later.</li>
      </ul>
    </dd>

    <dt>General Notes:</dt>
    <dd>
      <ul>
        <li>Fixed several minor emulator issues.</li>
      </ul>
      <p class="caution"><strong>Caution:</strong> This release is known to contain issues which
      prevent builds from completing. We strongly recommend that you update to SDK Tools 24.3.2
      as soon as possible. </p>
    </dd>
  </div>
</div>



<div class="toggle-content closed">
  <p><a href="#" onclick="return toggleContent(this)">
    <img src="{@docRoot}assets/images/styles/disclosure_down.png" class="toggle-content-img"
      alt=""/>SDK Tools, Revision 24.2.0</a> <em>(May 2015)</em>
  </p>

  <div class="toggle-content-toggleme">

    <dl>
    <dt>Dependencies:</dt>

    <dd>
      <ul>
        <li>Android SDK Platform-tools revision 19 or later.</li>
      </ul>
    </dd>

    <dt>General Notes:</dt>
    <dd>
      <ul>
        <li>Fixed several minor emulator issues.</li>
      </ul>
    </dd>
  </div>
</div>


<div class="toggle-content closed">
  <p><a href="#" onclick="return toggleContent(this)">
    <img src="{@docRoot}assets/images/styles/disclosure_down.png" class="toggle-content-img"
      alt=""/>SDK Tools, Revision 24.1.2</a> <em>(February 2015)</em>
  </p>

  <div class="toggle-content-toggleme">

    <dl>
    <dt>Dependencies:</dt>

    <dd>
      <ul>
        <li>Android SDK Platform-tools revision 19 or later.</li>
      </ul>
    </dd>

    <dt>General Notes:</dt>
    <dd>
      <ul>
        <li>Fixed boot failures of MIPS system images on Mac OS X.</li>
        <li>Fixed AVD screen capture issues when using GPU emulation.</li>
        <li>Fixed memory leaks in emulator system.</li>
      </ul>
    </dd>
  </div>
</div>


<div class="toggle-content closed">
  <p><a href="#" onclick="return toggleContent(this)">
    <img src="{@docRoot}assets/images/styles/disclosure_down.png" class="toggle-content-img"
      alt=""/>SDK Tools, Revision 24.0.2</a> <em>(December 2014)</em>
  </p>

  <div class="toggle-content-toggleme">

    <dl>
    <dt>Dependencies:</dt>

    <dd>
      <ul>
        <li>Android SDK Platform-tools revision 19 or later.</li>
      </ul>
    </dd>

    <dt>General Notes:</dt>
    <dd>
      <ul>
        <li>Fixed issue with creating projects and activities from templates using Eclipse ADT.</li>
      </ul>
    </dd>
  </div>
</div>


<div class="toggle-content closed">
  <p><a href="#" onclick="return toggleContent(this)">
    <img src="{@docRoot}assets/images/styles/disclosure_down.png" class="toggle-content-img"
      alt=""/>SDK Tools, Revision 24.0.1</a> <em>(December 2014)</em>
  </p>

  <div class="toggle-content-toggleme">

    <dl>
    <dt>Dependencies:</dt>

    <dd>
      <ul>
        <li>Android SDK Platform-tools revision 19 or later.</li>
      </ul>
    </dd>

    <dt>General Notes:</dt>
    <dd>
      <ul>
        <li>Fixed Java detection issue on 32-bit Windows systems.</li>
      </ul>
    </dd>
  </div>
</div>


<div class="toggle-content closed">
  <p><a href="#" onclick="return toggleContent(this)">
    <img src="{@docRoot}assets/images/styles/disclosure_down.png" class="toggle-content-img"
      alt=""/>SDK Tools, Revision 24.0.0</a> <em>(December 2014)</em>
  </p>

  <div class="toggle-content-toggleme">

    <dl>
    <dt>Dependencies:</dt>

    <dd>
      <ul>
        <li>Android SDK Platform-tools revision 19 or later.</li>
      </ul>
    </dd>

    <dt>General Notes:</dt>
    <dd>
      <ul>
        <li>Added support for Android Studio 1.0 and emulator enhancements.</li>
      </ul>
    </dd>
  </div>
</div>



<div class="toggle-content closed">
  <p><a href="#" onclick="return toggleContent(this)">
    <img src="{@docRoot}assets/images/styles/disclosure_down.png" class="toggle-content-img"
      alt=""/>SDK Tools, Revision 23.0.5</a> <em>(October 2014)</em>
  </p>

  <div class="toggle-content-toggleme">

    <dl>
    <dt>Dependencies:</dt>

    <dd>
      <ul>
        <li>Android SDK Platform-tools revision 19 or later.</li>
        <li>If you are developing in Eclipse with ADT, note that this version of SDK Tools is
          designed for use with ADT 23.0.4 and later. If you haven't already, update your
        <a href="{@docRoot}tools/sdk/eclipse-adt.html">ADT Plugin</a> to 23.0.4.</li>
        <li>If you are developing outside Eclipse, you must have
          <a href="http://ant.apache.org/">Apache Ant</a> 1.8 or later.</li>
      </ul>
    </dd>

    <dt>General Notes:</dt>
    <dd>
      <ul>
        <li>Fixed Windows 32-bit compilation issue.</li>
      </ul>
    </dd>
  </div>
</div>


<div class="toggle-content closed">
  <p><a href="#" onclick="return toggleContent(this)">
    <img src="{@docRoot}assets/images/styles/disclosure_down.png" class="toggle-content-img"
      alt=""/>SDK Tools, Revision 23.0.4</a> <em>(October 2014)</em>
  </p>

  <div class="toggle-content-toggleme">

    <dl>
    <dt>Dependencies:</dt>

    <dd>
      <ul>
        <li>Android SDK Platform-tools revision 19 or later.</li>
        <li>If you are developing in Eclipse with ADT, note that this version of SDK Tools is
          designed for use with ADT 23.0.4 and later. If you haven't already, update your
        <a href="{@docRoot}tools/sdk/eclipse-adt.html">ADT Plugin</a> to 23.0.4.</li>
        <li>If you are developing outside Eclipse, you must have
          <a href="http://ant.apache.org/">Apache Ant</a> 1.8 or later.</li>
      </ul>
    </dd>

    <dt>General Notes:</dt>
    <dd>
      <ul>
        <li>Fixed duplicate devices in AVD for Wear and TV.</li>
      </ul>
    </dd>
  </div>
</div>


<div class="toggle-content closed">
  <p><a href="#" onclick="return toggleContent(this)">
    <img src="{@docRoot}assets/images/styles/disclosure_down.png" class="toggle-content-img"
      alt=""/>SDK Tools, Revision 23.0.2</a> <em>(July 2014)</em>
  </p>

  <div class="toggle-content-toggleme">

    <dl>
    <dt>Dependencies:</dt>

    <dd>
      <ul>
        <li>Android SDK Platform-tools revision 19 or later.</li>
        <li>If you are developing in Eclipse with ADT, note that this version of SDK Tools is
          designed for use with ADT 23.0.2 and later. If you haven't already, update your
        <a href="{@docRoot}tools/sdk/eclipse-adt.html">ADT Plugin</a> to 23.0.2.</li>
        <li>If you are developing outside Eclipse, you must have
          <a href="http://ant.apache.org/">Apache Ant</a> 1.8 or later.</li>
      </ul>
    </dd>

    <dt>General Notes:</dt>
    <dd>
      <ul>
        <li>Added ProGuard <code>.bat</code> files that were missing.</li>
        <li>Added the <code>proguard-android.txt</code> file that was missing.</li>
        <li>Renamed the <code>lombok-ast-0.2.2.jar</code> file to <code>lombok-ast.jar</code>,
            which should allow running lint from the command line.</li>
      </ul>
    </dd>
  </div>
</div>

<div class="toggle-content closed">
  <p><a href="#" onclick="return toggleContent(this)">
    <img src="{@docRoot}assets/images/styles/disclosure_down.png" class="toggle-content-img"
      alt=""/>SDK Tools, Revision 23.0.0</a> <em>(June 2014)</em>
  </p>

  <div class="toggle-content-toggleme">

    <dl>
    <dt>Dependencies:</dt>

    <dd>
      <ul>
        <li>Android SDK Platform-tools revision 19 or later.</li>
        <li>If you are developing in Eclipse with ADT, note that this version of SDK Tools is
          designed for use with ADT 23.0.0 and later. If you haven't already, update your
        <a href="{@docRoot}tools/sdk/eclipse-adt.html">ADT Plugin</a> to 23.0.0.</li>
        <li>If you are developing outside Eclipse, you must have
          <a href="http://ant.apache.org/">Apache Ant</a> 1.8 or later.</li>
      </ul>
    </dd>

    <dt>General Notes:</dt>
    <dd>
      <ul>
        <li>Added the Android Wear tools and system images.</li>
      </ul>
    </dd>
  </div>
</div>

<div class="toggle-content closed">
  <p><a href="#" onclick="return toggleContent(this)">
    <img src="{@docRoot}assets/images/styles/disclosure_down.png" class="toggle-content-img"
      alt=""/>SDK Tools, Revision 22.6.4</a> <em>(June 2014)</em>
  </p>

  <div class="toggle-content-toggleme">

    <dl>
    <dt>Dependencies:</dt>

    <dd>
      <ul>
        <li>Android SDK Platform-tools revision 18 or later.</li>
        <li>If you are developing in Eclipse with ADT, note that this version of SDK Tools is
          designed for use with ADT 22.6.3 and later. If you haven't already, update your
        <a href="{@docRoot}tools/sdk/eclipse-adt.html">ADT Plugin</a> to 22.6.3.</li>
        <li>If you are developing outside Eclipse, you must have
          <a href="http://ant.apache.org/">Apache Ant</a> 1.8 or later.</li>
      </ul>
    </dd>

    <dt>General Notes:</dt>
    <dd>
      <ul>
        <li>Fixed an issue with the x86 emulator that caused Google Maps to crash.
            (<a href="http://b.android.com/69385">Issue 69385</a>)</li>
        <li>Fixed minor OpenGL issues.</li>
      </ul>
    </dd>
  </div>
</div>

<div class="toggle-content closed">
  <p><a href="#" onclick="return toggleContent(this)">
    <img src="{@docRoot}assets/images/styles/disclosure_down.png" class="toggle-content-img"
      alt=""/>SDK Tools, Revision 22.6.3</a> <em>(April 2014)</em>
  </p>

  <div class="toggle-content-toggleme">

    <dl>
    <dt>Dependencies:</dt>

    <dd>
      <ul>
        <li>Android SDK Platform-tools revision 18 or later.</li>
        <li>If you are developing in Eclipse with ADT, note that this version of SDK Tools is
          designed for use with ADT 22.6.3 and later. If you haven't already, update your
        <a href="{@docRoot}tools/sdk/eclipse-adt.html">ADT Plugin</a> to 22.6.3.</li>
        <li>If you are developing outside Eclipse, you must have
          <a href="http://ant.apache.org/">Apache Ant</a> 1.8 or later.</li>
      </ul>
    </dd>

    <dt>General Notes:</dt>
    <dd>
      <ul>
        <li>Fixed a problem where the AVD manager allowed creating Android Wear virtual devices
            with a target API Level lower than 19.</li>
        <li>Fixed the description of Android Wear system images in the SDK Manager.</li>
      </ul>
    </dd>

    <dt>Known Issues:</dt>
    <dd>
      <p>When you create an Android Wear virtual device in the AVD manager, a target API Level
         lower than 19 may be selected by default. Make sure you select the target API Level 19
         when creating Android Wear virtual devices.</p>
    </dd>
  </div>
</div>

<div class="toggle-content closed">
  <p><a href="#" onclick="return toggleContent(this)">
    <img src="{@docRoot}assets/images/styles/disclosure_down.png" class="toggle-content-img"
      alt=""/>SDK Tools, Revision 22.6.2</a> <em>(March 2014)</em>
  </p>

  <div class="toggle-content-toggleme">

    <dl>
    <dt>Dependencies:</dt>

    <dd>
      <ul>
        <li>Android SDK Platform-tools revision 18 or later.</li>
        <li>If you are developing in Eclipse with ADT, note that this version of SDK Tools is
          designed for use with ADT 22.6.2 and later. If you haven't already, update your
        <a href="{@docRoot}tools/sdk/eclipse-adt.html">ADT Plugin</a> to 22.6.2.</li>
        <li>If you are developing outside Eclipse, you must have
          <a href="http://ant.apache.org/">Apache Ant</a> 1.8 or later.</li>
      </ul>
    </dd>

    <dt>General Notes:</dt>
    <dd>
      <ul>
        <li>Fixed a problem where the SDK Manager threw a <code>NullPointerException</code> after
            removing a virtual device that was created using the Android Wear
            system image. (<a href="http://b.android.com/67588">Issue 67588</a>)</li>
        <li>Fixed a problem with Nexus 5 Android virtual devices created from the command line
            where the SD card file system was read-only.</li>
      </ul>
    </dd>
  </div>
</div>

<div class="toggle-content closed">
  <p><a href="#" onclick="return toggleContent(this)">
    <img src="{@docRoot}assets/images/styles/disclosure_down.png" class="toggle-content-img"
      alt=""/>SDK Tools, Revision 22.6.1</a> <em>(March 2014)</em>
  </p>

  <div class="toggle-content-toggleme">

    <dl>
    <dt>Dependencies:</dt>

    <dd>
      <ul>
        <li>Android SDK Platform-tools revision 18 or later.</li>
        <li>If you are developing in Eclipse with ADT, note that this version of SDK Tools is
          designed for use with ADT 22.6.1 and later. If you haven't already, update your
        <a href="{@docRoot}tools/sdk/eclipse-adt.html">ADT Plugin</a> to 22.6.1.</li>
        <li>If you are developing outside Eclipse, you must have
          <a href="http://ant.apache.org/">Apache Ant</a> 1.8 or later.</li>
      </ul>
    </dd>

    <dt>General Notes:</dt>
    <dd>
      <ul>
        <li>Fixed a problem where the Android Virtual Device Manager could not create new virtual
            devices. (<a href="http://b.android.com/66661">Issue 66661</a>)</li>
        <li><p>Fixed a problem with virtual devices created using ADT 22.3 or earlier.</p>
            <p>If you created an Android Virtual Device using ADT 22.3 or earlier, the
            AVD may be listed as <em>broken</em> in the AVD Manager in 22.6.1. To fix
            this problem, select the virtual device on the AVD Manager and click
            <strong>Repair</strong>.</p>
        </li>
        <li>Fixed a problem with the command line tools when creating virtual devices.
            (<a href="http://b.android.com/66740">Issue 66740</a>)</li>
        <li>Fixed a problem with the command line <code>lint</code> script.</li>
      </ul>
    </dd>

    <dt>Known Issues:</dt>
    <dd>
      <p>When you create an Android virtual device using the Nexus 5 device definition,
         you must enable the <em>Use Host GPU</em> option, otherwise the virtual device
         will not start.</p>
    </dd>
  </div>
</div>

<div class="toggle-content closed">
  <p><a href="#" onclick="return toggleContent(this)">
    <img src="{@docRoot}assets/images/styles/disclosure_down.png" class="toggle-content-img"
      alt=""/>SDK Tools, Revision 22.6</a> <em>(March 2014)</em>
  </p>

  <div class="toggle-content-toggleme">

    <dl>
    <dt>Dependencies:</dt>
    <dd>
      <ul>
        <li>Android SDK Platform-tools revision 18 or later.</li>
        <li>If you are developing in Eclipse with ADT, note that this version of SDK Tools is
          designed for use with ADT 22.6.0 and later. If you haven't already, update your
        <a href="{@docRoot}tools/sdk/eclipse-adt.html">ADT Plugin</a> to 22.6.0.</li>
        <li>If you are developing outside Eclipse, you must have
          <a href="http://ant.apache.org/">Apache Ant</a> 1.8 or later.</li>
      </ul>
    </dd>

    <dt>General Notes:</dt>
    <dd>
      <ul>
        <li><p>The command line <code>lint</code> script (<code>tools\lint.bat</code> on
            Windows platforms, <code>tools/lint</code> on other platforms) and the
            <code>lint</code> target on <code>ant</code> builds fail with the following
            error:</p>
            <p><code>Exception in thread "main" java.lang.NoClassDefFoundError:
            lombok/ast/AstVisitor</code></p>
            <p>As a temporary workaround, rename the file
              <code>tools\lib\lombok-ast-0.2.2.jar</code> to
            <code>tools\lib\lombok-ast.jar</code>.
            We will release an updated version of the tools with a fix for
            this issue as soon as possible.</p>
          </li>
        <li>Added support for Java 7 language features like multi-catch, try-with-resources,
            and the diamond operator. These features require version 19 or higher
            of the Build Tools. Try-with-resources requires <code>minSdkVersion</code>
            19; the rest of the new language features require
            <code>minSdkVersion</code> 8 or higher.</li>
        <li>Added new lint checks:
          <ul>
            <li>Security:
              <ul>
                <li>Look for code potentially affected by a <code>SecureRandom</code>
                    vulnerability.</li>
                <li>Check that calls to <code>checkPermission</code> use the return value.</li>
              </ul>
            </li>
            <li>Check that production builds do not use mock location providers.</li>
            <li>Look for manifest values that are overwritten by values from Gradle build
                scripts.</li>
          </ul>
        </li>
        <li>Fixed a number of minor issues in the SDK and build system.</li>
        <li>Emulator:
          <ul>
            <li>Fixed a problem with the emulator shutting down immediately for Android 1.5
                on the Nexus One and Nexus S devices.
                (<a href="http://b.android.com/64945">Issue 64945</a>)</li>
            <li>Fixed a problem with port numbers longer than four digits.
                (<a href="http://b.android.com/60024">Issue 60024</a>)</li>
            <li>Fixed battery errors for the Nexus One and Nexus S devices.
                (<a href="http://b.android.com/39959">Issue 39959</a>)</li>
            <li>Fixed a problem with paths or arguments that contain
                spaces on Windows platforms.
                (<a href="http://b.android.com/18317">Issue 18317</a>)</li>
            <li>Fixed a problem with long path values on Windows platforms.
                (<a href="http://b.android.com/33336">Issue 33336</a>)</li>
            <li>Fixed a problem with the {@code -snapshot-list} command line
                option on 64-bit systems.
                (<a href="http://b.android.com/34233">Issue 34233</a>)</li>
          </ul>
        </li>
        <li>Fixed an issue with RenderScript support. Using RenderScript support mode
          now requires version 19.0.3 of the Build Tools.</li>
      </ul>
    </dd>
    </dl>
  </div>
</div>

<div class="toggle-content closed">
  <p><a href="#" onclick="return toggleContent(this)">
    <img src="{@docRoot}assets/images/styles/disclosure_down.png" class="toggle-content-img"
      alt=""/>SDK Tools, Revision 22.3</a> <em>(October 2013)</em>
  </p>

  <div class="toggle-content-toggleme">

    <dl>
    <dt>Dependencies:</dt>
    <dd>
      <ul>
        <li>Android SDK Platform-tools revision 18 or later.</li>
        <li>If you are developing in Eclipse with ADT, note that this version of SDK Tools is
          designed for use with ADT 22.3.0 and later. If you haven't already, update your
        <a href="{@docRoot}tools/sdk/eclipse-adt.html">ADT Plugin</a> to 22.3.0.</li>
        <li>If you are developing outside Eclipse, you must have
          <a href="http://ant.apache.org/">Apache Ant</a> 1.8 or later.</li>
      </ul>
    </dd>

    <dt>General Notes:</dt>
    <dd>
      <ul>
        <li>Added support for Android 4.4 (API level 19).</li>
        <li>Fixed a number of minor bugs in the SDK and build system.</li>
      </ul>
    </dd>
    </dl>
  </div>
</div>

<div class="toggle-content closed">
  <p><a href="#" onclick="return toggleContent(this)">
    <img src="{@docRoot}assets/images/styles/disclosure_down.png" class="toggle-content-img"
      alt=""/>SDK Tools, Revision 22.2.1</a> <em>(September 2013)</em>
  </p>

  <div class="toggle-content-toggleme">

    <dl>
    <dt>Dependencies:</dt>
    <dd>
      <ul>
        <li>Android SDK Platform-tools revision 16 or later.</li>
        <li>If you are developing in Eclipse with ADT, note that this version of SDK Tools is
          designed for use with ADT 22.2.1 and later. If you haven't already, update your
        <a href="{@docRoot}tools/sdk/eclipse-adt.html">ADT Plugin</a> to 22.2.1.</li>
        <li>If you are developing outside Eclipse, you must have
          <a href="http://ant.apache.org/">Apache Ant</a> 1.8 or later.</li>
      </ul>
    </dd>

    <dt>General Notes:</dt>
    <dd>
      <ul>
        <li>Fixed problem with templates that causes the new project wizard to hang.
         (<a href="http://b.android.com/60149">Issue 60149</a>)</li>
        <li>Fixed crash when using the lint command line tool because of mis-matched library
          dependency. (<a href="http://b.android.com/60190">Issue 60190</a>)</li>
      </ul>
    </dd>
    </dl>
  </div>
</div>

<div class="toggle-content closed">
  <p><a href="#" onclick="return toggleContent(this)">
    <img src="{@docRoot}assets/images/styles/disclosure_down.png" class="toggle-content-img"
      alt=""/>SDK Tools, Revision 22.2</a> <em>(September 2013)</em>
  </p>

  <div class="toggle-content-toggleme">

    <dl>
    <dt>Dependencies:</dt>
    <dd>
      <ul>
        <li>Android SDK Platform-tools revision 16 or later.</li>
        <li>If you are developing in Eclipse with ADT, note that this version of SDK Tools is
          designed for use with ADT 22.2 and later. If you haven't already, update your
        <a href="{@docRoot}tools/sdk/eclipse-adt.html">ADT Plugin</a> to 22.2.</li>
        <li>If you are developing outside Eclipse, you must have
          <a href="http://ant.apache.org/">Apache Ant</a> 1.8 or later.</li>
      </ul>
    </dd>

    <dt>General Notes:</dt>
    <dd>
      <ul>
        <li>Updated build tools to allow use of RenderScript on older versions of Android
         using new features in the
         <a href="{@docRoot}tools/support-library/features.html#v8">Support Library</a>.</li>
        <li>Moved the Systrace tool to the {@code &gt;sdk&lt;/platform-tools/} directory. </li>
        <li>Modified <a href="{@docRoot}tools/help/gltracer.html">Tracer for OpenGL ES</a> to
          support OpenGL ES 3.0.</li>
        <li>Lint
          <ul>
            <li>Fixed problem with lint not detecting custom namespaces.
              (<a href="http://b.android.com/55673">Issue 55673</a>)</li>
            <li>Fixed problem with the XML report including invalid characters.
              (<a href="http://b.android.com/56205">Issue 56205</a>)</li>
            <li>Fixed command-line execution of lint to work in headless mode to support execution
              by build servers. (<a href="http://b.android.com/55820">Issue 55820</a>)</li>
          </ul>
        </li>
        <li>Improved support for path names with spaces in the Windows command-line tools.</li>
      </ul>
    </dd>
    </dl>
  </div>
</div>


<div class="toggle-content closed">
  <p><a href="#" onclick="return toggleContent(this)">
    <img src="{@docRoot}assets/images/styles/disclosure_down.png" class="toggle-content-img"
      alt=""/>SDK Tools, Revision 22.0.5</a> <em>(July 2013)</em>
  </p>

  <div class="toggle-content-toggleme">

    <dl>
    <dt>Dependencies:</dt>
    <dd>
      <ul>
        <li>Android SDK Platform-tools revision 16 or later.</li>
        <li>If you are developing in Eclipse with the
          <a href="{@docRoot}tools/sdk/eclipse-adt.html">ADT Plugin</a>, note that this version of
          SDK Tools is designed for use with ADT 22.0.5 and later. If you haven't already, update
          ADT to 22.0.5.</li>
        <li>If you are using <a href="{@docRoot}sdk/installing/studio.html">Android Studio</a>,
          note that this version of the SDK Tools is designed to work with Android Studio
          0.2.x and later.</li>
        <li>If you are developing without an integrated development environment (IDE), you must have
          <a href="http://ant.apache.org/">Apache Ant</a> 1.8 or later.</li>
      </ul>
    </dd>

    <dt>General Notes:</dt>
    <dd>
      <ul>
        <li>Fixed RenderScript compilation issue for Windows platforms with ant.</li>
        <li>Updated <a href="{@docRoot}tools/help/systrace.html">Systrace</a> to work with the
          Android 4.3 platform image.</li>
        <li>Fixed packaging of RenderScript compiler.</li>
        <li>Build tools 18.0.0 is obsolete and 18.0.1 should be used instead.</li>
      </ul>
    </dd>
    </dl>
  </div>
</div>


<div class="toggle-content closed">
  <p><a href="#" onclick="return toggleContent(this)">
    <img src="{@docRoot}assets/images/styles/disclosure_down.png" class="toggle-content-img"
      alt=""/>SDK Tools, Revision 22.0.4</a> <em>(July 2013)</em>
  </p>

  <div class="toggle-content-toggleme">

    <dl>
    <dt>Dependencies:</dt>
    <dd>
      <ul>
        <li>Android SDK Platform-tools revision 16 or later.</li>
        <li>If you are developing in Eclipse with the
          <a href="{@docRoot}tools/sdk/eclipse-adt.html">ADT Plugin</a>, note that this version of
          SDK Tools is designed for use with ADT 22.0.4 and later. If you haven't already, update
          ADT to 22.0.4.</li>
        <li>If you are using <a href="{@docRoot}sdk/installing/studio.html">Android Studio</a>,
          note that this version of the SDK Tools is designed to work with Android Studio
          0.2.x and later.</li>
        <li>If you are developing without an integrated development environment (IDE), you must have
          <a href="http://ant.apache.org/">Apache Ant</a> 1.8 or later.</li>
      </ul>
    </dd>

    <dt>General Notes:</dt>
    <dd>
      <ul>
        <li>Fixed problem with compiling RenderScript code.</li>
      </ul>
    </dd>
    </dl>
  </div>
</div>


<div class="toggle-content closed">
  <p><a href="#" onclick="return toggleContent(this)">
    <img src="{@docRoot}assets/images/styles/disclosure_down.png" class="toggle-content-img"
      alt=""/>SDK Tools, Revision 22.0.1</a> <em>(May 2013)</em>
  </p>

  <div class="toggle-content-toggleme">

    <dl>
    <dt>Dependencies:</dt>
    <dd>
      <ul>
        <li>Android SDK Platform-tools revision 16 or later.</li>
        <li>If you are developing in Eclipse with ADT, note that this version of SDK Tools is
          designed for use with ADT 22.0.1 and later. If you haven't already, update your
        <a href="{@docRoot}tools/sdk/eclipse-adt.html">ADT Plugin</a> to 22.0.1.</li>
        <li>If you are developing outside Eclipse, you must have
          <a href="http://ant.apache.org/">Apache Ant</a> 1.8 or later.</li>
      </ul>
    </dd>

    <dt>General Notes:</dt>
    <dd>
      <ul>
        <li>Fixed issue with Lint ServiceCast check and fully qualified class names.
          (<a href="http://code.google.com/p/android/issues/detail?id=55403">Issue 55403</a>)</li>
        <li>Fixed crash issue with Lint ArraySizeDetector check.
          (<a href="http://code.google.com/p/android/issues/detail?id=54887">Issue 54887</a>)</li>
        <li>Fixed a problem with the monkeyrunner tool failing to import standard python classes.
          (<a href="http://code.google.com/p/android/issues/detail?id=55632">Issue 55632</a>)</li>
        <li>Fixed a problem with DDMS monitor not opening heap and network statistics views due to
          a class not found exception.
          (<a href="http://code.google.com/p/android/issues/detail?id=55394">Issue 55394</a>)</li>
      </ul>

    </dd>
    </dl>
  </div>
</div>


<div class="toggle-content closed">
  <p><a href="#" onclick="return toggleContent(this)">
    <img src="{@docRoot}assets/images/styles/disclosure_down.png" class="toggle-content-img"
      alt=""/>SDK Tools, Revision 22</a> <em>(May 2013)</em>
  </p>

  <div class="toggle-content-toggleme">

    <dl>
    <dt>Dependencies:</dt>
    <dd>
      <ul>
        <li>Android SDK Platform-tools revision 16 or later.</li>
        <li>If you are developing in Eclipse with ADT, note that this version of SDK Tools is
          designed for use with ADT 22.0.0 and later. If you haven't already, update your
        <a href="{@docRoot}tools/sdk/eclipse-adt.html">ADT Plugin</a> to 22.0.0.</li>
        <li>If you are developing outside Eclipse, you must have
          <a href="http://ant.apache.org/">Apache Ant</a> 1.8 or later.</li>
    </ul>
    </dd>

    <dt>General Notes:</dt>
    <dd>
      <ul>
        <li>Changed the structure of the SDK by adding a new build tool SDK Component, which is
          based on the existing platform-tools component. This change decouples the build tools
          versions from the IDE versions, allowing updates to the tools without requiring an
          IDE update.</li>
        <li>Updated tools to allow libraries to share the same package name as the applications
          that use them.</li>
        <li>Updated {@code draw9patch} tool to allow easier changing of markers.</li>
        <li>Added new Lint checks, including checks for layout consistency,
          {@link android.widget.RelativeLayout} siblings, {@link android.os.Parcel} creator,
          JavaScript interfaces, {@link android.app.Service} casting, quantity strings, manifest
          typos, orientation tags in layouts, overlapping names for 9-patches and images, and class
          existence checks.</li>
        <li>Updated build tools to sign applications using the BouncyCastle library instead of
          relying on Sun JVM specific APIs.</li>
        <li>Released some of the Android tools into <a href="http://www.maven.org">Maven
          Central</a> to assist third-party tool developers. The following tools are available
          in the repository: {@code manifest-merger}, {@code common/sdk_common}, {@code ddmlib},
          {@code dvlib}, {@code layoutlib_api}, {@code sdklib}, and {@code lint}.</li>
      </ul>
    </dd>

    <dt>Bug fixes:</dt>
    <dd>
      <ul>
        <li>Fixed a number of minor bugs in the SDK and build system.</li>
    </ul>
    </dd>
    </dl>
  </div>
</div>

<div class="toggle-content closed">
  <p><a href="#" onclick="return toggleContent(this)">
    <img src="{@docRoot}assets/images/styles/disclosure_down.png" class="toggle-content-img"
      alt=""/>SDK Tools, Revision 21.1</a> <em>(February 2013)</em>
  </p>

  <div class="toggle-content-toggleme">

    <dl>
    <dt>Dependencies:</dt>
    <dd>
      <ul>
        <li>Android SDK Platform-tools revision 16 or later.</li>
        <li>If you are developing in Eclipse with ADT, note that this version of SDK Tools is
          designed for use with ADT 21.1.0 and later. If you haven't already, update your
        <a href="{@docRoot}tools/sdk/eclipse-adt.html">ADT Plugin</a> to 21.1.0.</li>
        <li>If you are developing outside Eclipse, you must have
          <a href="http://ant.apache.org/">Apache Ant</a> 1.8 or later.</li>
    </ul>
    </dd>

    <dt>General Notes:</dt>
    <dd>
      <ul>
        <li>Improved error reporting in {@code dx} when dex merging fails in the build
          system.</li>
        <li>Added more than 15 new Lint checks, including checks for overriding older APIs, XML
          resource problems, graphic asset issues and manifest tags.</li>
        <li>Added new aapt feature to compile resources.</li>
      </ul>
    </dd>
    </dl>
  </div>
</div>

<div class="toggle-content closed">
  <p><a href="#" onclick="return toggleContent(this)">
    <img src="{@docRoot}assets/images/styles/disclosure_down.png" class="toggle-content-img"
      alt=""/>SDK Tools, Revision 21.0.1</a> <em>(December 2012)</em>
  </p>

  <div class="toggle-content-toggleme">

    <dl>
    <dt>Dependencies:</dt>
    <dd>
      <ul>
        <li>Android SDK Platform-tools revision 16 or later.</li>
        <li>If you are developing in Eclipse with ADT, note that this version of SDK Tools is
          designed for use with ADT 21.0.1 and later. If you haven't already, update your
        <a href="{@docRoot}tools/sdk/eclipse-adt.html">ADT Plugin</a> to 21.0.1.</li>
        <li>If you are developing outside Eclipse, you must have
          <a href="http://ant.apache.org/">Apache Ant</a> 1.8 or later.</li>
    </ul>
    </dd>

    <dt>General Notes:</dt>
    <dd>
      <ul>
        <li>Build
          <ul>
            <li>Updated build to detect and handle package name conflicts between an application and
              the libraries it depends on. Libraries cannot share package names unless all of them
              share the same package name.
              (<a href="http://code.google.com/p/android/issues/detail?id=40152">Issue 40152</a>,
               <a href="http://code.google.com/p/android/issues/detail?id=40273">Issue 40273</a>)
            </li>
            <li>Added a flag to disable dex merging to deal with cases where merging could generate
              a broken dex file. If this happens to your project, add the following setting to your
              {@code project.properties} file: {@code dex.disable.merger=true} This setting
              causes the build system to revert to the older, slower dex processing that does not
              pre-dex libraries.</li>
          </ul>
        </li>

        <li>RenderScript
          <ul>
            <li>Added support for
              <a href="{@docRoot}guide/topics/renderscript/compute.html#filterscript">Filterscript</a>
              compilation.</li>
            <li>Added new project setting to control the RenderScript compilation target separately
              from an Android project. Adding the following line to a {@code project.properties}
              file causes RenderScript code to be compiled for Android API Level 17, while the
              containing application can target a different (lower) API level:
              <pre>renderscript.target = 17</pre>
              Previously, the RenderScript compilation target was tied to the
              {@code android:minSdkVersion} setting in the manifest.
              (<a href="http://code.google.com/p/android/issues/detail?id=40487">Issue 40487</a>)
            </li>
          </ul>
        </li>

      </ul>
    </dd>


    <dt>Bug fixes:</dt>
    <dd>
      <ul>
        <li>Lint
          <ul>
            <li>Corrected check for {@code 0px} values in style XML elements.
              (<a href="http://code.google.com/p/android/issues/detail?id=39601">Issue 39601</a>)
              </li>
            <li>Fixed incorrect flagging of formatting strings.
              (<a href="http://code.google.com/p/android/issues/detail?id=39758">Issue 39758</a>)
              </li>
            <li>Fixed problem where {@code tools:ignore} directive in the manifest file was ignored
              by the Lint tool.
              (<a href="http://code.google.com/p/android/issues/detail?id=40136">Issue 40136</a>)
              </li>
            <li>Fixed problem with flagging a wakelock release inside a conditional.
              (<a href="http://code.google.com/p/android/issues/detail?id=40424">Issue 40424</a>)
              </li>
            <li>Fixed incorrect reporting of missing {@code layout_width} and {@code layout_height}
              XML fields.
              (<a href="http://code.google.com/p/android/issues/detail?id=38958">Issue 38958</a>)
              </li>
            <li>Fixed handling of custom namespace attributes.</li>
            <li>Added fixes for filtering out library project warnings.</li>
            <li>Removed warnings about missing classes before a build.</li>
          </ul>
        </li>

        <li>Fixed problem with UI Automator Viewer execution script where Android tools directory
          is not set.</li>
        <li>Fixed problem with the SDK Manager so that it auto-selects the most recently released
          platform on startup.</li>
        <li>Fixed Java finding script to look for the currently supported version of Java (1.6 or
          higher).</li>
        <li>Fixed the SDK Manager launcher in the ADT bundle so that it can properly launch the
          SDK Manager program when it is placed at the root of the bundle.</li>
      </ul>
    </dd>
    </dl>
  </div>
</div>

<div class="toggle-content closed">
  <p><a href="#" onclick="return toggleContent(this)">
    <img src="{@docRoot}assets/images/styles/disclosure_down.png" class="toggle-content-img"
      alt=""/>SDK Tools, Revision 21</a> <em>(November 2012)</em>
  </p>

  <div class="toggle-content-toggleme">

    <dl>
    <dt>Dependencies:</dt>
    <dd>
      <ul>
        <li>Android SDK Platform-tools revision 16 or later.</li>
        <li>If you are developing in Eclipse with ADT, note that this version of SDK Tools is designed
        for use with ADT 21.0.0 and later. If you haven't already, update your
        <a href="{@docRoot}tools/sdk/eclipse-adt.html">ADT Plugin</a> to 21.0.0.</li>
        <li>If you are developing outside Eclipse, you must have
          <a href="http://ant.apache.org/">Apache Ant</a> 1.8 or later.</li>
      </ul>
    </dd>

    <dt>General Notes:</dt>
    <dd>
      <ul>
        <li>Build System
          <ul>
            <li>Added a flag that sets <em>jumbo mode</em> for DEX files, which allows a larger
              number of strings in the DEX files. Enable this mode by adding the following line to
              the {@code project.properties} file of your project:
              <pre>dex.force.jumbo=true</pre></li>
            <li>Improved the build time by pre-dexing libraries (both JAR files and library
              projects).</li>
            <li>Updated the build to generate {@code R} resource classes for library projects
              with only the IDs needed by the libraries, reducing the risk of hitting DEX file
              limits for fields and methods.</li>
            <li>Improved the build so that several editing features (code completion, resource
              chooser, go to declaration) properly handle library project resources.</li>
          </ul>
        </li>
        <li>Lint
          <ul>
            <li>Added over 25 new lint rules for resources, locale settings, layout
              files, incorrect use of {@link android.util.SparseArray} and
              {@link android.os.PowerManager.WakeLock} and manifest issues.</li>
            <li>Updated reporting to include errors in library projects if the library project is
              in the list of projects to be checked.</li>
            <li>Added a new {@code lint} target to the Ant build system for easier
              integration with continuous build systems.</li>
            <li>Added new {@code --sources} and {@code --classpath} arguments to point to sources
              with different directory structures.</li>
            <li>Improved the XML export function to support the <a
              href="https://wiki.jenkins-ci.org/display/JENKINS/Android+Lint+Plugin">Jenkins Lint
              plugin</a>.
            </li>
            <li>Added support for class file flow analysis.</li>
          </ul>
        </li>
        <li>Android Virtual Devices (AVD)
          <ul>
            <li>Added new <strong>Device Definitions</strong> tab in the AVD Manager for configuring
              standard size and Nexus virtual devices.</li>
            <li>Improved emulators so that they launch with a skin that is dynamically generated and
              reflects the actual hardware configured in the AVD Manager.</li>
            <li>Improved support for developing Android apps on MIPS-based devices with new MIPS
              System Images for Android Virtual Devices.</li>
          </ul>
        </li>
        <li>Added {@code jobb} tool for creating and encrypting
          <a href="{@docRoot}google/play/expansion-files.html">APK Expansion Files</a>.
          (<a href="{@docRoot}tools/help/jobb.html">more info</a>)
        <li>Improved the Android JUnit test runner to allow a test to be run on all connected
          devices simultaneously.</li>
      </ul>
    </dd>

    <dt>Bug fixes:</dt>
    <dd>
      <ul>
        <li>Fixed manifest merger to properly adapt library classes in the merged manifest.</li>
      </ul>
    </dd>

    </dl>
  </div>
</div>

<div class="toggle-content closed">
  <p><a href="#" onclick="return toggleContent(this)">
    <img src="{@docRoot}assets/images/styles/disclosure_down.png" class="toggle-content-img"
      alt=""/>SDK Tools, Revision 20.0.3</a> <em>(August 2012)</em>
  </p>

  <div class="toggle-content-toggleme">

    <dl>
    <dt>Dependencies:</dt>
    <dd>
      <ul>
        <li>Android SDK Platform-tools revision 12 or later.</li>
        <li>If you are developing in Eclipse with ADT, note that this version of SDK Tools is designed
        for use with ADT 20.0.3 and later. If you haven't already, update your
        <a href="{@docRoot}tools/sdk/eclipse-adt.html">ADT Plugin</a> to 20.0.3.</li>
        <li>If you are developing outside Eclipse, you must have
          <a href="http://ant.apache.org/">Apache Ant</a> 1.8 or later.</li>
    </ul>
    </dd>
    <dt>Bug fixes:</dt>
    <dd>
      <ul>
        <li>Fixed problem with cached download lists in SDK Manager.</li>
      </ul>
    </dd>
    </dl>
  </div>
</div>


<div class="toggle-content closed">
  <p><a href="#" onclick="return toggleContent(this)">
    <img src="{@docRoot}assets/images/styles/disclosure_down.png" class="toggle-content-img"
      alt=""/>SDK Tools, Revision 20.0.1</a> <em>(July 2012)</em>
  </p>

  <div class="toggle-content-toggleme">

    <dl>
    <dt>Dependencies:</dt>
    <dd>
      <ul>
        <li>Android SDK Platform-tools revision 12 or later.</li>
        <li>If you are developing in Eclipse with ADT, note that this version of SDK Tools is designed
        for use with ADT 20.0.1 and later. If you haven't already, update your
        <a href="{@docRoot}tools/sdk/eclipse-adt.html">ADT Plugin</a> to 20.0.1.</li>
        <li>If you are developing outside Eclipse, you must have
          <a href="http://ant.apache.org/">Apache Ant</a> 1.8 or later.</li>
    </ul>
    </dd>
    <dt>Bug fixes:</dt>
    <dd>
      <ul>
        <li>Fixed wrong check on build state that forced repetitive Java code recompilation.</li>
        <li>Fixed problems with running more than one emulator and running multiple emulators
with GPU acceleration.</li>
        <li>Improved resize algorithm for better rendering on scaled emulator windows.</li>
        <li>Fixed a bug in the {@code lint} check for unprotected broadcast receivers to ignore
unprotected receivers for default Android actions.</li>
        <li>Fixed build issue for projects using RenderScript.</li>
        <li>Fixed memory leak in the emulator.</li>
      </ul>
    </dd>
    </dl>
  </div>
</div>

<div class="toggle-content closed">
  <p><a href="#" onclick="return toggleContent(this)">
    <img src="{@docRoot}assets/images/styles/disclosure_down.png" class="toggle-content-img"
      alt=""/>SDK Tools, Revision 20</a> <em>(June 2012)</em>
  </p>

  <div class="toggle-content-toggleme">
  <dl>
    <dt>Dependencies:</dt>
    <dd>
      <ul>
        <li>Android SDK Platform-tools revision 12 or later.</li>
        <li>If you are developing in Eclipse with ADT, note that this version of SDK Tools is designed for
        use with ADT 20.0.0 and later. If you haven't already, we highly recommend updating your
        <a href="{@docRoot}tools/sdk/eclipse-adt.html">ADT Plugin</a> to 20.0.0.</li>
        <li>If you are developing outside Eclipse, you must have
          <a href="http://ant.apache.org/">Apache Ant</a> 1.8 or later.</li>
    </ul>
    </dd>
    <dt>General notes:</dt>
    <dd>
      <ul>
        <li>Added new Device Monitor application, grouping Android debugging tools into a
single application, including ddms, traceview, hierarchyviewer and Tracer for GLES. (<a
href="{@docRoot}tools/help/gltracer.html">more info</a>)</li>
        <li>Added new System Trace new tool for tracing Android system activity. This tool allow you
to capture a slice of system activity, plus additional information tagged from the <strong>Settings
&gt; Developer Options &gt; Monitoring: Enable traces</strong> or with specific calls added to your
application code.</li>
        </li>
        <li>Build System
          <ul>
            <li>Added automatic merging of library project manifest files into the including
project's manifest. Enable this feature with the {@code manifestmerger.enabled} property.</li>
            <li>Added automatic ProGuard support for the {@code aapt -G} flag. This change causes
the build system to generate a temporary ProGuard {@code keep-rules} file containing classes that
are referenced from XML files (such as custom views) and pass this to ProGuard at shrink time. This
can make the resulting APK much smaller when using just a small portion of a large library project
(such as the Android Support library), since the catch-all rules to keep all custom views from the
default ProGuard configuration file have also been removed.</li>
            <li>Added two ProGuard configuration files for use in projects: {@code
proguard-android-optimize.txt} which enables optimizations and {@code proguard-android.txt} which
disables them.</li>
          </ul>
        </li>
        <li>SDK Manager
          <ul>
            <li>Improved caching to reduce downloading of repository definitions.</li>
            <li>Added <strong>Tools > Manage Add-on Sites</strong> option to improve performance by
            allowing temporary deactivation of third-party sites if they are loading slowly.</li>
            <li>Added settings for the SDK Manager download cache (<strong>SDK Manager > Tools >
Options</strong>).</li>
          </ul>
        </li>
      </ul>
    </dd>
    <dt>Bug fixes:</dt>
    <dd>
      <ul>
        <li>Build
          <ul>
            <li>Fixed problem where test projects did not have access to the full classpath of tested
projects, including Library Projects and third-party jars.</li>
            <li>Fixed deployment logic so that applications with embedded tests can now be deployed
and tested like test applications, including code coverage information.</li>
            <li>Fixed Ant support for testing projects with libraries.</li>
          </ul>
        </li>
      </ul>
    </dd>
    </dl>
  </div>
</div>

<div class="toggle-content closed">
  <p><a href="#" onclick="return toggleContent(this)">
    <img src="{@docRoot}assets/images/styles/disclosure_down.png" class="toggle-content-img"
      alt=""/>SDK Tools, Revision 19</a> <em>(April 2012)</em>
  </p>

  <div class="toggle-content-toggleme">
    <p class="note"><strong>Note:</strong> This update of SDK Tools is only available through
the <a href="{@docRoot}sdk/exploring.html">Android SDK Manager</a>. Use this tool to
download and install this update.</p>

    <dl>
    <dt>Dependencies:</dt>
    <dd>
      <ul>
        <li>Android SDK Platform-tools revision 9 or later.</li>
        <li>If you are developing in Eclipse with ADT, note that this version of SDK Tools is designed for
        use with ADT 18.0.0 and later. If you haven't already, we highly recommend updating your
        <a href="{@docRoot}tools/sdk/eclipse-adt.html">ADT Plugin</a> to 18.0.0.</li>
        <li>If you are developing outside Eclipse, you must have
          <a href="http://ant.apache.org/">Apache Ant</a> 1.8 or later.</li>
    </ul>
    </dd>
    <dt>Bug fixes:</dt>
    <dd>
      <ul>
        <li>Fixed an issue that prevented some developers from running the emulator with GPU
acceleration.</li>
      </ul>
    </dd>
    </dl>
  </div>
</div>

<div class="toggle-content closed">
  <p><a href="#" onclick="return toggleContent(this)">
    <img src="{@docRoot}assets/images/styles/disclosure_down.png" class="toggle-content-img"
      alt=""/>SDK Tools, Revision 18</a> <em>(April 2012)</em>
  </p>

  <div class="toggle-content-toggleme">
    <p class="caution"><strong>Important:</strong> To download the new Android
    4.0 system components from the Android SDK Manager, you must first update the
    SDK tools to revision 14 or later and restart the Android SDK Manager. If you do not,
    the Android 4.0 system components will not be available for download.</p>

    <dl>
    <dt>Dependencies:</dt>
    <dd>
      <ul>
        <li>Android SDK Platform-tools revision 9 or later.</li>
        <li>If you are developing in Eclipse with ADT, note that this version of SDK Tools is designed for
        use with ADT 18.0.0 and later. If you haven't already, we highly recommend updating your
        <a href="{@docRoot}tools/sdk/eclipse-adt.html">ADT Plugin</a> to 18.0.0.</li>
        <li>If you are developing outside Eclipse, you must have
          <a href="http://ant.apache.org/">Apache Ant</a> 1.8 or later.</li>
    </ul>
    </dd>
    <dt>General notes:</dt>
    <dd>
      <ul>
        <li>Updated the SdkController app to encapsulate both sensor and multitouch emulation
          functionality.</li>
      </ul>
    </dd>
    <dt>Bug fixes:</dt>
    <dd>
      <ul>
        <li>Fixed Ant issues where some jar libraries in the {@code libs/} folder are not picked up
in some cases.</li>
      </ul>
    </dd>
    </dl>
  </div>
</div>

<div class="toggle-content closed">
  <p><a href="#" onclick="return toggleContent(this)">
    <img src="{@docRoot}assets/images/styles/disclosure_down.png" class="toggle-content-img"
      alt=""/>SDK Tools, Revision 17</a> <em>(March 2012)</em>
  </p>

  <div class="toggle-content-toggleme">
    <p class="caution"><strong>Important:</strong> To download the new Android
    4.0 system components from the Android SDK Manager, you must first update the
    SDK tools to revision 14 or later and restart the Android SDK Manager. If you do not,
    the Android 4.0 system components will not be available for download.</p>

    <dl>
    <dt>Dependencies:</dt>
    <dd>
      <ul>
        <li>Android SDK Platform-tools revision 9 or later.</li>
        <li>If you are developing in Eclipse with ADT, note that this version of SDK Tools is designed for
        use with ADT 17.0.0 and later. If you haven't already, we highly recommend updating your
        <a href="{@docRoot}tools/sdk/eclipse-adt.html">ADT Plugin</a> to 17.0.0.</li>
        <li>If you are developing outside Eclipse, you must have
          <a href="http://ant.apache.org/">Apache Ant</a> 1.8 or later.</li>
    </ul>
    </dd>
    <dt>General notes:</dt>
    <dd>
      <ul>
        <li>Emulator
          <ul>
            <li>Added support for hardware accelerated graphics rendering. This feature requires an
API Level 15, Revision 3 or later system image.
(<a href="{@docRoot}tools/devices/emulator.html#accel-graphics">more info</a>)
            </li>
            <li>Added support for running Android x86 system images in virtualization mode on
Windows and Mac OS X.
(<a href="{@docRoot}tools/devices/emulator.html#accel-vm">more info</a>)
              <p class="note"><strong>Note:</strong> Use the Android SDK Manager to download and
install x86 system images. Android x86 system images are not available for all API levels.</p>
            </li>
            <li>Added experimental support for multi-touch input by enabing the emulator to receive
              touch input from a USB-tethered physical Android device.
              (<a href="http://tools.android.com/tips/hardware-emulation">more info</a>)</li>
          </ul>
        </li>
        <li>Added viewing of live detailed network usage of an app in DDMS. (<a
    href="http://tools.android.com/recent/detailednetworkusageinddms">more info</a>)</li>
        <li>ProGuard
          <ul>
            <li>Updated the bundled ProGuard tool to version 4.7. In addition to many new features,
this update fixes the {@code Conversion to Dalvik format failed with error 1} error some users have
experienced.</li>
            <li>Updated the default {@code proguard.cfg} file with better default flags for
              Android.</li>
            <li>Split the ProGuard configuration file has been in half, with project specific flags
kept in project and the generic Android flags distributed (and updated) with the tools
themselves.</li>
          </ul>
        </li>
        <li>Build
          <ul>
            <li>Added a feature that allows you to run some code only in debug mode. Builds now
generate a class called {@code BuildConfig} containing a {@code DEBUG} constant that is
automatically set according to your build type. You can check the ({@code BuildConfig.DEBUG})
constant in your code to run debug-only functions.</li>
            <li>Fixed issue when a project and its libraries include the same jar file in their libs
              folder. (<a href="http://tools.android.com/recent/dealingwithdependenciesinandroidprojects">more
              info</a>)</li>
            <li>Added support for custom views with custom attributes in libraries. Layouts using
custom attributes must use the namespace URI {@code http://schemas.android.com/apk/res-auto} instead
of the URI that includes the app package name. This URI is replaced with the app specific one at
build time.</li>
          </ul>
        </li>
        <li>Lint
          <ul>
            <li>Updated Lint to check Android application code. Lint rules which previously
performed pattern based searches in the application code (such as the unused resource check) have
been rewritten to use the more accurate Java-style parse trees.</li>
            <li>Added support for checking library projects. This change means that rules such as
the unused resource check properly handle resources declared in a library project and referenced in
a downstream project.</li>
            <li>Added ability to suppress Lint warnings in Java code with the new
{@code @SuppressLint} annotation, and in XML files with the new tools: namespace and
ignore attribute. (<a
    href="http://tools.android.com/recent/ignoringlintwarnings">more info</a>)</li>
            <li>New Lint checks:
              <ul>
                <li>Added check for Android API calls that require a version of Android higher than
                  the minimum supported version. You can use the new {@code @TargetApi} annotation
                  to suppress warnings when the code is wrapped in a system version condition.
                  (<a href="http://tools.android.com/recent/lintapicheck">more info</a>)</li>
                <li>Added over 20 new Lint rules, including checks for
                  <a href="http://tools.android.com/recent/lintperformancechecks">performance</a>,
                  XML layouts, manifest and file handling.</li>
              </ul>
            </li>
          </ul>
        </li>
      </ul>
    </dd>
    </dl>
  </div>
</div>

<div class="toggle-content closed">
  <p><a href="#" onclick="return toggleContent(this)">
    <img src="{@docRoot}assets/images/styles/disclosure_down.png" class="toggle-content-img"
      alt=""/>SDK Tools, Revision 16</a> <em>(December 2011)</em>
  </p>

  <div class="toggle-content-toggleme">
    <p class="caution"><strong>Important:</strong> To download the new Android
    4.0 system components from the Android SDK Manager, you must first update the
    SDK tools to revision 14 or later and restart the Android SDK Manager. If you do not,
    the Android 4.0 system components will not be available for download.</p>

<dl>
<dt>Dependencies:</dt>
<dd>
  <ul>
    <li>Android SDK Platform-tools revision 9 or later.</li>
    <li>If you are developing in Eclipse with ADT, note that this version of SDK Tools is designed for use
    with ADT 16.0.0 and later. If you haven't already, we highly recommend updating your
    <a href="{@docRoot}tools/sdk/eclipse-adt.html">ADT Plugin</a> to 16.0.0.</li>
    <li>If you are developing outside Eclipse, you must have <a href="http://ant.apache.org/">Apache
    Ant</a> 1.8 or later.</li>
</ul>
</dd>
<dt>General notes:</dt>
<dd>
  <ul>
    <li>Added Lint tools to detect common errors in Android projects.
      (<a href="http://tools.android.com/recent/lint">more info</a>)</li>
    <li>Added sensor emulation support, which allows the emulator to read sensor data from a
      physical Android device.
      (<a href="http://tools.android.com/recent/sensoremulation">more info</a>)</li>
    <li>Added support for using a webcam to emulate a camera on Mac OS X.</li>
  </ul>
</dd>
<dt>Bug fixes:</dt>
<dd>
  <ul>
    <li>Snapshots now work for Android 4.0 system images.</li>
    <li>Fixed several small issues for the build file.
    (<a href="http://code.google.com/p/android/issues/detail?id=21023">Issue 21023</a>,
    <a href="http://code.google.com/p/android/issues/detail?id=21267">Issue 21267</a>,
    <a href="http://code.google.com/p/android/issues/detail?id=21465">Issue 21465</a>,
    <a href="http://code.google.com/p/android/issues/detail?id=21525">Issue 21525</a>).</li>
  </ul>
</dd>
</dl>
</div>
</div>

<div class="toggle-content closed">
  <p><a href="#" onclick="return toggleContent(this)">
    <img src="{@docRoot}assets/images/styles/disclosure_down.png" class="toggle-content-img"
      alt=""/>SDK Tools, Revision 15</a> <em>(October 2011)</em>
  </p>

  <div class="toggle-content-toggleme">
    <p class="caution"><strong>Important:</strong> To download the new Android
    4.0 system components from the Android SDK Manager, you must first update the
    SDK tools to revision 14 or later and restart the Android SDK Manager. If you do not,
    the Android 4.0 system components will not be available for download.</p>
  <dl>
<dt>Dependencies:</dt>
<dd>
  <ul><li>Android SDK Platform-tools revision 9 or later.</li>
  <li>If you are developing in Eclipse with ADT, note that this version of SDK Tools is designed for use
  with ADT 15.0.0 and later. If you haven't already, we highly recommend updating your <a
  href="{@docRoot}tools/sdk/eclipse-adt.html">ADT Plugin</a> to 15.0.0.</li>
  <li>If you are developing outside Eclipse, you must have <a href="http://ant.apache.org/">Apache
  Ant</a> 1.8 or later.</li>
</ul>

<dt>Bug fixes:</dt>
<dd>
  <ul>
    <li>Fixed emulator crash on Linux due to improper webcam detection
    (<a href="http://code.google.com/p/android/issues/detail?id=20952">Issue 20952</a>).</li>
    <li>Fixed emulator issue when using the <code>-wipe-data</code> argument.</li>
    <li>Fixed build issue when using RenderScript in projects that target API levels 11-13
    (<a href="http://code.google.com/p/android/issues/detail?id=21006">Issue 21006</a>).</li>
    <li>Fixed issue when creating an AVD using the GoogleTV addon
    (<a href="http://code.google.com/p/android/issues/detail?id=20963">Issue 20963</a>).</li>
    <li>Fixed <code>ant test</code>
    (<a href="http://code.google.com/p/android/issues/detail?id=20979">Issue 20979</a>).</li>
    <li>Fixed <code>android update project</code>
    (<a href="http://code.google.com/p/android/issues/detail?id=20535">Issue 20535</a>).</li>
    <li>Fixed scrolling issue in the new Logcat panel of DDMS.</li>
    <li>Fixed issue with MonkeyRunner
    (<a href="http://code.google.com/p/android/issues/detail?id=20964">Issue 20964</a>).</li>
    <li>Fixed issues in the SDK Manager
    (<a href="http://code.google.com/p/android/issues/detail?id=20939">Issue 20939</a>,
    <a href="http://code.google.com/p/android/issues/detail?id=20607">Issue 20607</a>).</li>
  </ul>
</dd>
</dl>
</div>
</div>

<div class="toggle-content closed">
  <p><a href="#" onclick="return toggleContent(this)">
    <img src="{@docRoot}assets/images/styles/disclosure_down.png" class="toggle-content-img"
      alt=""/>SDK Tools, Revision 14</a> <em>(October 2011)</em>
  </p>

  <div class="toggle-content-toggleme">
    <p class="note"><strong>Important:</strong> To download the new Android
    4.0 system components from the Android SDK Manager, you must first update the
    SDK tools to revision 14 and restart the Android SDK Manager. If you do not,
    the Android 4.0 system components will not be available for download.</p>
  <dl>
<dt>Dependencies:</dt>
<dd>
  <ul><li>Android SDK Platform-tools revision 8 or later.</li>
  <li>If you are developing in Eclipse with ADT, note that this version of SDK Tools is designed for use
  with ADT 14.0.0 and later. If you haven't already, we highly recommend updating your <a
  href="{@docRoot}tools/sdk/eclipse-adt.html">ADT Plugin</a> to 14.0.0.</li>
  <li>If you are developing outside Eclipse, you must have <a href="http://ant.apache.org/">Apache
  Ant</a> 1.8 or later.</li>
</ul>

<dt>General notes:</dt>
<dd>
  <ul>
    <li>Added webcam support to Android 4.0 or later platforms to emulate rear-facing cameras when
    one webcam is present, and to emulate both rear-facing and front-facing cameras when two
    webcams are present. Webcam support is for Windows and Linux only.
    Mac support will come in a later release.</li>
    <li>Changed <code>default.properties</code> to <code>project.properties</code> and
    <code>build.properties</code> to <code>ant.properties</code>. Any existing
    projects that you build with Ant must be updated with the <code>android update project</code>
    command.</li>
    <li>Changed Ant <code>build.xml</code> file to support improvements to the
    build system and added and modified Ant commands to support these changes. For a list of Ant
commands, see the
<a href="{@docRoot}tools/building/building-cmdline.html#AntReference">Ant Command
Reference</a>.</li>
    <li>Changed how library projects are built.</li>
    <li>Improved incremental builds, so that resource compilation runs less frequently. Builds no
    longer run when you edit strings or layouts (unless you add a new <code>id</code>) and no longer
    run once for each library project.</li>
    <li>Introduced a "PNG crunch cache" that only runs on modified PNG files, instead of
    crunching all existing PNG files, all the time.</li>
    <li>Revamped the SDK Manager UI (<a href="http://tools.android.com/recent/newsdkmanager">more
info</a>).</li>
  </ul>
  <p>For a complete overview of the build system changes and what you need to do to support them,
see the <a href="http://tools.android.com/recent/buildchangesinrevision14">Android Tools Project
site</a>.</p>
</dd>
</dl>
</div>
</div>

<div class="toggle-content closed">
  <p><a href="#" onclick="return toggleContent(this)">
    <img src="{@docRoot}assets/images/styles/disclosure_down.png" class="toggle-content-img"
      alt=""/>SDK Tools, Revision 13</a> <em>(September 2011)</em>
  </p>

  <div class="toggle-content-toggleme">
  <dl>
<dt>Dependencies:</dt>
<dd>
<p>If you are developing in Eclipse with ADT, note that this version of SDK Tools is designed for use with
ADT 12.0.0 and later. If you haven't already, we highly recommend updating your <a
href="{@docRoot}tools/sdk/eclipse-adt.html">ADT Plugin</a> to 12.0.0.</p>

<p>If you are developing outside Eclipse, you must have <a href="http://ant.apache.org/">Apache
Ant</a> 1.8 or later.</p>

<dt>General notes:</dt>
<dd>
  <ul>
    <li>Fix compilation issue in Ant (<code>dex</code> step) when paths have spaces.</li>
    <li>Fix issue in emulator installation when paths have spaces.</li>
    <li>Fix issue when AVD paths have spaces.</li>
    <li>Fix rendering issue when using emulator scaling (<a href="http://code.google.com/p/android/issues/detail?id=18299">see more</a>).</li>
  </ul>
</dd>
</dl>
</div>
</div>


<div class="toggle-content closed">
  <p><a href="#" onclick="return toggleContent(this)">
    <img src="{@docRoot}assets/images/styles/disclosure_down.png" class="toggle-content-img"
      alt=""/>SDK Tools, Revision 12</a> <em>(July 2011)</em>
  </p>

  <div class="toggle-content-toggleme">
  <dl>
<dt>Dependencies:</dt>
<dd>
<p>If you are developing in Eclipse with ADT, note that this version of SDK Tools is designed for use with
ADT 12.0.0 and later. If you haven't already, we highly recommend updating your <a
href="{@docRoot}tools/sdk/eclipse-adt.html">ADT Plugin</a> to 12.0.0.</p>

<p>If you are developing outside Eclipse, you must have <a href="http://ant.apache.org/">Apache
Ant</a> 1.8 or later.</p>

<dt>General notes:</dt>
<dd>
  <ul>
    <li>The AVD manager and emulator can now use system images
    compiled for ARM v7 and x86 CPUs.</li>
  </ul>
</dd>
</dl>
</div>
</div>

<div class="toggle-content closed">
  <p><a href="#" onclick="return toggleContent(this)">
    <img src="{@docRoot}assets/images/styles/disclosure_down.png" class="toggle-content-img"
      alt=""/>SDK Tools, Revision 11</a> <em>(May 2011)</em>
  </p>

  <div class="toggle-content-toggleme">
  <dl>
<dt>Dependencies:</dt>
<dd>
<p>If you are developing in Eclipse with ADT, note that this version of SDK Tools is designed for use with
ADT 10.0.1 and later. If you haven't already, we highly recommend updating your <a
href="{@docRoot}tools/sdk/eclipse-adt.html">ADT Plugin</a> to 10.0.1.</p>

<p>If you are developing outside Eclipse, you must have <a href="http://ant.apache.org/">Apache
Ant</a> 1.8 or later.</p>

<dt>General notes:</dt>
<dd>
  <ul>
    <li>Miscellaneous emulator changes to support Android 3.1.</li>
  </ul>
</dd>
</dl>
</div>
</div>


<div class="toggle-content closed">
  <p><a href="#" onclick="return toggleContent(this)">
    <img src="{@docRoot}assets/images/styles/disclosure_down.png" class="toggle-content-img"
      alt=""/>SDK Tools, Revision 10</a> <em>(February 2011)</em>
  </p>

  <div class="toggle-content-toggleme">
  <dl>
<dt>Dependencies:</dt>
<dd>
<p>If you are developing in Eclipse with ADT, note that this version of SDK Tools is
designed for use with ADT 10.0.0 and later. After installing SDK Tools r10, we
highly recommend updating your ADT Plugin to 10.0.0.</p>

<p>If you are developing outside Eclipse, you must have <a href="http://ant.apache.org/">Apache
Ant</a> 1.8 or later.</p>

<dt>General notes:</dt>
<dd>
  <ul>
    <li>The tools now automatically generate Java Programming Language source files (in the
<code>gen</code> directory) and
    bytecode (in the <code>res/raw</code> directory) from your native <code>.rs</code> files</li>
  </ul>
</dd>
</dl>
</div>
</div>



<div class="toggle-content closed">
  <p><a href="#" onclick="return toggleContent(this)">
    <img src="{@docRoot}assets/images/styles/disclosure_down.png" class="toggle-content-img"
      alt=""/>SDK Tools, Revision 9</a> <em>(January 2011)</em>
  </p>

  <div class="toggle-content-toggleme">
  <dl>
<dt>Dependencies:</dt>
<dd>
<p>If you are developing in Eclipse with ADT, note that this version of SDK Tools is
designed for use with ADT 9.0.0 and later. After installing SDK Tools r9, we
highly recommend updating your ADT Plugin to 9.0.0.</p>

<p>If you are developing outside Eclipse, you must have <a href="http://ant.apache.org/">Apache
Ant</a> 1.8 or later.</p>

<dt>Upgrading to SDK Tools r9:</dt>
<dd>
<p>If you are upgrading to SDK Tools r9 from SDK Tools r7 or earlier, the default installed location
for the <code>adb</code> tool has changed from <code>&lt;<em>SDK</em>&gt;/tools/adb</code> to
<code>&lt;<em>SDK</em>&gt;/platform-tools/adb</code>. This means that you should
add the new location to your PATH and modify any custom build scripts to
reference the new location. Copying the <code>adb</code> executable from the new
location to the old is not recommended, since subsequent updates to the SDK
Tools will delete the file.</p>
</dd>

<dt>General notes:</dt>
<dd>
  <ul>
    <li>The default ProGuard configuration, <code>proguard.cfg</code>, now ignores the following classes:
      <ul>
        <li>classes that extend {@link android.preference.Preference}</li>
        <li>classes that extend {@link android.app.backup.BackupAgentHelper}</li>
      </ul>
    </li>
    <li>Ant lib rules now allow you to override <code>java.encoding</code>, <code>java.source</code>,
    and <code>java.target</code> properties.</li>
    <li>The default encoding for the <code>javac</code> Ant task is now UTF-8.</li>
    <li>The LogCat view in DDMS now properly displays UTF-8 characters.</li>
    <li>The SDK Manager is more reliable on Windows. For details on the improvements, see the
    <a href="http://tools.android.com/recent/sdkmanagerfixes">Android Tools Project Site</a>. </li>
    <li>Early look at the new snapshot feature: To improve startup time for the emulator, you can
enable snapshots for the system state. The emulator will then restore to the state when it last
closed almost instantly. <strong>Note:</strong> The snapshot feature is still under active
development and might not always perform as expected.</li>
    <li>Fixed the missing JAR file error that prevented <code>draw9patch</code> from running.</li>
    <li>Fixed the Windows launch scripts <code>hierarchyviewer</code> and <code>ddms</code> to support
    the new location of <code>adb</code>.</li>
    <li>Known issues with emulator performance: Because the Android emulator must simulate the ARM
instruction set architecture on your computer, emulator performance is  slow. We're working hard to
resolve the performance issues and it will improve in future releases.</li>
  </ul>
</dd>
</dl>
</div>
</div>

<div class="toggle-content closed">
  <p><a href="#" onclick="return toggleContent(this)">
    <img src="{@docRoot}assets/images/styles/disclosure_down.png" class="toggle-content-img"
      alt=""/>SDK Tools, Revision 8</a> <em>(December 2010)</em>
  </p>

  <div class="toggle-content-toggleme">
<dl>
<dt>Dependencies:</dt>
<dd>
<p>If you are developing in Eclipse with ADT, note that this version of SDK Tools is
designed for use with ADT 8.0.0 and later. After installing SDK Tools r8, we
highly recommend updating your ADT Plugin to 8.0.0.</p>

<p>If you are developing outside Eclipse, you must have <a href="http://ant.apache.org/">Apache
Ant</a> 1.8 or later.</p>

<p>Also note that SDK Tools r8 requires a new SDK component called
<em>Platform-tools</em>. The new Platform-tools component lets all SDK platforms
(Android 2.1, Android 2.2, and so on) use the same (latest) version of build
tools such as <code>adb</code>, <code>aapt</code>, <code>aidl</code>, and
<code>dx</code>. To download the Platform-tools component, use the Android SDK
Manager, as described in <a href="{@docRoot}sdk/exploring.html">Exploring the
SDK</a></p>

<dt>Upgrading from SDK Tools r7:</dt>
<dd>
<p>If you are upgrading to SDK Tools r8 from an earlier version, note that the
the default installed location for the <code>adb</code> tool has changed from
<code>&lt;<em>SDK</em>&gt;/tools/adb</code> to
<code>&lt;<em>SDK</em>&gt;/platform-tools/adb</code>. This means that you should
add the new location to your PATH and modify any custom build scripts to
reference the new location. Copying the <code>adb</code> executable from the new
location to the old is not recommended, since subsequent updates to the SDK
Tools will delete the file.</p>
</dd>

<dt>General notes:</dt>
<dd>
<ul>
<li>All SDK platforms now support Library Projects.</li>
<li>Support for a true debug build. Developers no longer need to add the
<code>android:debuggable</code> attribute to the
<code>&lt;application&gt;</code> tag in the manifest &mdash; the build tools add
the attribute automatically. In Eclipse/ADT, all incremental builds are assumed
to be debug builds, so the tools insert <code>android:debuggable="true"</code>.
When exporting a signed release build, the tools do not add the attribute. In
Ant, a <code>ant debug</code> command automatically inserts the
<code>android:debuggable="true"</code> attribute, while <code>ant release</code>
does not. If <code>android:debuggable="true"</code> is manually set, then
<code>ant release</code> will actually do a debug build, rather than a release
build.</li>
<li>Automatic ProGuard support in release builds. Developers generate a ProGuard
configuration file using the <code>android</code> tool &mdash; the build tools
then automatically run ProGuard against the project sources during the build.
For more information, see the <a
href="{@docRoot}tools/help/proguard.html">ProGuard</a>
documentation. </li>
<li>New overridable Ant javac properties: <code>java.encoding</code>,
<code>java.source</code>, and <code>java.target</code> (default values are
"ascii", "1.5", and "1.5", respectively).</li>
<li>New UI for the HierarchyViewer tool.</li>
</ul>
</dd>
</dl>
</div>
</div>

<div class="toggle-content closed">
  <p><a href="#" onclick="return toggleContent(this)">
    <img src="{@docRoot}assets/images/styles/disclosure_down.png" class="toggle-content-img"
      alt=""/>SDK Tools, Revision 7</a> <em>(September 2010)</em>
  </p>

  <div class="toggle-content-toggleme">
<dl>
<dt>Dependencies:</dt>
<dd>
<p>If you are developing in Eclipse with ADT, note that this version of SDK Tools is
designed for use with ADT 0.9.8 and later. After installing SDK Tools r7, we
highly recommend updating your ADT Plugin to 0.9.8.</p>
</dd>

<dt>General notes:</dt>
<dd>
<ul>
<li>Added support for library projects that depend on other library projects.</li>
<li>Adds support for aidl files in library projects.</li>
<li>Adds support for extension targets in Ant build to perform tasks between the
normal tasks: <code>-pre-build</code>, <code>-pre-compile</code>, and
<code>-post-compile</code>.</li>
<li>Adds support for "headless" SDK update. See <code>android -h update sdk</code>
for more information.</li>
<li>Fixes location control in DDMS to work in any locale not using '.' as a
decimal point.</li>
</ul>
</ul>
</dd>
</dl>
</div>
</div>

<div class="toggle-content closed">
  <p><a href="#" onclick="return toggleContent(this)">
    <img src="{@docRoot}assets/images/styles/disclosure_down.png" class="toggle-content-img"
      alt=""/>SDK Tools, Revision 6</a> <em>(May 2010)</em>
  </p>

  <div class="toggle-content-toggleme">
<dl>
<dt>Dependencies:</dt>
<dd>
<p>If you are developing in Eclipse with ADT, note that this version of SDK Tools is
designed for use with ADT 0.9.7 and later. After installing SDK Tools r6, we
highly recommend updating your ADT Plugin to 0.9.7.</p>
</dd>

<dt>Library projects:</dt>
<dd>
<p>The SDK Tools now support the use of <em>library projects</em> during
development, a capability that lets you store shared Android application
code and resources in a separate development project. You can then reference the
library project from other Android projects and, at build time, the tools
compile the shared code and resources as part of the dependent applications.
More information about this feature is available in the <a
href="{@docRoot}tools/projects/index.html#LibraryProjects">Creating and Managing Projects</a> document.</p>
<p>If you are developing in Eclipse, <a href="eclipse-adt.html">ADT</a>
provides the equivalent library project support.</p>
</dd>
</dl>
</div>
</div>

<div class="toggle-content closed">
  <p><a href="#" onclick="return toggleContent(this)">
    <img src="{@docRoot}assets/images/styles/disclosure_down.png" class="toggle-content-img"
      alt=""/>SDK Tools, Revision 5</a> <em>(March 2010)</em>
  </p>

  <div class="toggle-content-toggleme">
<dl>
<dt>Dependencies:</dt>
<dd><ul>
<li>If you are developing in Eclipse with ADT, note that this version of SDK Tools is
designed for use with ADT 0.9.6 and later. After installing SDK Tools r5, we
highly recommend updating your ADT Plugin to 0.9.6.</li>
<li>For Mac OS platforms, OS X 10.4.x (Tiger) is no longer
officially supported. </li>
</ul>
</dd>

<dt>SDK and AVD Manager:</dt>
<dd>
<ul>
<li>Fixes SSL download for the standalone version of the SDK Updater.</li>
<li>Fixes issue with 64-bit JVM on Windows.</li>
<li>Adds support for platform samples components.</li>
<li>Improves support for dependency between components.</li>
<li>AVDs now sorted by API level.</li>
<li>The AVD creation dialog now enforces a minimum SD card size of 9MB.</li>
<li>Prevents deletion of running AVDs.</li>
<li>Settings are now automatically saved, no need to click "Apply".</li>
</ul>
</dd>

<dt>Emulator:</dt>
<dd>
<ul>
<li>Emulator now requires SD card to be 9MB or more.</li>
</ul>
</dd>

<dt>Layoutopt:</dt>
<dd>
<ul>
<li>Fixes <code>layoutopt.bat</code> to execute correctly on Windows.</li>
</ul>
</dd>
</dl>
</div>
</div>

<div class="toggle-content closed">
  <p><a href="#" onclick="return toggleContent(this)">
    <img src="{@docRoot}assets/images/styles/disclosure_down.png" class="toggle-content-img"
      alt=""/>SDK Tools, Revision 4</a> <em>(December 2009)</em>
  </p>

  <div class="toggle-content-toggleme">
<dl>
<dt>Dependencies:</dt>
<dd><p>This version of SDK Tools is compatible with ADT 0.9.5 and later, but not
compatible with earlier versions. If you are developing in Eclipse with ADT, you
<strong>must</strong> update your ADT plugin to version 0.9.5 or higher if you
install SDK Tools r4 in your SDK. </p></dd>

<dt>General notes:</dt>
<dd>
<ul>
<li>Launcher script now forces GDK_NATIVE_WINDOW=true (linux only), to fix a
compatibility issue between GTK and SWT.</li>
</ul>
</dd>

<dt>Android SDK and AVD Manager:</dt>
<dd>
<ul>
<li>AVD Launch dialog now shows scale value.</li>
<li>Fixes potential NPE in SDK Manager on AVD launch, for older AVD with no
skin name specified.</li>
<li>Fixes XML validation issue in on older Java versions.</li>
<li>No longer forces the use of Java 1.5 on Mac OS X.</li>
</ul>
</dd>

<dt>Emulator:</dt>
<dd>
<ul>
<li>No longer limits the size of the system partition.</li>
</ul>
</dd>

<dt>Ant build tools:</dt>
<dd>
<ul>
<li>.apk packaging now properly ignores vi swap files as well as hidden files.</li>
</ul>
</dd>
</dl>
</div>
</div>

<div class="toggle-content closed">
  <p><a href="#" onclick="return toggleContent(this)">
    <img src="{@docRoot}assets/images/styles/disclosure_down.png" class="toggle-content-img"
      alt=""/>SDK Tools, Revision 3</a> <em>(October 2009)</em>
  </p>

  <div class="toggle-content-toggleme">
<dl>
<dt>Dependencies:</dt>
<dd><p>This version of SDK Tools is compatible with ADT 0.9.4 and later, but not
compatible with earlier versions. If you are developing in Eclipse with ADT, you
<strong>must</strong> update your ADT plugin to version 0.9.4 or higher if you
install SDK Tools r3 in your SDK.</p>
</dd>

<dt>Android tool:</dt>
<dd>
<ul>
<li>Adds new <code>android create test-project</code> and <code>android update
test-project</code> commands to allow for greater flexibility in the location of the
main and test projects.</li>
</ul>
</dd>

<dt>DDMS:</dt>
<dd>
<ul>
<li>Adds a button to dump HPROF file for running applications (app must be able
to write to the sdcard).</li>
<li>Button to start/stop profiling of a running application (app must be able to
write to the sdcard). Upon stop, Traceview will automatically be launched to
display the trace.</li>
<li>Fixed DDMS, Traceview, and the AVD Mananger/SDK Updater to run on Mac OS X
10.6.</li>
<li>Fixed screenshot support for devices running 32-bit framebuffer.</li>
</ul>
</dd>

<dt>Android SDK and AVD Manager:</dt>
<dd>
<ul>
<li>Provides a new UI that lets you set options for controlling
the emulator skin, screen size/density, and scale factor used when launching
an AVD.</li>
<li>Provides improved AVD creation UI, which lets you customize the hardware
properties of your AVDs.</li>
<li>Now enforces dependencies between platforms and tools components, and
between SDK add-ons and platforms.</li>
</ul>
</dd>

<dt>Layoutopt, a new tool for optimizing layouts:</dt>

<dd><p>The SDK Tools r3 package includes <code>layoutopt</code>, a new command-line
tool that helps you optimize your layout hierarchies. When run against your
layout files, the tool analyzes their hierarchies and notifies you of
inefficiencies and other potential issues. The tool also provides simple
solutions for the issues it finds. For usage, see <a
href="/tools/help/layoutopt.html">layoutopt</a>.</p>
</dd>
</dl>
</div>
</div><|MERGE_RESOLUTION|>--- conflicted
+++ resolved
@@ -21,14 +21,6 @@
 <p>For a summary of all known issues in SDK Tools, see <a
 href="http://tools.android.com/knownissues">http://tools.android.com/knownissues</a>.</p>
 
-<<<<<<< HEAD
-
-
-
-<div class="toggle-content opened">
-  <p><a href="#" onclick="return toggleContent(this)">
-    <img src="{@docRoot}assets/images/triangle-opened.png" class="toggle-content-img"
-=======
 <div class="toggle-content opened">
   <p><a href="#" onclick="return toggleContent(this)">
     <img src="{@docRoot}assets/images/styles/disclosure_up.png" class="toggle-content-img"
@@ -118,7 +110,6 @@
 <div class="toggle-content closed">
   <p><a href="#" onclick="return toggleContent(this)">
     <img src="{@docRoot}assets/images/styles/disclosure_down.png" class="toggle-content-img"
->>>>>>> 9577d31b
       alt=""/>SDK Tools, Revision 24.3.4</a> <em>(August 2015)</em>
   </p>
 
@@ -170,11 +161,7 @@
 
 <div class="toggle-content closed">
   <p><a href="#" onclick="return toggleContent(this)">
-<<<<<<< HEAD
-    <img src="{@docRoot}assets/images/triangle-closed.png" class="toggle-content-img"
-=======
-    <img src="{@docRoot}assets/images/styles/disclosure_down.png" class="toggle-content-img"
->>>>>>> 9577d31b
+    <img src="{@docRoot}assets/images/styles/disclosure_down.png" class="toggle-content-img"
       alt=""/>SDK Tools, Revision 24.3.3</a> <em>(June 2015)</em>
   </p>
 
