/*
 * Copyright (C) 2010 The Android Open Source Project
 *
 * Licensed under the Apache License, Version 2.0 (the "License");
 * you may not use this file except in compliance with the License.
 * You may obtain a copy of the License at
 *
 *      http://www.apache.org/licenses/LICENSE-2.0
 *
 * Unless required by applicable law or agreed to in writing, software
 * distributed under the License is distributed on an "AS IS" BASIS,
 * WITHOUT WARRANTIES OR CONDITIONS OF ANY KIND, either express or implied.
 * See the License for the specific language governing permissions and
 * limitations under the License.
 */

#define LOG_TAG "OpenGLRenderer"

#include <stdlib.h>
#include <stdint.h>
#include <sys/types.h>

#include <SkCanvas.h>
#include <SkColor.h>
#include <SkShader.h>
#include <SkTypeface.h>

#include <utils/Log.h>
#include <utils/StopWatch.h>

#include <private/hwui/DrawGlInfo.h>

#include <ui/Rect.h>

#include "OpenGLRenderer.h"
#include "DeferredDisplayList.h"
#include "DisplayListRenderer.h"
#include "Fence.h"
#include "GammaFontRenderer.h"
#include "Patch.h"
#include "PathTessellator.h"
#include "Properties.h"
#include "RenderNode.h"
#include "RenderState.h"
#include "ShadowTessellator.h"
#include "SkiaShader.h"
#include "Vector.h"
#include "VertexBuffer.h"
#include "utils/GLUtils.h"
#include "utils/TraceUtils.h"

#if DEBUG_DETAILED_EVENTS
    #define EVENT_LOGD(...) eventMarkDEBUG(__VA_ARGS__)
#else
    #define EVENT_LOGD(...)
#endif

namespace android {
namespace uirenderer {

static GLenum getFilter(const SkPaint* paint) {
    if (!paint || paint->getFilterLevel() != SkPaint::kNone_FilterLevel) {
        return GL_LINEAR;
    }
    return GL_NEAREST;
}

///////////////////////////////////////////////////////////////////////////////
// Globals
///////////////////////////////////////////////////////////////////////////////

/**
 * Structure mapping Skia xfermodes to OpenGL blending factors.
 */
struct Blender {
    SkXfermode::Mode mode;
    GLenum src;
    GLenum dst;
}; // struct Blender

// In this array, the index of each Blender equals the value of the first
// entry. For instance, gBlends[1] == gBlends[SkXfermode::kSrc_Mode]
static const Blender gBlends[] = {
    { SkXfermode::kClear_Mode,    GL_ZERO,                GL_ONE_MINUS_SRC_ALPHA },
    { SkXfermode::kSrc_Mode,      GL_ONE,                 GL_ZERO },
    { SkXfermode::kDst_Mode,      GL_ZERO,                GL_ONE },
    { SkXfermode::kSrcOver_Mode,  GL_ONE,                 GL_ONE_MINUS_SRC_ALPHA },
    { SkXfermode::kDstOver_Mode,  GL_ONE_MINUS_DST_ALPHA, GL_ONE },
    { SkXfermode::kSrcIn_Mode,    GL_DST_ALPHA,           GL_ZERO },
    { SkXfermode::kDstIn_Mode,    GL_ZERO,                GL_SRC_ALPHA },
    { SkXfermode::kSrcOut_Mode,   GL_ONE_MINUS_DST_ALPHA, GL_ZERO },
    { SkXfermode::kDstOut_Mode,   GL_ZERO,                GL_ONE_MINUS_SRC_ALPHA },
    { SkXfermode::kSrcATop_Mode,  GL_DST_ALPHA,           GL_ONE_MINUS_SRC_ALPHA },
    { SkXfermode::kDstATop_Mode,  GL_ONE_MINUS_DST_ALPHA, GL_SRC_ALPHA },
    { SkXfermode::kXor_Mode,      GL_ONE_MINUS_DST_ALPHA, GL_ONE_MINUS_SRC_ALPHA },
    { SkXfermode::kPlus_Mode,     GL_ONE,                 GL_ONE },
    { SkXfermode::kModulate_Mode, GL_ZERO,                GL_SRC_COLOR },
    { SkXfermode::kScreen_Mode,   GL_ONE,                 GL_ONE_MINUS_SRC_COLOR }
};

// This array contains the swapped version of each SkXfermode. For instance
// this array's SrcOver blending mode is actually DstOver. You can refer to
// createLayer() for more information on the purpose of this array.
static const Blender gBlendsSwap[] = {
    { SkXfermode::kClear_Mode,    GL_ONE_MINUS_DST_ALPHA, GL_ZERO },
    { SkXfermode::kSrc_Mode,      GL_ZERO,                GL_ONE },
    { SkXfermode::kDst_Mode,      GL_ONE,                 GL_ZERO },
    { SkXfermode::kSrcOver_Mode,  GL_ONE_MINUS_DST_ALPHA, GL_ONE },
    { SkXfermode::kDstOver_Mode,  GL_ONE,                 GL_ONE_MINUS_SRC_ALPHA },
    { SkXfermode::kSrcIn_Mode,    GL_ZERO,                GL_SRC_ALPHA },
    { SkXfermode::kDstIn_Mode,    GL_DST_ALPHA,           GL_ZERO },
    { SkXfermode::kSrcOut_Mode,   GL_ZERO,                GL_ONE_MINUS_SRC_ALPHA },
    { SkXfermode::kDstOut_Mode,   GL_ONE_MINUS_DST_ALPHA, GL_ZERO },
    { SkXfermode::kSrcATop_Mode,  GL_ONE_MINUS_DST_ALPHA, GL_SRC_ALPHA },
    { SkXfermode::kDstATop_Mode,  GL_DST_ALPHA,           GL_ONE_MINUS_SRC_ALPHA },
    { SkXfermode::kXor_Mode,      GL_ONE_MINUS_DST_ALPHA, GL_ONE_MINUS_SRC_ALPHA },
    { SkXfermode::kPlus_Mode,     GL_ONE,                 GL_ONE },
    { SkXfermode::kModulate_Mode, GL_DST_COLOR,           GL_ZERO },
    { SkXfermode::kScreen_Mode,   GL_ONE_MINUS_DST_COLOR, GL_ONE }
};

///////////////////////////////////////////////////////////////////////////////
// Functions
///////////////////////////////////////////////////////////////////////////////

template<typename T>
static inline T min(T a, T b) {
    return a < b ? a : b;
}

///////////////////////////////////////////////////////////////////////////////
// Constructors/destructor
///////////////////////////////////////////////////////////////////////////////

OpenGLRenderer::OpenGLRenderer(RenderState& renderState)
        : mState(*this)
        , mFrameStarted(false)
        , mCaches(Caches::getInstance())
        , mExtensions(Extensions::getInstance())
        , mRenderState(renderState)
        , mScissorOptimizationDisabled(false)
        , mSuppressTiling(false)
        , mFirstFrameAfterResize(true)
        , mDirty(false)
        , mLightCenter((Vector3){FLT_MIN, FLT_MIN, FLT_MIN})
        , mLightRadius(FLT_MIN)
        , mAmbientShadowAlpha(0)
        , mSpotShadowAlpha(0) {
    // *set* draw modifiers to be 0
    memset(&mDrawModifiers, 0, sizeof(mDrawModifiers));
    mDrawModifiers.mOverrideLayerAlpha = 1.0f;

    memcpy(mMeshVertices, gMeshVertices, sizeof(gMeshVertices));
}

OpenGLRenderer::~OpenGLRenderer() {
    // The context has already been destroyed at this point, do not call
    // GL APIs. All GL state should be kept in Caches.h
}

void OpenGLRenderer::initProperties() {
    char property[PROPERTY_VALUE_MAX];
    if (property_get(PROPERTY_DISABLE_SCISSOR_OPTIMIZATION, property, "false")) {
        mScissorOptimizationDisabled = !strcasecmp(property, "true");
        INIT_LOGD("  Scissor optimization %s",
                mScissorOptimizationDisabled ? "disabled" : "enabled");
    } else {
        INIT_LOGD("  Scissor optimization enabled");
    }
}

void OpenGLRenderer::initLight(const Vector3& lightCenter, float lightRadius,
        uint8_t ambientShadowAlpha, uint8_t spotShadowAlpha) {
    mLightCenter = lightCenter;
    mLightRadius = lightRadius;
    mAmbientShadowAlpha = ambientShadowAlpha;
    mSpotShadowAlpha = spotShadowAlpha;
}

///////////////////////////////////////////////////////////////////////////////
// Setup
///////////////////////////////////////////////////////////////////////////////

void OpenGLRenderer::onViewportInitialized() {
    glDisable(GL_DITHER);
    glClearColor(0.0f, 0.0f, 0.0f, 0.0f);

    glEnableVertexAttribArray(Program::kBindingPosition);
    mFirstFrameAfterResize = true;
}

void OpenGLRenderer::setupFrameState(float left, float top,
        float right, float bottom, bool opaque) {
    mCaches.clearGarbage();
    mState.initializeSaveStack(left, top, right, bottom, mLightCenter);
    mOpaque = opaque;
    mTilingClip.set(left, top, right, bottom);
}

void OpenGLRenderer::startFrame() {
    if (mFrameStarted) return;
    mFrameStarted = true;

    mState.setDirtyClip(true);

    discardFramebuffer(mTilingClip.left, mTilingClip.top, mTilingClip.right, mTilingClip.bottom);

    mRenderState.setViewport(mState.getWidth(), mState.getHeight());

    // Functors break the tiling extension in pretty spectacular ways
    // This ensures we don't use tiling when a functor is going to be
    // invoked during the frame
    mSuppressTiling = mCaches.hasRegisteredFunctors()
            || mFirstFrameAfterResize;
    mFirstFrameAfterResize = false;

    startTilingCurrentClip(true);

    debugOverdraw(true, true);

    clear(mTilingClip.left, mTilingClip.top,
            mTilingClip.right, mTilingClip.bottom, mOpaque);
}

void OpenGLRenderer::prepareDirty(float left, float top,
        float right, float bottom, bool opaque) {

    setupFrameState(left, top, right, bottom, opaque);

    // Layer renderers will start the frame immediately
    // The framebuffer renderer will first defer the display list
    // for each layer and wait until the first drawing command
    // to start the frame
    if (currentSnapshot()->fbo == 0) {
        syncState();
        updateLayers();
    } else {
        startFrame();
    }
}

void OpenGLRenderer::discardFramebuffer(float left, float top, float right, float bottom) {
    // If we know that we are going to redraw the entire framebuffer,
    // perform a discard to let the driver know we don't need to preserve
    // the back buffer for this frame.
    if (mExtensions.hasDiscardFramebuffer() &&
            left <= 0.0f && top <= 0.0f && right >= mState.getWidth() && bottom >= mState.getHeight()) {
        const bool isFbo = onGetTargetFbo() == 0;
        const GLenum attachments[] = {
                isFbo ? (const GLenum) GL_COLOR_EXT : (const GLenum) GL_COLOR_ATTACHMENT0,
                isFbo ? (const GLenum) GL_STENCIL_EXT : (const GLenum) GL_STENCIL_ATTACHMENT };
        glDiscardFramebufferEXT(GL_FRAMEBUFFER, 1, attachments);
    }
}

void OpenGLRenderer::clear(float left, float top, float right, float bottom, bool opaque) {
    if (!opaque) {
        mCaches.enableScissor();
        mCaches.setScissor(left, getViewportHeight() - bottom, right - left, bottom - top);
        glClear(GL_COLOR_BUFFER_BIT);
        mDirty = true;
        return;
    }

    mCaches.resetScissor();
}

void OpenGLRenderer::syncState() {
    if (mCaches.blend) {
        glEnable(GL_BLEND);
    } else {
        glDisable(GL_BLEND);
    }
}

void OpenGLRenderer::startTilingCurrentClip(bool opaque, bool expand) {
    if (!mSuppressTiling) {
        const Snapshot* snapshot = currentSnapshot();

        const Rect* clip = &mTilingClip;
        if (snapshot->flags & Snapshot::kFlagFboTarget) {
            clip = &(snapshot->layer->clipRect);
        }

        startTiling(*clip, getViewportHeight(), opaque, expand);
    }
}

void OpenGLRenderer::startTiling(const Rect& clip, int windowHeight, bool opaque, bool expand) {
    if (!mSuppressTiling) {
        if(expand) {
            // Expand the startTiling region by 1
            int leftNotZero = (clip.left > 0) ? 1 : 0;
            int topNotZero = (windowHeight - clip.bottom > 0) ? 1 : 0;

            mCaches.startTiling(
                clip.left - leftNotZero,
                windowHeight - clip.bottom - topNotZero,
                clip.right - clip.left + leftNotZero + 1,
                clip.bottom - clip.top + topNotZero + 1,
                opaque);
        } else {
            mCaches.startTiling(clip.left, windowHeight - clip.bottom,
                clip.right - clip.left, clip.bottom - clip.top, opaque);
        }
    }
}

void OpenGLRenderer::endTiling() {
    if (!mSuppressTiling) mCaches.endTiling();
}

bool OpenGLRenderer::finish() {
    renderOverdraw();
    endTiling();

    for (size_t i = 0; i < mTempPaths.size(); i++) {
        delete mTempPaths[i];
    }
    mTempPaths.clear();

    // When finish() is invoked on FBO 0 we've reached the end
    // of the current frame
    if (onGetTargetFbo() == 0) {
        mCaches.pathCache.trim();
        mCaches.tessellationCache.trim();
    }

    if (!suppressErrorChecks()) {
#if DEBUG_OPENGL
        GLUtils::dumpGLErrors();
#endif

#if DEBUG_MEMORY_USAGE
        mCaches.dumpMemoryUsage();
#else
        if (mCaches.getDebugLevel() & kDebugMemory) {
            mCaches.dumpMemoryUsage();
        }
#endif
    }

    mFrameStarted = false;

    return reportAndClearDirty();
}

void OpenGLRenderer::resumeAfterLayer() {
    mRenderState.setViewport(getViewportWidth(), getViewportHeight());
    mRenderState.bindFramebuffer(currentSnapshot()->fbo);
    debugOverdraw(true, false);

    mCaches.resetScissor();
    dirtyClip();
}

void OpenGLRenderer::callDrawGLFunction(Functor* functor, Rect& dirty) {
    if (mState.currentlyIgnored()) return;

    Rect clip(*mState.currentClipRect());
    clip.snapToPixelBoundaries();

    // Since we don't know what the functor will draw, let's dirty
    // the entire clip region
    if (hasLayer()) {
        dirtyLayerUnchecked(clip, getRegion());
    }

    DrawGlInfo info;
    info.clipLeft = clip.left;
    info.clipTop = clip.top;
    info.clipRight = clip.right;
    info.clipBottom = clip.bottom;
    info.isLayer = hasLayer();
    info.width = getViewportWidth();
    info.height = getViewportHeight();
    currentTransform()->copyTo(&info.transform[0]);

    bool prevDirtyClip = mState.getDirtyClip();
    // setup GL state for functor
    if (mState.getDirtyClip()) {
        setStencilFromClip(); // can issue draws, so must precede enableScissor()/interrupt()
    }
    if (mCaches.enableScissor() || prevDirtyClip) {
        setScissorFromClip();
    }

    mRenderState.invokeFunctor(functor, DrawGlInfo::kModeDraw, &info);
    // Scissor may have been modified, reset dirty clip
    dirtyClip();

    mDirty = true;
}

///////////////////////////////////////////////////////////////////////////////
// Debug
///////////////////////////////////////////////////////////////////////////////

void OpenGLRenderer::eventMarkDEBUG(const char* fmt, ...) const {
#if DEBUG_DETAILED_EVENTS
    const int BUFFER_SIZE = 256;
    va_list ap;
    char buf[BUFFER_SIZE];

    va_start(ap, fmt);
    vsnprintf(buf, BUFFER_SIZE, fmt, ap);
    va_end(ap);

    eventMark(buf);
#endif
}


void OpenGLRenderer::eventMark(const char* name) const {
    mCaches.eventMark(0, name);
}

void OpenGLRenderer::startMark(const char* name) const {
    mCaches.startMark(0, name);
}

void OpenGLRenderer::endMark() const {
    mCaches.endMark();
}

void OpenGLRenderer::debugOverdraw(bool enable, bool clear) {
    mRenderState.debugOverdraw(enable, clear);
}

void OpenGLRenderer::renderOverdraw() {
    if (mCaches.debugOverdraw && onGetTargetFbo() == 0) {
        const Rect* clip = &mTilingClip;

        mCaches.enableScissor();
        mCaches.setScissor(clip->left, mState.firstSnapshot()->getViewportHeight() - clip->bottom,
                clip->right - clip->left, clip->bottom - clip->top);

        // 1x overdraw
        mCaches.stencil.enableDebugTest(2);
        drawColor(mCaches.getOverdrawColor(1), SkXfermode::kSrcOver_Mode);

        // 2x overdraw
        mCaches.stencil.enableDebugTest(3);
        drawColor(mCaches.getOverdrawColor(2), SkXfermode::kSrcOver_Mode);

        // 3x overdraw
        mCaches.stencil.enableDebugTest(4);
        drawColor(mCaches.getOverdrawColor(3), SkXfermode::kSrcOver_Mode);

        // 4x overdraw and higher
        mCaches.stencil.enableDebugTest(4, true);
        drawColor(mCaches.getOverdrawColor(4), SkXfermode::kSrcOver_Mode);

        mCaches.stencil.disable();
    }
}

///////////////////////////////////////////////////////////////////////////////
// Layers
///////////////////////////////////////////////////////////////////////////////

bool OpenGLRenderer::updateLayer(Layer* layer, bool inFrame) {
    if (layer->deferredUpdateScheduled && layer->renderer
            && layer->renderNode.get() && layer->renderNode->isRenderable()) {

        if (inFrame) {
            endTiling();
            debugOverdraw(false, false);
        }

        if (CC_UNLIKELY(inFrame || mCaches.drawDeferDisabled)) {
            layer->render(*this);
        } else {
            layer->defer(*this);
        }

        if (inFrame) {
            resumeAfterLayer();
            startTilingCurrentClip();
        }

        layer->debugDrawUpdate = mCaches.debugLayersUpdates;
        layer->hasDrawnSinceUpdate = false;

        return true;
    }

    return false;
}

void OpenGLRenderer::updateLayers() {
    // If draw deferring is enabled this method will simply defer
    // the display list of each individual layer. The layers remain
    // in the layer updates list which will be cleared by flushLayers().
    int count = mLayerUpdates.size();
    if (count > 0) {
        if (CC_UNLIKELY(mCaches.drawDeferDisabled)) {
            startMark("Layer Updates");
        } else {
            startMark("Defer Layer Updates");
        }

        // Note: it is very important to update the layers in order
        for (int i = 0; i < count; i++) {
            Layer* layer = mLayerUpdates.itemAt(i).get();
            updateLayer(layer, false);
        }

        if (CC_UNLIKELY(mCaches.drawDeferDisabled)) {
            mLayerUpdates.clear();
            mRenderState.bindFramebuffer(onGetTargetFbo());
        }
        endMark();
    }
}

void OpenGLRenderer::flushLayers() {
    int count = mLayerUpdates.size();
    if (count > 0) {
        startMark("Apply Layer Updates");

        // Note: it is very important to update the layers in order
        for (int i = 0; i < count; i++) {
            mLayerUpdates.itemAt(i)->flush();
        }

        mLayerUpdates.clear();
        mRenderState.bindFramebuffer(onGetTargetFbo());

        endMark();
    }
}

void OpenGLRenderer::pushLayerUpdate(Layer* layer) {
    if (layer) {
        // Make sure we don't introduce duplicates.
        // SortedVector would do this automatically but we need to respect
        // the insertion order. The linear search is not an issue since
        // this list is usually very short (typically one item, at most a few)
        for (int i = mLayerUpdates.size() - 1; i >= 0; i--) {
            if (mLayerUpdates.itemAt(i) == layer) {
                return;
            }
        }
        mLayerUpdates.push_back(layer);
    }
}

void OpenGLRenderer::cancelLayerUpdate(Layer* layer) {
    if (layer) {
        for (int i = mLayerUpdates.size() - 1; i >= 0; i--) {
            if (mLayerUpdates.itemAt(i) == layer) {
                mLayerUpdates.removeAt(i);
                break;
            }
        }
    }
}

void OpenGLRenderer::flushLayerUpdates() {
    ATRACE_NAME("Update HW Layers");
    syncState();
    updateLayers();
    flushLayers();
    // Wait for all the layer updates to be executed
    AutoFence fence;
}

void OpenGLRenderer::markLayersAsBuildLayers() {
    for (size_t i = 0; i < mLayerUpdates.size(); i++) {
        mLayerUpdates[i]->wasBuildLayered = true;
    }
}

///////////////////////////////////////////////////////////////////////////////
// State management
///////////////////////////////////////////////////////////////////////////////

void OpenGLRenderer::onSnapshotRestored(const Snapshot& removed, const Snapshot& restored) {
    bool restoreViewport = removed.flags & Snapshot::kFlagIsFboLayer;
    bool restoreClip = removed.flags & Snapshot::kFlagClipSet;
    bool restoreLayer = removed.flags & Snapshot::kFlagIsLayer;

    if (restoreViewport) {
        mRenderState.setViewport(getViewportWidth(), getViewportHeight());
    }

    if (restoreClip) {
        dirtyClip();
    }

    if (restoreLayer) {
        endMark(); // Savelayer
        ATRACE_END(); // SaveLayer
        startMark("ComposeLayer");
        composeLayer(removed, restored);
        endMark();
    }
}

///////////////////////////////////////////////////////////////////////////////
// Layers
///////////////////////////////////////////////////////////////////////////////

int OpenGLRenderer::saveLayer(float left, float top, float right, float bottom,
        const SkPaint* paint, int flags, const SkPath* convexMask) {
    // force matrix/clip isolation for layer
    flags |= SkCanvas::kClip_SaveFlag | SkCanvas::kMatrix_SaveFlag;

    const int count = mState.saveSnapshot(flags);

    if (!mState.currentlyIgnored()) {
        createLayer(left, top, right, bottom, paint, flags, convexMask);
    }

    return count;
}

void OpenGLRenderer::calculateLayerBoundsAndClip(Rect& bounds, Rect& clip, bool fboLayer) {
    const Rect untransformedBounds(bounds);

    currentTransform()->mapRect(bounds);

    // Layers only make sense if they are in the framebuffer's bounds
    if (bounds.intersect(*mState.currentClipRect())) {
        // We cannot work with sub-pixels in this case
        bounds.snapToPixelBoundaries();

        // When the layer is not an FBO, we may use glCopyTexImage so we
        // need to make sure the layer does not extend outside the bounds
        // of the framebuffer
        const Snapshot& previous = *(currentSnapshot()->previous);
        Rect previousViewport(0, 0, previous.getViewportWidth(), previous.getViewportHeight());
        if (!bounds.intersect(previousViewport)) {
            bounds.setEmpty();
        } else if (fboLayer) {
            clip.set(bounds);
            mat4 inverse;
            inverse.loadInverse(*currentTransform());
            inverse.mapRect(clip);
            clip.snapToPixelBoundaries();
            if (clip.intersect(untransformedBounds)) {
                clip.translate(-untransformedBounds.left, -untransformedBounds.top);
                bounds.set(untransformedBounds);
            } else {
                clip.setEmpty();
            }
        }
    } else {
        bounds.setEmpty();
    }
}

void OpenGLRenderer::updateSnapshotIgnoreForLayer(const Rect& bounds, const Rect& clip,
        bool fboLayer, int alpha) {
    if (bounds.isEmpty() || bounds.getWidth() > mCaches.maxTextureSize ||
            bounds.getHeight() > mCaches.maxTextureSize ||
            (fboLayer && clip.isEmpty())) {
        writableSnapshot()->empty = fboLayer;
    } else {
        writableSnapshot()->invisible = writableSnapshot()->invisible || (alpha <= 0 && fboLayer);
    }
}

int OpenGLRenderer::saveLayerDeferred(float left, float top, float right, float bottom,
        const SkPaint* paint, int flags) {
    const int count = mState.saveSnapshot(flags);

    if (!mState.currentlyIgnored() && (flags & SkCanvas::kClipToLayer_SaveFlag)) {
        // initialize the snapshot as though it almost represents an FBO layer so deferred draw
        // operations will be able to store and restore the current clip and transform info, and
        // quick rejection will be correct (for display lists)

        Rect bounds(left, top, right, bottom);
        Rect clip;
        calculateLayerBoundsAndClip(bounds, clip, true);
        updateSnapshotIgnoreForLayer(bounds, clip, true, getAlphaDirect(paint));

        if (!mState.currentlyIgnored()) {
            writableSnapshot()->resetTransform(-bounds.left, -bounds.top, 0.0f);
            writableSnapshot()->resetClip(clip.left, clip.top, clip.right, clip.bottom);
            writableSnapshot()->initializeViewport(bounds.getWidth(), bounds.getHeight());
            writableSnapshot()->roundRectClipState = NULL;
        }
    }

    return count;
}

/**
 * Layers are viewed by Skia are slightly different than layers in image editing
 * programs (for instance.) When a layer is created, previously created layers
 * and the frame buffer still receive every drawing command. For instance, if a
 * layer is created and a shape intersecting the bounds of the layers and the
 * framebuffer is draw, the shape will be drawn on both (unless the layer was
 * created with the SkCanvas::kClipToLayer_SaveFlag flag.)
 *
 * A way to implement layers is to create an FBO for each layer, backed by an RGBA
 * texture. Unfortunately, this is inefficient as it requires every primitive to
 * be drawn n + 1 times, where n is the number of active layers. In practice this
 * means, for every primitive:
 *   - Switch active frame buffer
 *   - Change viewport, clip and projection matrix
 *   - Issue the drawing
 *
 * Switching rendering target n + 1 times per drawn primitive is extremely costly.
 * To avoid this, layers are implemented in a different way here, at least in the
 * general case. FBOs are used, as an optimization, when the "clip to layer" flag
 * is set. When this flag is set we can redirect all drawing operations into a
 * single FBO.
 *
 * This implementation relies on the frame buffer being at least RGBA 8888. When
 * a layer is created, only a texture is created, not an FBO. The content of the
 * frame buffer contained within the layer's bounds is copied into this texture
 * using glCopyTexImage2D(). The layer's region is then cleared(1) in the frame
 * buffer and drawing continues as normal. This technique therefore treats the
 * frame buffer as a scratch buffer for the layers.
 *
 * To compose the layers back onto the frame buffer, each layer texture
 * (containing the original frame buffer data) is drawn as a simple quad over
 * the frame buffer. The trick is that the quad is set as the composition
 * destination in the blending equation, and the frame buffer becomes the source
 * of the composition.
 *
 * Drawing layers with an alpha value requires an extra step before composition.
 * An empty quad is drawn over the layer's region in the frame buffer. This quad
 * is drawn with the rgba color (0,0,0,alpha). The alpha value offered by the
 * quad is used to multiply the colors in the frame buffer. This is achieved by
 * changing the GL blend functions for the GL_FUNC_ADD blend equation to
 * GL_ZERO, GL_SRC_ALPHA.
 *
 * Because glCopyTexImage2D() can be slow, an alternative implementation might
 * be use to draw a single clipped layer. The implementation described above
 * is correct in every case.
 *
 * (1) The frame buffer is actually not cleared right away. To allow the GPU
 *     to potentially optimize series of calls to glCopyTexImage2D, the frame
 *     buffer is left untouched until the first drawing operation. Only when
 *     something actually gets drawn are the layers regions cleared.
 */
bool OpenGLRenderer::createLayer(float left, float top, float right, float bottom,
        const SkPaint* paint, int flags, const SkPath* convexMask) {
    if (kDebugLayers) {
        ALOGD("Requesting layer %.2fx%.2f", right - left, bottom - top);
        ALOGD("Layer cache size = %d", mCaches.layerCache.getSize());
    }

    const bool fboLayer = flags & SkCanvas::kClipToLayer_SaveFlag;

    // Window coordinates of the layer
    Rect clip;
    Rect bounds(left, top, right, bottom);
    calculateLayerBoundsAndClip(bounds, clip, fboLayer);
    updateSnapshotIgnoreForLayer(bounds, clip, fboLayer, getAlphaDirect(paint));

    // Bail out if we won't draw in this snapshot
    if (mState.currentlyIgnored()) {
        return false;
    }

    mCaches.activeTexture(0);
    Layer* layer = mCaches.layerCache.get(mRenderState, bounds.getWidth(), bounds.getHeight());
    if (!layer) {
        return false;
    }

    layer->setPaint(paint);
    layer->layer.set(bounds);
    layer->texCoords.set(0.0f, bounds.getHeight() / float(layer->getHeight()),
            bounds.getWidth() / float(layer->getWidth()), 0.0f);

    layer->setBlend(true);
    layer->setDirty(false);
    layer->setConvexMask(convexMask); // note: the mask must be cleared before returning to the cache

    // Save the layer in the snapshot
    writableSnapshot()->flags |= Snapshot::kFlagIsLayer;
    writableSnapshot()->layer = layer;

    ATRACE_FORMAT_BEGIN("%ssaveLayer %ux%u",
            fboLayer ? "" : "unclipped ",
            layer->getWidth(), layer->getHeight());
    startMark("SaveLayer");
    if (fboLayer) {
        return createFboLayer(layer, bounds, clip);
    } else {
        // Copy the framebuffer into the layer
        layer->bindTexture();
        if (!bounds.isEmpty()) {
            if (layer->isEmpty()) {
                // Workaround for some GL drivers. When reading pixels lying outside
                // of the window we should get undefined values for those pixels.
                // Unfortunately some drivers will turn the entire target texture black
                // when reading outside of the window.
                glTexImage2D(GL_TEXTURE_2D, 0, GL_RGBA, layer->getWidth(), layer->getHeight(),
                        0, GL_RGBA, GL_UNSIGNED_BYTE, NULL);
                layer->setEmpty(false);
            }

            glCopyTexSubImage2D(GL_TEXTURE_2D, 0, 0, 0,
                    bounds.left, getViewportHeight() - bounds.bottom,
                    bounds.getWidth(), bounds.getHeight());

            // Enqueue the buffer coordinates to clear the corresponding region later
            mLayers.push(new Rect(bounds));
        }
    }

    return true;
}

bool OpenGLRenderer::createFboLayer(Layer* layer, Rect& bounds, Rect& clip) {
    layer->clipRect.set(clip);
    layer->setFbo(mCaches.fboCache.get());

    writableSnapshot()->region = &writableSnapshot()->layer->region;
    writableSnapshot()->flags |= Snapshot::kFlagFboTarget | Snapshot::kFlagIsFboLayer;
    writableSnapshot()->fbo = layer->getFbo();
    writableSnapshot()->resetTransform(-bounds.left, -bounds.top, 0.0f);
    writableSnapshot()->resetClip(clip.left, clip.top, clip.right, clip.bottom);
    writableSnapshot()->initializeViewport(bounds.getWidth(), bounds.getHeight());
    writableSnapshot()->roundRectClipState = NULL;

    endTiling();
    debugOverdraw(false, false);
    // Bind texture to FBO
    mRenderState.bindFramebuffer(layer->getFbo());
    layer->bindTexture();

    // Initialize the texture if needed
    if (layer->isEmpty()) {
        layer->allocateTexture();
        layer->setEmpty(false);
    }

    glFramebufferTexture2D(GL_FRAMEBUFFER, GL_COLOR_ATTACHMENT0, GL_TEXTURE_2D,
            layer->getTexture(), 0);

    // Expand the startTiling region by 1
    startTilingCurrentClip(true, true);

    // Clear the FBO, expand the clear region by 1 to get nice bilinear filtering
    mCaches.enableScissor();
    mCaches.setScissor(clip.left - 1.0f, bounds.getHeight() - clip.bottom - 1.0f,
            clip.getWidth() + 2.0f, clip.getHeight() + 2.0f);
    glClear(GL_COLOR_BUFFER_BIT);

    dirtyClip();

    // Change the ortho projection
    mRenderState.setViewport(bounds.getWidth(), bounds.getHeight());
    return true;
}

/**
 * Read the documentation of createLayer() before doing anything in this method.
 */
void OpenGLRenderer::composeLayer(const Snapshot& removed, const Snapshot& restored) {
    if (!removed.layer) {
        ALOGE("Attempting to compose a layer that does not exist");
        return;
    }

    Layer* layer = removed.layer;
    const Rect& rect = layer->layer;
    const bool fboLayer = removed.flags & Snapshot::kFlagIsFboLayer;

    bool clipRequired = false;
    mState.calculateQuickRejectForScissor(rect.left, rect.top, rect.right, rect.bottom,
            &clipRequired, NULL, false); // safely ignore return, should never be rejected
    mCaches.setScissorEnabled(mScissorOptimizationDisabled || clipRequired);

    if (fboLayer) {
        endTiling();

        // Detach the texture from the FBO
        glFramebufferTexture2D(GL_FRAMEBUFFER, GL_COLOR_ATTACHMENT0, GL_TEXTURE_2D, 0, 0);

        layer->removeFbo(false);

        // Unbind current FBO and restore previous one
        mRenderState.bindFramebuffer(restored.fbo);
        debugOverdraw(true, false);

        startTilingCurrentClip();
    }

    if (!fboLayer && layer->getAlpha() < 255) {
        SkPaint layerPaint;
        layerPaint.setAlpha(layer->getAlpha());
        layerPaint.setXfermodeMode(SkXfermode::kDstIn_Mode);
        layerPaint.setColorFilter(layer->getColorFilter());

        drawColorRect(rect.left, rect.top, rect.right, rect.bottom, &layerPaint, true);
        // Required below, composeLayerRect() will divide by 255
        layer->setAlpha(255);
    }

    mCaches.unbindMeshBuffer();

    mCaches.activeTexture(0);

    // When the layer is stored in an FBO, we can save a bit of fillrate by
    // drawing only the dirty region
    if (fboLayer) {
        dirtyLayer(rect.left, rect.top, rect.right, rect.bottom, *restored.transform);
        composeLayerRegion(layer, rect);
    } else if (!rect.isEmpty()) {
        dirtyLayer(rect.left, rect.top, rect.right, rect.bottom);

        save(0);
        // the layer contains screen buffer content that shouldn't be alpha modulated
        // (and any necessary alpha modulation was handled drawing into the layer)
        writableSnapshot()->alpha = 1.0f;
        composeLayerRect(layer, rect, true);
        restore();
    }

    dirtyClip();

    // Failing to add the layer to the cache should happen only if the layer is too large
    layer->setConvexMask(NULL);
    if (!mCaches.layerCache.put(layer)) {
        if (kDebugLayers) {
            ALOGD("Deleting layer");
        }
        layer->decStrong(0);
    }
}

void OpenGLRenderer::drawTextureLayer(Layer* layer, const Rect& rect) {
    float alpha = getLayerAlpha(layer);

    setupDraw();
    if (layer->getRenderTarget() == GL_TEXTURE_2D) {
        setupDrawWithTexture();
    } else {
        setupDrawWithExternalTexture();
    }
    setupDrawTextureTransform();
    setupDrawColor(alpha, alpha, alpha, alpha);
    setupDrawColorFilter(layer->getColorFilter());
    setupDrawBlending(layer);
    setupDrawProgram();
    setupDrawPureColorUniforms();
    setupDrawColorFilterUniforms(layer->getColorFilter());
    if (layer->getRenderTarget() == GL_TEXTURE_2D) {
        setupDrawTexture(layer->getTexture());
    } else {
        setupDrawExternalTexture(layer->getTexture());
    }
    if (currentTransform()->isPureTranslate() &&
            !layer->getForceFilter() &&
            layer->getWidth() == (uint32_t) rect.getWidth() &&
            layer->getHeight() == (uint32_t) rect.getHeight()) {
        const float x = (int) floorf(rect.left + currentTransform()->getTranslateX() + 0.5f);
        const float y = (int) floorf(rect.top + currentTransform()->getTranslateY() + 0.5f);

        layer->setFilter(GL_NEAREST);
        setupDrawModelView(kModelViewMode_TranslateAndScale, false,
                x, y, x + rect.getWidth(), y + rect.getHeight(), true);
    } else {
        layer->setFilter(GL_LINEAR);
        setupDrawModelView(kModelViewMode_TranslateAndScale, false,
                rect.left, rect.top, rect.right, rect.bottom);
    }
    setupDrawTextureTransformUniforms(layer->getTexTransform());
    setupDrawMesh(&mMeshVertices[0].x, &mMeshVertices[0].u);

    glDrawArrays(GL_TRIANGLE_STRIP, 0, gMeshCount);
}

void OpenGLRenderer::composeLayerRect(Layer* layer, const Rect& rect, bool swap) {
    if (layer->isTextureLayer()) {
        EVENT_LOGD("composeTextureLayerRect");
        resetDrawTextureTexCoords(0.0f, 1.0f, 1.0f, 0.0f);
        drawTextureLayer(layer, rect);
        resetDrawTextureTexCoords(0.0f, 0.0f, 1.0f, 1.0f);
    } else {
        EVENT_LOGD("composeHardwareLayerRect");
        const Rect& texCoords = layer->texCoords;
        resetDrawTextureTexCoords(texCoords.left, texCoords.top,
                texCoords.right, texCoords.bottom);

        float x = rect.left;
        float y = rect.top;
        bool simpleTransform = currentTransform()->isPureTranslate() &&
                layer->getWidth() == (uint32_t) rect.getWidth() &&
                layer->getHeight() == (uint32_t) rect.getHeight();

        if (simpleTransform) {
            // When we're swapping, the layer is already in screen coordinates
            if (!swap) {
                x = (int) floorf(rect.left + currentTransform()->getTranslateX() + 0.5f);
                y = (int) floorf(rect.top + currentTransform()->getTranslateY() + 0.5f);
            }

            layer->setFilter(GL_NEAREST, true);
        } else {
            layer->setFilter(GL_LINEAR, true);
        }

        SkPaint layerPaint;
        layerPaint.setAlpha(getLayerAlpha(layer) * 255);
        layerPaint.setXfermodeMode(layer->getMode());
        layerPaint.setColorFilter(layer->getColorFilter());

        bool blend = layer->isBlend() || getLayerAlpha(layer) < 1.0f;
        drawTextureMesh(x, y, x + rect.getWidth(), y + rect.getHeight(),
                layer->getTexture(), &layerPaint, blend,
                &mMeshVertices[0].x, &mMeshVertices[0].u,
                GL_TRIANGLE_STRIP, gMeshCount, swap, swap || simpleTransform);

        resetDrawTextureTexCoords(0.0f, 0.0f, 1.0f, 1.0f);
    }
}

/**
 * Issues the command X, and if we're composing a save layer to the fbo or drawing a newly updated
 * hardware layer with overdraw debug on, draws again to the stencil only, so that these draw
 * operations are correctly counted twice for overdraw. NOTE: assumes composeLayerRegion only used
 * by saveLayer's restore
 */
#define DRAW_DOUBLE_STENCIL_IF(COND, DRAW_COMMAND) {                               \
        DRAW_COMMAND;                                                              \
        if (CC_UNLIKELY(mCaches.debugOverdraw && onGetTargetFbo() == 0 && COND)) { \
            glColorMask(GL_FALSE, GL_FALSE, GL_FALSE, GL_FALSE);                   \
            DRAW_COMMAND;                                                          \
            glColorMask(GL_TRUE, GL_TRUE, GL_TRUE, GL_TRUE);                       \
        }                                                                          \
    }

#define DRAW_DOUBLE_STENCIL(DRAW_COMMAND) DRAW_DOUBLE_STENCIL_IF(true, DRAW_COMMAND)

// This class is purely for inspection. It inherits from SkShader, but Skia does not know how to
// use it. The OpenGLRenderer will look at it to find its Layer and whether it is opaque.
class LayerShader : public SkShader {
public:
    LayerShader(Layer* layer, const SkMatrix* localMatrix)
    : INHERITED(localMatrix)
    , mLayer(layer) {
    }

    virtual bool asACustomShader(void** data) const {
        if (data) {
            *data = static_cast<void*>(mLayer);
        }
        return true;
    }

    virtual bool isOpaque() const {
        return !mLayer->isBlend();
    }

protected:
    virtual void shadeSpan(int x, int y, SkPMColor[], int count) {
        LOG_ALWAYS_FATAL("LayerShader should never be drawn with raster backend.");
    }

    virtual void flatten(SkWriteBuffer&) const {
        LOG_ALWAYS_FATAL("LayerShader should never be flattened.");
    }

    virtual Factory getFactory() const {
        LOG_ALWAYS_FATAL("LayerShader should never be created from a stream.");
        return NULL;
    }
private:
    // Unowned.
    Layer* mLayer;
    typedef SkShader INHERITED;
};

void OpenGLRenderer::composeLayerRegion(Layer* layer, const Rect& rect) {
    if (CC_UNLIKELY(layer->region.isEmpty())) return; // nothing to draw

    if (layer->getConvexMask()) {
        save(SkCanvas::kClip_SaveFlag | SkCanvas::kMatrix_SaveFlag);

        // clip to the area of the layer the mask can be larger
        clipRect(rect.left, rect.top, rect.right, rect.bottom, SkRegion::kIntersect_Op);

        SkPaint paint;
        paint.setAntiAlias(true);
        paint.setColor(SkColorSetARGB(int(getLayerAlpha(layer) * 255), 0, 0, 0));

        // create LayerShader to map SaveLayer content into subsequent draw
        SkMatrix shaderMatrix;
        shaderMatrix.setTranslate(rect.left, rect.bottom);
        shaderMatrix.preScale(1, -1);
        LayerShader layerShader(layer, &shaderMatrix);
        paint.setShader(&layerShader);

        // Since the drawing primitive is defined in local drawing space,
        // we don't need to modify the draw matrix
        const SkPath* maskPath = layer->getConvexMask();
        DRAW_DOUBLE_STENCIL(drawConvexPath(*maskPath, &paint));

        paint.setShader(NULL);
        restore();

        return;
    }

    if (layer->region.isRect()) {
        layer->setRegionAsRect();

        DRAW_DOUBLE_STENCIL(composeLayerRect(layer, layer->regionRect));

        layer->region.clear();
        return;
    }

    EVENT_LOGD("composeLayerRegion");
    // standard Region based draw
    size_t count;
    const android::Rect* rects;
    Region safeRegion;
    if (CC_LIKELY(hasRectToRectTransform())) {
        rects = layer->region.getArray(&count);
    } else {
        safeRegion = Region::createTJunctionFreeRegion(layer->region);
        rects = safeRegion.getArray(&count);
    }

    const float alpha = getLayerAlpha(layer);
    const float texX = 1.0f / float(layer->getWidth());
    const float texY = 1.0f / float(layer->getHeight());
    const float height = rect.getHeight();

    setupDraw();

    // We must get (and therefore bind) the region mesh buffer
    // after we setup drawing in case we need to mess with the
    // stencil buffer in setupDraw()
    TextureVertex* mesh = mCaches.getRegionMesh();
    uint32_t numQuads = 0;

    setupDrawWithTexture();
    setupDrawColor(alpha, alpha, alpha, alpha);
    setupDrawColorFilter(layer->getColorFilter());
    setupDrawBlending(layer);
    setupDrawProgram();
    setupDrawDirtyRegionsDisabled();
    setupDrawPureColorUniforms();
    setupDrawColorFilterUniforms(layer->getColorFilter());
    setupDrawTexture(layer->getTexture());
    if (currentTransform()->isPureTranslate()) {
        const float x = (int) floorf(rect.left + currentTransform()->getTranslateX() + 0.5f);
        const float y = (int) floorf(rect.top + currentTransform()->getTranslateY() + 0.5f);

        layer->setFilter(GL_NEAREST);
        setupDrawModelView(kModelViewMode_Translate, false,
                x, y, x + rect.getWidth(), y + rect.getHeight(), true);
    } else {
        layer->setFilter(GL_LINEAR);
        setupDrawModelView(kModelViewMode_Translate, false,
                rect.left, rect.top, rect.right, rect.bottom);
    }
    setupDrawMeshIndices(&mesh[0].x, &mesh[0].u);

    for (size_t i = 0; i < count; i++) {
        const android::Rect* r = &rects[i];

        const float u1 = r->left * texX;
        const float v1 = (height - r->top) * texY;
        const float u2 = r->right * texX;
        const float v2 = (height - r->bottom) * texY;

        // TODO: Reject quads outside of the clip
        TextureVertex::set(mesh++, r->left, r->top, u1, v1);
        TextureVertex::set(mesh++, r->right, r->top, u2, v1);
        TextureVertex::set(mesh++, r->left, r->bottom, u1, v2);
        TextureVertex::set(mesh++, r->right, r->bottom, u2, v2);

        numQuads++;

        if (numQuads >= gMaxNumberOfQuads) {
            DRAW_DOUBLE_STENCIL(glDrawElements(GL_TRIANGLES, numQuads * 6,
                            GL_UNSIGNED_SHORT, NULL));
            numQuads = 0;
            mesh = mCaches.getRegionMesh();
        }
    }

    if (numQuads > 0) {
        DRAW_DOUBLE_STENCIL(glDrawElements(GL_TRIANGLES, numQuads * 6,
                        GL_UNSIGNED_SHORT, NULL));
    }

#if DEBUG_LAYERS_AS_REGIONS
    drawRegionRectsDebug(layer->region);
#endif

    layer->region.clear();
}

#if DEBUG_LAYERS_AS_REGIONS
void OpenGLRenderer::drawRegionRectsDebug(const Region& region) {
    size_t count;
    const android::Rect* rects = region.getArray(&count);

    uint32_t colors[] = {
            0x7fff0000, 0x7f00ff00,
            0x7f0000ff, 0x7fff00ff,
    };

    int offset = 0;
    int32_t top = rects[0].top;

    for (size_t i = 0; i < count; i++) {
        if (top != rects[i].top) {
            offset ^= 0x2;
            top = rects[i].top;
        }

        SkPaint paint;
        paint.setColor(colors[offset + (i & 0x1)]);
        Rect r(rects[i].left, rects[i].top, rects[i].right, rects[i].bottom);
        drawColorRect(r.left, r.top, r.right, r.bottom, paint);
    }
}
#endif

void OpenGLRenderer::drawRegionRects(const SkRegion& region, const SkPaint& paint, bool dirty) {
    Vector<float> rects;

    SkRegion::Iterator it(region);
    while (!it.done()) {
        const SkIRect& r = it.rect();
        rects.push(r.fLeft);
        rects.push(r.fTop);
        rects.push(r.fRight);
        rects.push(r.fBottom);
        it.next();
    }

    drawColorRects(rects.array(), rects.size(), &paint, true, dirty, false);
}

void OpenGLRenderer::dirtyLayer(const float left, const float top,
        const float right, const float bottom, const mat4 transform) {
    if (hasLayer()) {
        Rect bounds(left, top, right, bottom);
        transform.mapRect(bounds);
        dirtyLayerUnchecked(bounds, getRegion());
    }
}

void OpenGLRenderer::dirtyLayer(const float left, const float top,
        const float right, const float bottom) {
    if (hasLayer()) {
        Rect bounds(left, top, right, bottom);
        dirtyLayerUnchecked(bounds, getRegion());
    }
}

void OpenGLRenderer::dirtyLayerUnchecked(Rect& bounds, Region* region) {
    if (bounds.intersect(*mState.currentClipRect())) {
        bounds.snapToPixelBoundaries();
        android::Rect dirty(bounds.left, bounds.top, bounds.right, bounds.bottom);
        if (!dirty.isEmpty()) {
            region->orSelf(dirty);
        }
    }
}

void OpenGLRenderer::issueIndexedQuadDraw(Vertex* mesh, GLsizei quadsCount) {
    GLsizei elementsCount = quadsCount * 6;
    while (elementsCount > 0) {
        GLsizei drawCount = min(elementsCount, (GLsizei) gMaxNumberOfQuads * 6);

        setupDrawIndexedVertices(&mesh[0].x);
        glDrawElements(GL_TRIANGLES, drawCount, GL_UNSIGNED_SHORT, NULL);

        elementsCount -= drawCount;
        // Though there are 4 vertices in a quad, we use 6 indices per
        // quad to draw with GL_TRIANGLES
        mesh += (drawCount / 6) * 4;
    }
}

void OpenGLRenderer::clearLayerRegions() {
    const size_t count = mLayers.size();
    if (count == 0) return;

    if (!mState.currentlyIgnored()) {
        EVENT_LOGD("clearLayerRegions");
        // Doing several glScissor/glClear here can negatively impact
        // GPUs with a tiler architecture, instead we draw quads with
        // the Clear blending mode

        // The list contains bounds that have already been clipped
        // against their initial clip rect, and the current clip
        // is likely different so we need to disable clipping here
        bool scissorChanged = mCaches.disableScissor();

        Vertex mesh[count * 4];
        Vertex* vertex = mesh;

        for (uint32_t i = 0; i < count; i++) {
            Rect* bounds = mLayers.itemAt(i);

            Vertex::set(vertex++, bounds->left, bounds->top);
            Vertex::set(vertex++, bounds->right, bounds->top);
            Vertex::set(vertex++, bounds->left, bounds->bottom);
            Vertex::set(vertex++, bounds->right, bounds->bottom);

            delete bounds;
        }
        // We must clear the list of dirty rects before we
        // call setupDraw() to prevent stencil setup to do
        // the same thing again
        mLayers.clear();

        SkPaint clearPaint;
        clearPaint.setXfermodeMode(SkXfermode::kClear_Mode);

        setupDraw(false);
        setupDrawColor(0.0f, 0.0f, 0.0f, 1.0f);
        setupDrawBlending(&clearPaint, true);
        setupDrawProgram();
        setupDrawPureColorUniforms();
        setupDrawModelView(kModelViewMode_Translate, false,
                0.0f, 0.0f, 0.0f, 0.0f, true);

        issueIndexedQuadDraw(&mesh[0], count);

        if (scissorChanged) mCaches.enableScissor();
    } else {
        for (uint32_t i = 0; i < count; i++) {
            delete mLayers.itemAt(i);
        }
        mLayers.clear();
    }
}

///////////////////////////////////////////////////////////////////////////////
// State Deferral
///////////////////////////////////////////////////////////////////////////////

bool OpenGLRenderer::storeDisplayState(DeferredDisplayState& state, int stateDeferFlags) {
    const Rect* currentClip = mState.currentClipRect();
    const mat4* currentMatrix = currentTransform();

    if (stateDeferFlags & kStateDeferFlag_Draw) {
        // state has bounds initialized in local coordinates
        if (!state.mBounds.isEmpty()) {
            currentMatrix->mapRect(state.mBounds);
            Rect clippedBounds(state.mBounds);
            // NOTE: if we ever want to use this clipping info to drive whether the scissor
            // is used, it should more closely duplicate the quickReject logic (in how it uses
            // snapToPixelBoundaries)

            if(!clippedBounds.intersect(*currentClip)) {
                // quick rejected
                return true;
            }

            state.mClipSideFlags = kClipSide_None;
            if (!currentClip->contains(state.mBounds)) {
                int& flags = state.mClipSideFlags;
                // op partially clipped, so record which sides are clipped for clip-aware merging
                if (currentClip->left > state.mBounds.left) flags |= kClipSide_Left;
                if (currentClip->top > state.mBounds.top) flags |= kClipSide_Top;
                if (currentClip->right < state.mBounds.right) flags |= kClipSide_Right;
                if (currentClip->bottom < state.mBounds.bottom) flags |= kClipSide_Bottom;
            }
            state.mBounds.set(clippedBounds);
        } else {
            // Empty bounds implies size unknown. Label op as conservatively clipped to disable
            // overdraw avoidance (since we don't know what it overlaps)
            state.mClipSideFlags = kClipSide_ConservativeFull;
            state.mBounds.set(*currentClip);
        }
    }

    state.mClipValid = (stateDeferFlags & kStateDeferFlag_Clip);
    if (state.mClipValid) {
        state.mClip.set(*currentClip);
    }

    // Transform, drawModifiers, and alpha always deferred, since they are used by state operations
    // (Note: saveLayer/restore use colorFilter and alpha, so we just save restore everything)
    state.mMatrix.load(*currentMatrix);
    state.mDrawModifiers = mDrawModifiers;
    state.mAlpha = currentSnapshot()->alpha;

    // always store/restore, since it's just a pointer
    state.mRoundRectClipState = currentSnapshot()->roundRectClipState;
    return false;
}

void OpenGLRenderer::restoreDisplayState(const DeferredDisplayState& state, bool skipClipRestore) {
    setMatrix(state.mMatrix);
    writableSnapshot()->alpha = state.mAlpha;
    mDrawModifiers = state.mDrawModifiers;
    writableSnapshot()->roundRectClipState = state.mRoundRectClipState;

    if (state.mClipValid && !skipClipRestore) {
        writableSnapshot()->setClip(state.mClip.left, state.mClip.top,
                state.mClip.right, state.mClip.bottom);
        dirtyClip();
    }
}

/**
 * Merged multidraw (such as in drawText and drawBitmaps rely on the fact that no clipping is done
 * in the draw path. Instead, clipping is done ahead of time - either as a single clip rect (when at
 * least one op is clipped), or disabled entirely (because no merged op is clipped)
 *
 * This method should be called when restoreDisplayState() won't be restoring the clip
 */
void OpenGLRenderer::setupMergedMultiDraw(const Rect* clipRect) {
    if (clipRect != NULL) {
        writableSnapshot()->setClip(clipRect->left, clipRect->top, clipRect->right, clipRect->bottom);
    } else {
        writableSnapshot()->setClip(0, 0, mState.getWidth(), mState.getHeight());
    }
    dirtyClip();
    mCaches.setScissorEnabled(clipRect != NULL || mScissorOptimizationDisabled);
}

///////////////////////////////////////////////////////////////////////////////
// Clipping
///////////////////////////////////////////////////////////////////////////////

void OpenGLRenderer::setScissorFromClip() {
    Rect clip(*mState.currentClipRect());
    clip.snapToPixelBoundaries();

    if (mCaches.setScissor(clip.left, getViewportHeight() - clip.bottom,
            clip.getWidth(), clip.getHeight())) {
        mState.setDirtyClip(false);
    }
}

void OpenGLRenderer::ensureStencilBuffer() {
    // Thanks to the mismatch between EGL and OpenGL ES FBO we
    // cannot attach a stencil buffer to fbo0 dynamically. Let's
    // just hope we have one when hasLayer() returns false.
    if (hasLayer()) {
        attachStencilBufferToLayer(currentSnapshot()->layer);
    }
}

void OpenGLRenderer::attachStencilBufferToLayer(Layer* layer) {
    // The layer's FBO is already bound when we reach this stage
    if (!layer->getStencilRenderBuffer()) {
        // GL_QCOM_tiled_rendering doesn't like it if a renderbuffer
        // is attached after we initiated tiling. We must turn it off,
        // attach the new render buffer then turn tiling back on
        endTiling();

        RenderBuffer* buffer = mCaches.renderBufferCache.get(
                Stencil::getSmallestStencilFormat(), layer->getWidth(), layer->getHeight());
        layer->setStencilRenderBuffer(buffer);

        startTiling(layer->clipRect, layer->layer.getHeight());
    }
}

void OpenGLRenderer::setStencilFromClip() {
    if (!mCaches.debugOverdraw) {
        if (!currentSnapshot()->clipRegion->isEmpty()) {
            EVENT_LOGD("setStencilFromClip - enabling");

            // NOTE: The order here is important, we must set dirtyClip to false
            //       before any draw call to avoid calling back into this method
            mState.setDirtyClip(false);

            ensureStencilBuffer();

            mCaches.stencil.enableWrite();

            // Clear and update the stencil, but first make sure we restrict drawing
            // to the region's bounds
            bool resetScissor = mCaches.enableScissor();
            if (resetScissor) {
                // The scissor was not set so we now need to update it
                setScissorFromClip();
            }
            mCaches.stencil.clear();

            // stash and disable the outline clip state, since stencil doesn't account for outline
            bool storedSkipOutlineClip = mSkipOutlineClip;
            mSkipOutlineClip = true;

            SkPaint paint;
            paint.setColor(SK_ColorBLACK);
            paint.setXfermodeMode(SkXfermode::kSrc_Mode);

            // NOTE: We could use the region contour path to generate a smaller mesh
            //       Since we are using the stencil we could use the red book path
            //       drawing technique. It might increase bandwidth usage though.

            // The last parameter is important: we are not drawing in the color buffer
            // so we don't want to dirty the current layer, if any
            drawRegionRects(*(currentSnapshot()->clipRegion), paint, false);
            if (resetScissor) mCaches.disableScissor();
            mSkipOutlineClip = storedSkipOutlineClip;

            mCaches.stencil.enableTest();

            // Draw the region used to generate the stencil if the appropriate debug
            // mode is enabled
            if (mCaches.debugStencilClip == Caches::kStencilShowRegion) {
                paint.setColor(0x7f0000ff);
                paint.setXfermodeMode(SkXfermode::kSrcOver_Mode);
                drawRegionRects(*(currentSnapshot()->clipRegion), paint);
            }
        } else {
            EVENT_LOGD("setStencilFromClip - disabling");
            mCaches.stencil.disable();
        }
    }
}

/**
 * Returns false and sets scissor enable based upon bounds if drawing won't be clipped out.
 *
 * @param paint if not null, the bounds will be expanded to account for stroke depending on paint
 *         style, and tessellated AA ramp
 */
bool OpenGLRenderer::quickRejectSetupScissor(float left, float top, float right, float bottom,
        const SkPaint* paint) {
    bool snapOut = paint && paint->isAntiAlias();

    if (paint && paint->getStyle() != SkPaint::kFill_Style) {
        float outset = paint->getStrokeWidth() * 0.5f;
        left -= outset;
        top -= outset;
        right += outset;
        bottom += outset;
    }

    bool clipRequired = false;
    bool roundRectClipRequired = false;
    if (mState.calculateQuickRejectForScissor(left, top, right, bottom,
            &clipRequired, &roundRectClipRequired, snapOut)) {
        return true;
    }

    // not quick rejected, so enable the scissor if clipRequired
    mCaches.setScissorEnabled(mScissorOptimizationDisabled || clipRequired);
    mSkipOutlineClip = !roundRectClipRequired;
    return false;
}

void OpenGLRenderer::debugClip() {
#if DEBUG_CLIP_REGIONS
    if (!currentSnapshot()->clipRegion->isEmpty()) {
        SkPaint paint;
        paint.setColor(0x7f00ff00);
        drawRegionRects(*(currentSnapshot()->clipRegion, paint);

    }
#endif
}

///////////////////////////////////////////////////////////////////////////////
// Drawing commands
///////////////////////////////////////////////////////////////////////////////

void OpenGLRenderer::setupDraw(bool clearLayer) {
    // TODO: It would be best if we could do this before quickRejectSetupScissor()
    //       changes the scissor test state
    if (clearLayer) clearLayerRegions();
    // Make sure setScissor & setStencil happen at the beginning of
    // this method
    if (mState.getDirtyClip()) {
        if (mCaches.scissorEnabled) {
            setScissorFromClip();
        }

        setStencilFromClip();
    }

    mDescription.reset();

    mSetShaderColor = false;
    mColorSet = false;
    mColorA = mColorR = mColorG = mColorB = 0.0f;
    mTextureUnit = 0;
    mTrackDirtyRegions = true;

    // Enable debug highlight when what we're about to draw is tested against
    // the stencil buffer and if stencil highlight debugging is on
    mDescription.hasDebugHighlight = !mCaches.debugOverdraw &&
            mCaches.debugStencilClip == Caches::kStencilShowHighlight &&
            mCaches.stencil.isTestEnabled();
}

void OpenGLRenderer::setupDrawWithTexture(bool isAlpha8) {
    mDescription.hasTexture = true;
    mDescription.hasAlpha8Texture = isAlpha8;
}

void OpenGLRenderer::setupDrawWithTextureAndColor(bool isAlpha8) {
    mDescription.hasTexture = true;
    mDescription.hasColors = true;
    mDescription.hasAlpha8Texture = isAlpha8;
}

void OpenGLRenderer::setupDrawWithExternalTexture() {
    mDescription.hasExternalTexture = true;
}

void OpenGLRenderer::setupDrawNoTexture() {
    mCaches.disableTexCoordsVertexArray();
}

void OpenGLRenderer::setupDrawVertexAlpha(bool useShadowAlphaInterp) {
    mDescription.hasVertexAlpha = true;
    mDescription.useShadowAlphaInterp = useShadowAlphaInterp;
}

void OpenGLRenderer::setupDrawColor(int color, int alpha) {
    mColorA = alpha / 255.0f;
    mColorR = mColorA * ((color >> 16) & 0xFF) / 255.0f;
    mColorG = mColorA * ((color >>  8) & 0xFF) / 255.0f;
    mColorB = mColorA * ((color      ) & 0xFF) / 255.0f;
    mColorSet = true;
    mSetShaderColor = mDescription.setColorModulate(mColorA);
}

void OpenGLRenderer::setupDrawAlpha8Color(int color, int alpha) {
    mColorA = alpha / 255.0f;
    mColorR = mColorA * ((color >> 16) & 0xFF) / 255.0f;
    mColorG = mColorA * ((color >>  8) & 0xFF) / 255.0f;
    mColorB = mColorA * ((color      ) & 0xFF) / 255.0f;
    mColorSet = true;
    mSetShaderColor = mDescription.setAlpha8ColorModulate(mColorR, mColorG, mColorB, mColorA);
}

void OpenGLRenderer::setupDrawTextGamma(const SkPaint* paint) {
    mCaches.fontRenderer->describe(mDescription, paint);
}

void OpenGLRenderer::setupDrawColor(float r, float g, float b, float a) {
    mColorA = a;
    mColorR = r;
    mColorG = g;
    mColorB = b;
    mColorSet = true;
    mSetShaderColor = mDescription.setColorModulate(a);
}

void OpenGLRenderer::setupDrawShader(const SkShader* shader) {
    if (shader != NULL) {
        SkiaShader::describe(&mCaches, mDescription, mExtensions, *shader);
    }
}

void OpenGLRenderer::setupDrawColorFilter(const SkColorFilter* filter) {
    if (filter == NULL) {
        return;
    }

    SkXfermode::Mode mode;
    if (filter->asColorMode(NULL, &mode)) {
        mDescription.colorOp = ProgramDescription::kColorBlend;
        mDescription.colorMode = mode;
    } else if (filter->asColorMatrix(NULL)) {
        mDescription.colorOp = ProgramDescription::kColorMatrix;
    }
}

void OpenGLRenderer::accountForClear(SkXfermode::Mode mode) {
    if (mColorSet && mode == SkXfermode::kClear_Mode) {
        mColorA = 1.0f;
        mColorR = mColorG = mColorB = 0.0f;
        mSetShaderColor = mDescription.modulate = true;
    }
}

void OpenGLRenderer::setupDrawBlending(const Layer* layer, bool swapSrcDst) {
    SkXfermode::Mode mode = layer->getMode();
    // When the blending mode is kClear_Mode, we need to use a modulate color
    // argb=1,0,0,0
    accountForClear(mode);
    // TODO: check shader blending, once we have shader drawing support for layers.
    bool blend = layer->isBlend() || getLayerAlpha(layer) < 1.0f ||
            (mColorSet && mColorA < 1.0f) || isBlendedColorFilter(layer->getColorFilter());
    chooseBlending(blend, mode, mDescription, swapSrcDst);
}

void OpenGLRenderer::setupDrawBlending(const SkPaint* paint, bool blend, bool swapSrcDst) {
    SkXfermode::Mode mode = getXfermodeDirect(paint);
    // When the blending mode is kClear_Mode, we need to use a modulate color
    // argb=1,0,0,0
    accountForClear(mode);
    blend |= (mColorSet && mColorA < 1.0f) ||
            (getShader(paint) && !getShader(paint)->isOpaque()) ||
            isBlendedColorFilter(getColorFilter(paint));
    chooseBlending(blend, mode, mDescription, swapSrcDst);
}

void OpenGLRenderer::setupDrawProgram() {
    useProgram(mCaches.programCache.get(mDescription));
    if (mDescription.hasRoundRectClip) {
        // TODO: avoid doing this repeatedly, stashing state pointer in program
        const RoundRectClipState* state = writableSnapshot()->roundRectClipState;
        const Rect& innerRect = state->innerRect;
        glUniform4f(mCaches.currentProgram->getUniform("roundRectInnerRectLTRB"),
                innerRect.left, innerRect.top,
                innerRect.right, innerRect.bottom);
        glUniformMatrix4fv(mCaches.currentProgram->getUniform("roundRectInvTransform"),
                1, GL_FALSE, &state->matrix.data[0]);

        // add half pixel to round out integer rect space to cover pixel centers
        float roundedOutRadius = state->radius + 0.5f;
        glUniform1f(mCaches.currentProgram->getUniform("roundRectRadius"),
                roundedOutRadius);
    }
}

void OpenGLRenderer::setupDrawDirtyRegionsDisabled() {
    mTrackDirtyRegions = false;
}

void OpenGLRenderer::setupDrawModelView(ModelViewMode mode, bool offset,
        float left, float top, float right, float bottom, bool ignoreTransform) {
    mModelViewMatrix.loadTranslate(left, top, 0.0f);
    if (mode == kModelViewMode_TranslateAndScale) {
        mModelViewMatrix.scale(right - left, bottom - top, 1.0f);
    }

    bool dirty = right - left > 0.0f && bottom - top > 0.0f;
    const Matrix4& transformMatrix = ignoreTransform ? Matrix4::identity() : *currentTransform();
    mCaches.currentProgram->set(writableSnapshot()->getOrthoMatrix(), mModelViewMatrix, transformMatrix, offset);
    if (dirty && mTrackDirtyRegions) {
        if (!ignoreTransform) {
            dirtyLayer(left, top, right, bottom, *currentTransform());
        } else {
            dirtyLayer(left, top, right, bottom);
        }
    }
}

void OpenGLRenderer::setupDrawColorUniforms(bool hasShader) {
    if ((mColorSet && !hasShader) || (hasShader && mSetShaderColor)) {
        mCaches.currentProgram->setColor(mColorR, mColorG, mColorB, mColorA);
    }
}

void OpenGLRenderer::setupDrawPureColorUniforms() {
    if (mSetShaderColor) {
        mCaches.currentProgram->setColor(mColorR, mColorG, mColorB, mColorA);
    }
}

void OpenGLRenderer::setupDrawShaderUniforms(const SkShader* shader, bool ignoreTransform) {
    if (shader == NULL) {
        return;
    }

    if (ignoreTransform) {
        // if ignoreTransform=true was passed to setupDrawModelView, undo currentTransform()
        // because it was built into modelView / the geometry, and the description needs to
        // compensate.
        mat4 modelViewWithoutTransform;
        modelViewWithoutTransform.loadInverse(*currentTransform());
        modelViewWithoutTransform.multiply(mModelViewMatrix);
        mModelViewMatrix.load(modelViewWithoutTransform);
    }

    SkiaShader::setupProgram(&mCaches, mModelViewMatrix, &mTextureUnit, mExtensions, *shader);
}

void OpenGLRenderer::setupDrawColorFilterUniforms(const SkColorFilter* filter) {
    if (NULL == filter) {
        return;
    }

    SkColor color;
    SkXfermode::Mode mode;
    if (filter->asColorMode(&color, &mode)) {
        const int alpha = SkColorGetA(color);
        const GLfloat a = alpha / 255.0f;
        const GLfloat r = a * SkColorGetR(color) / 255.0f;
        const GLfloat g = a * SkColorGetG(color) / 255.0f;
        const GLfloat b = a * SkColorGetB(color) / 255.0f;
        glUniform4f(mCaches.currentProgram->getUniform("colorBlend"), r, g, b, a);
        return;
    }

    SkScalar srcColorMatrix[20];
    if (filter->asColorMatrix(srcColorMatrix)) {

        float colorMatrix[16];
        memcpy(colorMatrix, srcColorMatrix, 4 * sizeof(float));
        memcpy(&colorMatrix[4], &srcColorMatrix[5], 4 * sizeof(float));
        memcpy(&colorMatrix[8], &srcColorMatrix[10], 4 * sizeof(float));
        memcpy(&colorMatrix[12], &srcColorMatrix[15], 4 * sizeof(float));

        // Skia uses the range [0..255] for the addition vector, but we need
        // the [0..1] range to apply the vector in GLSL
        float colorVector[4];
        colorVector[0] = srcColorMatrix[4] / 255.0f;
        colorVector[1] = srcColorMatrix[9] / 255.0f;
        colorVector[2] = srcColorMatrix[14] / 255.0f;
        colorVector[3] = srcColorMatrix[19] / 255.0f;

        glUniformMatrix4fv(mCaches.currentProgram->getUniform("colorMatrix"), 1,
                GL_FALSE, colorMatrix);
        glUniform4fv(mCaches.currentProgram->getUniform("colorMatrixVector"), 1, colorVector);
        return;
    }

    // it is an error if we ever get here
}

void OpenGLRenderer::setupDrawTextGammaUniforms() {
    mCaches.fontRenderer->setupProgram(mDescription, mCaches.currentProgram);
}

void OpenGLRenderer::setupDrawSimpleMesh() {
    bool force = mCaches.bindMeshBuffer();
    mCaches.bindPositionVertexPointer(force, 0);
    mCaches.unbindIndicesBuffer();
}

void OpenGLRenderer::setupDrawTexture(GLuint texture) {
    if (texture) bindTexture(texture);
    mTextureUnit++;
    mCaches.enableTexCoordsVertexArray();
}

void OpenGLRenderer::setupDrawExternalTexture(GLuint texture) {
    bindExternalTexture(texture);
    mTextureUnit++;
    mCaches.enableTexCoordsVertexArray();
}

void OpenGLRenderer::setupDrawTextureTransform() {
    mDescription.hasTextureTransform = true;
}

void OpenGLRenderer::setupDrawTextureTransformUniforms(mat4& transform) {
    glUniformMatrix4fv(mCaches.currentProgram->getUniform("mainTextureTransform"), 1,
            GL_FALSE, &transform.data[0]);
}

void OpenGLRenderer::setupDrawMesh(const GLvoid* vertices,
        const GLvoid* texCoords, GLuint vbo) {
    bool force = false;
    if (!vertices || vbo) {
        force = mCaches.bindMeshBuffer(vbo == 0 ? mCaches.meshBuffer : vbo);
    } else {
        force = mCaches.unbindMeshBuffer();
    }

    mCaches.bindPositionVertexPointer(force, vertices);
    if (mCaches.currentProgram->texCoords >= 0) {
        mCaches.bindTexCoordsVertexPointer(force, texCoords);
    }

    mCaches.unbindIndicesBuffer();
}

void OpenGLRenderer::setupDrawMesh(const GLvoid* vertices,
        const GLvoid* texCoords, const GLvoid* colors) {
    bool force = mCaches.unbindMeshBuffer();
    GLsizei stride = sizeof(ColorTextureVertex);

    mCaches.bindPositionVertexPointer(force, vertices, stride);
    if (mCaches.currentProgram->texCoords >= 0) {
        mCaches.bindTexCoordsVertexPointer(force, texCoords, stride);
    }
    int slot = mCaches.currentProgram->getAttrib("colors");
    if (slot >= 0) {
        glEnableVertexAttribArray(slot);
        glVertexAttribPointer(slot, 4, GL_FLOAT, GL_FALSE, stride, colors);
    }

    mCaches.unbindIndicesBuffer();
}

void OpenGLRenderer::setupDrawMeshIndices(const GLvoid* vertices,
        const GLvoid* texCoords, GLuint vbo) {
    bool force = false;
    // If vbo is != 0 we want to treat the vertices parameter as an offset inside
    // a VBO. However, if vertices is set to NULL and vbo == 0 then we want to
    // use the default VBO found in Caches
    if (!vertices || vbo) {
        force = mCaches.bindMeshBuffer(vbo == 0 ? mCaches.meshBuffer : vbo);
    } else {
        force = mCaches.unbindMeshBuffer();
    }
    mCaches.bindQuadIndicesBuffer();

    mCaches.bindPositionVertexPointer(force, vertices);
    if (mCaches.currentProgram->texCoords >= 0) {
        mCaches.bindTexCoordsVertexPointer(force, texCoords);
    }
}

void OpenGLRenderer::setupDrawIndexedVertices(GLvoid* vertices) {
    bool force = mCaches.unbindMeshBuffer();
    mCaches.bindQuadIndicesBuffer();
    mCaches.bindPositionVertexPointer(force, vertices, gVertexStride);
}

///////////////////////////////////////////////////////////////////////////////
// Drawing
///////////////////////////////////////////////////////////////////////////////

void OpenGLRenderer::drawRenderNode(RenderNode* renderNode, Rect& dirty, int32_t replayFlags) {
    // All the usual checks and setup operations (quickReject, setupDraw, etc.)
    // will be performed by the display list itself
    if (renderNode && renderNode->isRenderable()) {
        // compute 3d ordering
        renderNode->computeOrdering();
        if (CC_UNLIKELY(mCaches.drawDeferDisabled)) {
            startFrame();
            ReplayStateStruct replayStruct(*this, dirty, replayFlags);
            renderNode->replay(replayStruct, 0);
            return;
        }

<<<<<<< HEAD
        DeferredDisplayList deferredList(*mState.currentClipRect());
=======
        // Don't avoid overdraw when visualizing, since that makes it harder to
        // debug where it's coming from, and when the problem occurs.
        bool avoidOverdraw = !mCaches.debugOverdraw;
        DeferredDisplayList deferredList(*currentClipRect(), avoidOverdraw);
>>>>>>> fd461ede
        DeferStateStruct deferStruct(deferredList, *this, replayFlags);
        renderNode->defer(deferStruct, 0);

        flushLayers();
        startFrame();

        deferredList.flush(*this, dirty);
    } else {
        // Even if there is no drawing command(Ex: invisible),
        // it still needs startFrame to clear buffer and start tiling.
        startFrame();
    }
}

void OpenGLRenderer::drawAlphaBitmap(Texture* texture, float left, float top, const SkPaint* paint) {
    float x = left;
    float y = top;

    texture->setWrap(GL_CLAMP_TO_EDGE, true);

    bool ignoreTransform = false;
    if (currentTransform()->isPureTranslate()) {
        x = (int) floorf(left + currentTransform()->getTranslateX() + 0.5f);
        y = (int) floorf(top + currentTransform()->getTranslateY() + 0.5f);
        ignoreTransform = true;

        texture->setFilter(GL_NEAREST, true);
    } else {
        texture->setFilter(getFilter(paint), true);
    }

    // No need to check for a UV mapper on the texture object, only ARGB_8888
    // bitmaps get packed in the atlas
    drawAlpha8TextureMesh(x, y, x + texture->width, y + texture->height, texture->id,
            paint, (GLvoid*) NULL, (GLvoid*) gMeshTextureOffset,
            GL_TRIANGLE_STRIP, gMeshCount, ignoreTransform);
}

/**
 * Important note: this method is intended to draw batches of bitmaps and
 * will not set the scissor enable or dirty the current layer, if any.
 * The caller is responsible for properly dirtying the current layer.
 */
void OpenGLRenderer::drawBitmaps(const SkBitmap* bitmap, AssetAtlas::Entry* entry,
        int bitmapCount, TextureVertex* vertices, bool pureTranslate,
        const Rect& bounds, const SkPaint* paint) {
    mCaches.activeTexture(0);
    Texture* texture = entry ? entry->texture : mCaches.textureCache.get(bitmap);
    if (!texture) return;

    const AutoTexture autoCleanup(texture);

    texture->setWrap(GL_CLAMP_TO_EDGE, true);
    texture->setFilter(pureTranslate ? GL_NEAREST : getFilter(paint), true);

    const float x = (int) floorf(bounds.left + 0.5f);
    const float y = (int) floorf(bounds.top + 0.5f);
    if (CC_UNLIKELY(bitmap->colorType() == kAlpha_8_SkColorType)) {
        drawAlpha8TextureMesh(x, y, x + bounds.getWidth(), y + bounds.getHeight(),
                texture->id, paint, &vertices[0].x, &vertices[0].u,
                GL_TRIANGLES, bitmapCount * 6, true,
                kModelViewMode_Translate, false);
    } else {
        drawTextureMesh(x, y, x + bounds.getWidth(), y + bounds.getHeight(),
                texture->id, paint, texture->blend, &vertices[0].x, &vertices[0].u,
                GL_TRIANGLES, bitmapCount * 6, false, true, 0,
                kModelViewMode_Translate, false);
    }

    mDirty = true;
}

void OpenGLRenderer::drawBitmap(const SkBitmap* bitmap, const SkPaint* paint) {
    if (quickRejectSetupScissor(0, 0, bitmap->width(), bitmap->height())) {
        return;
    }

    mCaches.activeTexture(0);
    Texture* texture = getTexture(bitmap);
    if (!texture) return;
    const AutoTexture autoCleanup(texture);

    if (CC_UNLIKELY(bitmap->colorType() == kAlpha_8_SkColorType)) {
        drawAlphaBitmap(texture, 0, 0, paint);
    } else {
        drawTextureRect(0, 0, bitmap->width(), bitmap->height(), texture, paint);
    }

    mDirty = true;
}

void OpenGLRenderer::drawBitmapData(const SkBitmap* bitmap, const SkPaint* paint) {
    if (quickRejectSetupScissor(0, 0, bitmap->width(), bitmap->height())) {
        return;
    }

    mCaches.activeTexture(0);
    Texture* texture = mCaches.textureCache.getTransient(bitmap);
    const AutoTexture autoCleanup(texture);

    if (CC_UNLIKELY(bitmap->colorType() == kAlpha_8_SkColorType)) {
        drawAlphaBitmap(texture, 0, 0, paint);
    } else {
        drawTextureRect(0, 0, bitmap->width(), bitmap->height(), texture, paint);
    }

    mDirty = true;
}

void OpenGLRenderer::drawBitmapMesh(const SkBitmap* bitmap, int meshWidth, int meshHeight,
        const float* vertices, const int* colors, const SkPaint* paint) {
    if (!vertices || mState.currentlyIgnored()) {
        return;
    }

    // TODO: use quickReject on bounds from vertices
    mCaches.enableScissor();

    float left = FLT_MAX;
    float top = FLT_MAX;
    float right = FLT_MIN;
    float bottom = FLT_MIN;

    const uint32_t count = meshWidth * meshHeight * 6;

    Vector<ColorTextureVertex> mesh; // TODO: use C++11 unique_ptr
    mesh.setCapacity(count);
    ColorTextureVertex* vertex = mesh.editArray();

    bool cleanupColors = false;
    if (!colors) {
        uint32_t colorsCount = (meshWidth + 1) * (meshHeight + 1);
        int* newColors = new int[colorsCount];
        memset(newColors, 0xff, colorsCount * sizeof(int));
        colors = newColors;
        cleanupColors = true;
    }

    mCaches.activeTexture(0);
    Texture* texture = mRenderState.assetAtlas().getEntryTexture(bitmap);
    const UvMapper& mapper(getMapper(texture));

    for (int32_t y = 0; y < meshHeight; y++) {
        for (int32_t x = 0; x < meshWidth; x++) {
            uint32_t i = (y * (meshWidth + 1) + x) * 2;

            float u1 = float(x) / meshWidth;
            float u2 = float(x + 1) / meshWidth;
            float v1 = float(y) / meshHeight;
            float v2 = float(y + 1) / meshHeight;

            mapper.map(u1, v1, u2, v2);

            int ax = i + (meshWidth + 1) * 2;
            int ay = ax + 1;
            int bx = i;
            int by = bx + 1;
            int cx = i + 2;
            int cy = cx + 1;
            int dx = i + (meshWidth + 1) * 2 + 2;
            int dy = dx + 1;

            ColorTextureVertex::set(vertex++, vertices[dx], vertices[dy], u2, v2, colors[dx / 2]);
            ColorTextureVertex::set(vertex++, vertices[ax], vertices[ay], u1, v2, colors[ax / 2]);
            ColorTextureVertex::set(vertex++, vertices[bx], vertices[by], u1, v1, colors[bx / 2]);

            ColorTextureVertex::set(vertex++, vertices[dx], vertices[dy], u2, v2, colors[dx / 2]);
            ColorTextureVertex::set(vertex++, vertices[bx], vertices[by], u1, v1, colors[bx / 2]);
            ColorTextureVertex::set(vertex++, vertices[cx], vertices[cy], u2, v1, colors[cx / 2]);

            left = fminf(left, fminf(vertices[ax], fminf(vertices[bx], vertices[cx])));
            top = fminf(top, fminf(vertices[ay], fminf(vertices[by], vertices[cy])));
            right = fmaxf(right, fmaxf(vertices[ax], fmaxf(vertices[bx], vertices[cx])));
            bottom = fmaxf(bottom, fmaxf(vertices[ay], fmaxf(vertices[by], vertices[cy])));
        }
    }

    if (quickRejectSetupScissor(left, top, right, bottom)) {
        if (cleanupColors) delete[] colors;
        return;
    }

    if (!texture) {
        texture = mCaches.textureCache.get(bitmap);
        if (!texture) {
            if (cleanupColors) delete[] colors;
            return;
        }
    }
    const AutoTexture autoCleanup(texture);

    texture->setWrap(GL_CLAMP_TO_EDGE, true);
    texture->setFilter(getFilter(paint), true);

    int alpha;
    SkXfermode::Mode mode;
    getAlphaAndMode(paint, &alpha, &mode);

    float a = alpha / 255.0f;

    if (hasLayer()) {
        dirtyLayer(left, top, right, bottom, *currentTransform());
    }

    setupDraw();
    setupDrawWithTextureAndColor();
    setupDrawColor(a, a, a, a);
    setupDrawColorFilter(getColorFilter(paint));
    setupDrawBlending(paint, true);
    setupDrawProgram();
    setupDrawDirtyRegionsDisabled();
    setupDrawModelView(kModelViewMode_TranslateAndScale, false, 0.0f, 0.0f, 1.0f, 1.0f);
    setupDrawTexture(texture->id);
    setupDrawPureColorUniforms();
    setupDrawColorFilterUniforms(getColorFilter(paint));
    setupDrawMesh(&mesh[0].x, &mesh[0].u, &mesh[0].r);

    glDrawArrays(GL_TRIANGLES, 0, count);

    int slot = mCaches.currentProgram->getAttrib("colors");
    if (slot >= 0) {
        glDisableVertexAttribArray(slot);
    }

    if (cleanupColors) delete[] colors;

    mDirty = true;
}

void OpenGLRenderer::drawBitmap(const SkBitmap* bitmap,
         float srcLeft, float srcTop, float srcRight, float srcBottom,
         float dstLeft, float dstTop, float dstRight, float dstBottom,
         const SkPaint* paint) {
    if (quickRejectSetupScissor(dstLeft, dstTop, dstRight, dstBottom)) {
        return;
    }

    mCaches.activeTexture(0);
    Texture* texture = getTexture(bitmap);
    if (!texture) return;
    const AutoTexture autoCleanup(texture);

    const float width = texture->width;
    const float height = texture->height;

    float u1 = fmax(0.0f, srcLeft / width);
    float v1 = fmax(0.0f, srcTop / height);
    float u2 = fmin(1.0f, srcRight / width);
    float v2 = fmin(1.0f, srcBottom / height);

    getMapper(texture).map(u1, v1, u2, v2);

    mCaches.unbindMeshBuffer();
    resetDrawTextureTexCoords(u1, v1, u2, v2);

    texture->setWrap(GL_CLAMP_TO_EDGE, true);

    float scaleX = (dstRight - dstLeft) / (srcRight - srcLeft);
    float scaleY = (dstBottom - dstTop) / (srcBottom - srcTop);

    bool scaled = scaleX != 1.0f || scaleY != 1.0f;
    // Apply a scale transform on the canvas only when a shader is in use
    // Skia handles the ratio between the dst and src rects as a scale factor
    // when a shader is set
    bool useScaleTransform = getShader(paint) && scaled;
    bool ignoreTransform = false;

    if (CC_LIKELY(currentTransform()->isPureTranslate() && !useScaleTransform)) {
        float x = (int) floorf(dstLeft + currentTransform()->getTranslateX() + 0.5f);
        float y = (int) floorf(dstTop + currentTransform()->getTranslateY() + 0.5f);

        dstRight = x + (dstRight - dstLeft);
        dstBottom = y + (dstBottom - dstTop);

        dstLeft = x;
        dstTop = y;

        texture->setFilter(scaled ? getFilter(paint) : GL_NEAREST, true);
        ignoreTransform = true;
    } else {
        texture->setFilter(getFilter(paint), true);
    }

    if (CC_UNLIKELY(useScaleTransform)) {
        save(SkCanvas::kMatrix_SaveFlag);
        translate(dstLeft, dstTop);
        scale(scaleX, scaleY);

        dstLeft = 0.0f;
        dstTop = 0.0f;

        dstRight = srcRight - srcLeft;
        dstBottom = srcBottom - srcTop;
    }

    if (CC_UNLIKELY(bitmap->colorType() == kAlpha_8_SkColorType)) {
        drawAlpha8TextureMesh(dstLeft, dstTop, dstRight, dstBottom,
                texture->id, paint,
                &mMeshVertices[0].x, &mMeshVertices[0].u,
                GL_TRIANGLE_STRIP, gMeshCount, ignoreTransform);
    } else {
        drawTextureMesh(dstLeft, dstTop, dstRight, dstBottom,
                texture->id, paint, texture->blend,
                &mMeshVertices[0].x, &mMeshVertices[0].u,
                GL_TRIANGLE_STRIP, gMeshCount, false, ignoreTransform);
    }

    if (CC_UNLIKELY(useScaleTransform)) {
        restore();
    }

    resetDrawTextureTexCoords(0.0f, 0.0f, 1.0f, 1.0f);

    mDirty = true;
}

void OpenGLRenderer::drawPatch(const SkBitmap* bitmap, const Res_png_9patch* patch,
        float left, float top, float right, float bottom, const SkPaint* paint) {
    if (quickRejectSetupScissor(left, top, right, bottom)) {
        return;
    }

    AssetAtlas::Entry* entry = mRenderState.assetAtlas().getEntry(bitmap);
    const Patch* mesh = mCaches.patchCache.get(entry, bitmap->width(), bitmap->height(),
            right - left, bottom - top, patch);

    drawPatch(bitmap, mesh, entry, left, top, right, bottom, paint);
}

void OpenGLRenderer::drawPatch(const SkBitmap* bitmap, const Patch* mesh,
        AssetAtlas::Entry* entry, float left, float top, float right, float bottom,
        const SkPaint* paint) {
    if (quickRejectSetupScissor(left, top, right, bottom)) {
        return;
    }

    if (CC_LIKELY(mesh && mesh->verticesCount > 0)) {
        mCaches.activeTexture(0);
        Texture* texture = entry ? entry->texture : mCaches.textureCache.get(bitmap);
        if (!texture) return;
        const AutoTexture autoCleanup(texture);

        texture->setWrap(GL_CLAMP_TO_EDGE, true);
        texture->setFilter(GL_LINEAR, true);

        const bool pureTranslate = currentTransform()->isPureTranslate();
        // Mark the current layer dirty where we are going to draw the patch
        if (hasLayer() && mesh->hasEmptyQuads) {
            const float offsetX = left + currentTransform()->getTranslateX();
            const float offsetY = top + currentTransform()->getTranslateY();
            const size_t count = mesh->quads.size();
            for (size_t i = 0; i < count; i++) {
                const Rect& bounds = mesh->quads.itemAt(i);
                if (CC_LIKELY(pureTranslate)) {
                    const float x = (int) floorf(bounds.left + offsetX + 0.5f);
                    const float y = (int) floorf(bounds.top + offsetY + 0.5f);
                    dirtyLayer(x, y, x + bounds.getWidth(), y + bounds.getHeight());
                } else {
                    dirtyLayer(left + bounds.left, top + bounds.top,
                            left + bounds.right, top + bounds.bottom, *currentTransform());
                }
            }
        }

        bool ignoreTransform = false;
        if (CC_LIKELY(pureTranslate)) {
            const float x = (int) floorf(left + currentTransform()->getTranslateX() + 0.5f);
            const float y = (int) floorf(top + currentTransform()->getTranslateY() + 0.5f);

            right = x + right - left;
            bottom = y + bottom - top;
            left = x;
            top = y;
            ignoreTransform = true;
        }
        drawIndexedTextureMesh(left, top, right, bottom, texture->id, paint,
                texture->blend, (GLvoid*) mesh->offset, (GLvoid*) mesh->textureOffset,
                GL_TRIANGLES, mesh->indexCount, false, ignoreTransform,
                mCaches.patchCache.getMeshBuffer(), kModelViewMode_Translate, !mesh->hasEmptyQuads);
    }

    mDirty = true;
}

/**
 * Important note: this method is intended to draw batches of 9-patch objects and
 * will not set the scissor enable or dirty the current layer, if any.
 * The caller is responsible for properly dirtying the current layer.
 */
void OpenGLRenderer::drawPatches(const SkBitmap* bitmap, AssetAtlas::Entry* entry,
        TextureVertex* vertices, uint32_t indexCount, const SkPaint* paint) {
    mCaches.activeTexture(0);
    Texture* texture = entry ? entry->texture : mCaches.textureCache.get(bitmap);
    if (!texture) return;
    const AutoTexture autoCleanup(texture);

    texture->setWrap(GL_CLAMP_TO_EDGE, true);
    texture->setFilter(GL_LINEAR, true);

    drawIndexedTextureMesh(0.0f, 0.0f, 1.0f, 1.0f, texture->id, paint,
            texture->blend, &vertices[0].x, &vertices[0].u,
            GL_TRIANGLES, indexCount, false, true, 0, kModelViewMode_Translate, false);

    mDirty = true;
}

void OpenGLRenderer::drawVertexBuffer(float translateX, float translateY,
        const VertexBuffer& vertexBuffer, const SkPaint* paint, int displayFlags) {
    // not missing call to quickReject/dirtyLayer, always done at a higher level
    if (!vertexBuffer.getVertexCount()) {
        // no vertices to draw
        return;
    }

    Rect bounds(vertexBuffer.getBounds());
    bounds.translate(translateX, translateY);
    dirtyLayer(bounds.left, bounds.top, bounds.right, bounds.bottom, *currentTransform());

    int color = paint->getColor();
    bool isAA = paint->isAntiAlias();

    setupDraw();
    setupDrawNoTexture();
    if (isAA) setupDrawVertexAlpha((displayFlags & kVertexBuffer_ShadowInterp));
    setupDrawColor(color, ((color >> 24) & 0xFF) * writableSnapshot()->alpha);
    setupDrawColorFilter(getColorFilter(paint));
    setupDrawShader(getShader(paint));
    setupDrawBlending(paint, isAA);
    setupDrawProgram();
    setupDrawModelView(kModelViewMode_Translate, (displayFlags & kVertexBuffer_Offset),
            translateX, translateY, 0, 0);
    setupDrawColorUniforms(getShader(paint));
    setupDrawColorFilterUniforms(getColorFilter(paint));
    setupDrawShaderUniforms(getShader(paint));

    const void* vertices = vertexBuffer.getBuffer();
    mCaches.unbindMeshBuffer();
    mCaches.bindPositionVertexPointer(true, vertices, isAA ? gAlphaVertexStride : gVertexStride);
    mCaches.resetTexCoordsVertexPointer();

    int alphaSlot = -1;
    if (isAA) {
        void* alphaCoords = ((GLbyte*) vertices) + gVertexAlphaOffset;
        alphaSlot = mCaches.currentProgram->getAttrib("vtxAlpha");
        // TODO: avoid enable/disable in back to back uses of the alpha attribute
        glEnableVertexAttribArray(alphaSlot);
        glVertexAttribPointer(alphaSlot, 1, GL_FLOAT, GL_FALSE, gAlphaVertexStride, alphaCoords);
    }

    const VertexBuffer::Mode mode = vertexBuffer.getMode();
    if (mode == VertexBuffer::kStandard) {
        mCaches.unbindIndicesBuffer();
        glDrawArrays(GL_TRIANGLE_STRIP, 0, vertexBuffer.getVertexCount());
    } else if (mode == VertexBuffer::kOnePolyRingShadow) {
        mCaches.bindShadowIndicesBuffer();
        glDrawElements(GL_TRIANGLE_STRIP, ONE_POLY_RING_SHADOW_INDEX_COUNT, GL_UNSIGNED_SHORT, 0);
    } else if (mode == VertexBuffer::kTwoPolyRingShadow) {
        mCaches.bindShadowIndicesBuffer();
        glDrawElements(GL_TRIANGLE_STRIP, TWO_POLY_RING_SHADOW_INDEX_COUNT, GL_UNSIGNED_SHORT, 0);
    } else if (mode == VertexBuffer::kIndices) {
        mCaches.unbindIndicesBuffer();
        glDrawElements(GL_TRIANGLE_STRIP, vertexBuffer.getIndexCount(), GL_UNSIGNED_SHORT,
                vertexBuffer.getIndices());
    }

    if (isAA) {
        glDisableVertexAttribArray(alphaSlot);
    }

    mDirty = true;
}

/**
 * Renders a convex path via tessellation. For AA paths, this function uses a similar approach to
 * that of AA lines in the drawLines() function.  We expand the convex path by a half pixel in
 * screen space in all directions. However, instead of using a fragment shader to compute the
 * translucency of the color from its position, we simply use a varying parameter to define how far
 * a given pixel is from the edge. For non-AA paths, the expansion and alpha varying are not used.
 *
 * Doesn't yet support joins, caps, or path effects.
 */
void OpenGLRenderer::drawConvexPath(const SkPath& path, const SkPaint* paint) {
    VertexBuffer vertexBuffer;
    // TODO: try clipping large paths to viewport
    PathTessellator::tessellatePath(path, paint, *currentTransform(), vertexBuffer);
    drawVertexBuffer(vertexBuffer, paint);
}

/**
 * We create tristrips for the lines much like shape stroke tessellation, using a per-vertex alpha
 * and additional geometry for defining an alpha slope perimeter.
 *
 * Using GL_LINES can be difficult because the rasterization rules for those lines produces some
 * unexpected results, and may vary between hardware devices. Previously we used a varying-base
 * in-shader alpha region, but found it to be taxing on some GPUs.
 *
 * TODO: try using a fixed input buffer for non-capped lines as in text rendering. this may reduce
 * memory transfer by removing need for degenerate vertices.
 */
void OpenGLRenderer::drawLines(const float* points, int count, const SkPaint* paint) {
    if (mState.currentlyIgnored() || count < 4) return;

    count &= ~0x3; // round down to nearest four

    VertexBuffer buffer;
    PathTessellator::tessellateLines(points, count, paint, *currentTransform(), buffer);
    const Rect& bounds = buffer.getBounds();

    if (quickRejectSetupScissor(bounds.left, bounds.top, bounds.right, bounds.bottom)) {
        return;
    }

    int displayFlags = paint->isAntiAlias() ? 0 : kVertexBuffer_Offset;
    drawVertexBuffer(buffer, paint, displayFlags);
}

void OpenGLRenderer::drawPoints(const float* points, int count, const SkPaint* paint) {
    if (mState.currentlyIgnored() || count < 2) return;

    count &= ~0x1; // round down to nearest two

    VertexBuffer buffer;
    PathTessellator::tessellatePoints(points, count, paint, *currentTransform(), buffer);

    const Rect& bounds = buffer.getBounds();
    if (quickRejectSetupScissor(bounds.left, bounds.top, bounds.right, bounds.bottom)) {
        return;
    }

    int displayFlags = paint->isAntiAlias() ? 0 : kVertexBuffer_Offset;
    drawVertexBuffer(buffer, paint, displayFlags);

    mDirty = true;
}

void OpenGLRenderer::drawColor(int color, SkXfermode::Mode mode) {
    // No need to check against the clip, we fill the clip region
    if (mState.currentlyIgnored()) return;

    Rect clip(*mState.currentClipRect());
    clip.snapToPixelBoundaries();

    SkPaint paint;
    paint.setColor(color);
    paint.setXfermodeMode(mode);

    drawColorRect(clip.left, clip.top, clip.right, clip.bottom, &paint, true);

    mDirty = true;
}

void OpenGLRenderer::drawShape(float left, float top, const PathTexture* texture,
        const SkPaint* paint) {
    if (!texture) return;
    const AutoTexture autoCleanup(texture);

    const float x = left + texture->left - texture->offset;
    const float y = top + texture->top - texture->offset;

    drawPathTexture(texture, x, y, paint);

    mDirty = true;
}

void OpenGLRenderer::drawRoundRect(float left, float top, float right, float bottom,
        float rx, float ry, const SkPaint* p) {
    if (mState.currentlyIgnored()
            || quickRejectSetupScissor(left, top, right, bottom, p)
            || paintWillNotDraw(*p)) {
        return;
    }

    if (p->getPathEffect() != 0) {
        mCaches.activeTexture(0);
        const PathTexture* texture = mCaches.pathCache.getRoundRect(
                right - left, bottom - top, rx, ry, p);
        drawShape(left, top, texture, p);
    } else {
        const VertexBuffer* vertexBuffer = mCaches.tessellationCache.getRoundRect(
                *currentTransform(), *p, right - left, bottom - top, rx, ry);
        drawVertexBuffer(left, top, *vertexBuffer, p);
    }
}

void OpenGLRenderer::drawCircle(float x, float y, float radius, const SkPaint* p) {
    if (mState.currentlyIgnored()
            || quickRejectSetupScissor(x - radius, y - radius, x + radius, y + radius, p)
            || paintWillNotDraw(*p)) {
        return;
    }
    if (p->getPathEffect() != 0) {
        mCaches.activeTexture(0);
        const PathTexture* texture = mCaches.pathCache.getCircle(radius, p);
        drawShape(x - radius, y - radius, texture, p);
    } else {
        SkPath path;
        if (p->getStyle() == SkPaint::kStrokeAndFill_Style) {
            path.addCircle(x, y, radius + p->getStrokeWidth() / 2);
        } else {
            path.addCircle(x, y, radius);
        }
        drawConvexPath(path, p);
    }
}

void OpenGLRenderer::drawOval(float left, float top, float right, float bottom,
        const SkPaint* p) {
    if (mState.currentlyIgnored()
            || quickRejectSetupScissor(left, top, right, bottom, p)
            || paintWillNotDraw(*p)) {
        return;
    }

    if (p->getPathEffect() != 0) {
        mCaches.activeTexture(0);
        const PathTexture* texture = mCaches.pathCache.getOval(right - left, bottom - top, p);
        drawShape(left, top, texture, p);
    } else {
        SkPath path;
        SkRect rect = SkRect::MakeLTRB(left, top, right, bottom);
        if (p->getStyle() == SkPaint::kStrokeAndFill_Style) {
            rect.outset(p->getStrokeWidth() / 2, p->getStrokeWidth() / 2);
        }
        path.addOval(rect);
        drawConvexPath(path, p);
    }
}

void OpenGLRenderer::drawArc(float left, float top, float right, float bottom,
        float startAngle, float sweepAngle, bool useCenter, const SkPaint* p) {
    if (mState.currentlyIgnored()
            || quickRejectSetupScissor(left, top, right, bottom, p)
            || paintWillNotDraw(*p)) {
        return;
    }

    // TODO: support fills (accounting for concavity if useCenter && sweepAngle > 180)
    if (p->getStyle() != SkPaint::kStroke_Style || p->getPathEffect() != 0 || useCenter) {
        mCaches.activeTexture(0);
        const PathTexture* texture = mCaches.pathCache.getArc(right - left, bottom - top,
                startAngle, sweepAngle, useCenter, p);
        drawShape(left, top, texture, p);
        return;
    }
    SkRect rect = SkRect::MakeLTRB(left, top, right, bottom);
    if (p->getStyle() == SkPaint::kStrokeAndFill_Style) {
        rect.outset(p->getStrokeWidth() / 2, p->getStrokeWidth() / 2);
    }

    SkPath path;
    if (useCenter) {
        path.moveTo(rect.centerX(), rect.centerY());
    }
    path.arcTo(rect, startAngle, sweepAngle, !useCenter);
    if (useCenter) {
        path.close();
    }
    drawConvexPath(path, p);
}

// See SkPaintDefaults.h
#define SkPaintDefaults_MiterLimit SkIntToScalar(4)

void OpenGLRenderer::drawRect(float left, float top, float right, float bottom,
        const SkPaint* p) {
    if (mState.currentlyIgnored()
            || quickRejectSetupScissor(left, top, right, bottom, p)
            || paintWillNotDraw(*p)) {
        return;
    }

    if (p->getStyle() != SkPaint::kFill_Style) {
        // only fill style is supported by drawConvexPath, since others have to handle joins
        if (p->getPathEffect() != 0 || p->getStrokeJoin() != SkPaint::kMiter_Join ||
                p->getStrokeMiter() != SkPaintDefaults_MiterLimit) {
            mCaches.activeTexture(0);
            const PathTexture* texture =
                    mCaches.pathCache.getRect(right - left, bottom - top, p);
            drawShape(left, top, texture, p);
        } else {
            SkPath path;
            SkRect rect = SkRect::MakeLTRB(left, top, right, bottom);
            if (p->getStyle() == SkPaint::kStrokeAndFill_Style) {
                rect.outset(p->getStrokeWidth() / 2, p->getStrokeWidth() / 2);
            }
            path.addRect(rect);
            drawConvexPath(path, p);
        }
    } else {
        if (p->isAntiAlias() && !currentTransform()->isSimple()) {
            SkPath path;
            path.addRect(left, top, right, bottom);
            drawConvexPath(path, p);
        } else {
            drawColorRect(left, top, right, bottom, p);

            mDirty = true;
        }
    }
}

void OpenGLRenderer::drawTextShadow(const SkPaint* paint, const char* text,
        int bytesCount, int count, const float* positions,
        FontRenderer& fontRenderer, int alpha, float x, float y) {
    mCaches.activeTexture(0);

    TextShadow textShadow;
    if (!getTextShadow(paint, &textShadow)) {
        LOG_ALWAYS_FATAL("failed to query shadow attributes");
    }

    // NOTE: The drop shadow will not perform gamma correction
    //       if shader-based correction is enabled
    mCaches.dropShadowCache.setFontRenderer(fontRenderer);
    const ShadowTexture* shadow = mCaches.dropShadowCache.get(
            paint, text, bytesCount, count, textShadow.radius, positions);
    // If the drop shadow exceeds the max texture size or couldn't be
    // allocated, skip drawing
    if (!shadow) return;
    const AutoTexture autoCleanup(shadow);

    const float sx = x - shadow->left + textShadow.dx;
    const float sy = y - shadow->top + textShadow.dy;

    const int shadowAlpha = ((textShadow.color >> 24) & 0xFF) * writableSnapshot()->alpha;
    if (getShader(paint)) {
        textShadow.color = SK_ColorWHITE;
    }

    setupDraw();
    setupDrawWithTexture(true);
    setupDrawAlpha8Color(textShadow.color, shadowAlpha < 255 ? shadowAlpha : alpha);
    setupDrawColorFilter(getColorFilter(paint));
    setupDrawShader(getShader(paint));
    setupDrawBlending(paint, true);
    setupDrawProgram();
    setupDrawModelView(kModelViewMode_TranslateAndScale, false,
            sx, sy, sx + shadow->width, sy + shadow->height);
    setupDrawTexture(shadow->id);
    setupDrawPureColorUniforms();
    setupDrawColorFilterUniforms(getColorFilter(paint));
    setupDrawShaderUniforms(getShader(paint));
    setupDrawMesh(NULL, (GLvoid*) gMeshTextureOffset);

    glDrawArrays(GL_TRIANGLE_STRIP, 0, gMeshCount);
}

bool OpenGLRenderer::canSkipText(const SkPaint* paint) const {
    float alpha = (hasTextShadow(paint) ? 1.0f : paint->getAlpha()) * currentSnapshot()->alpha;
    return alpha == 0.0f && getXfermode(paint->getXfermode()) == SkXfermode::kSrcOver_Mode;
}

void OpenGLRenderer::drawPosText(const char* text, int bytesCount, int count,
        const float* positions, const SkPaint* paint) {
    if (text == NULL || count == 0 || mState.currentlyIgnored() || canSkipText(paint)) {
        return;
    }

    // NOTE: Skia does not support perspective transform on drawPosText yet
    if (!currentTransform()->isSimple()) {
        return;
    }

    mCaches.enableScissor();

    float x = 0.0f;
    float y = 0.0f;
    const bool pureTranslate = currentTransform()->isPureTranslate();
    if (pureTranslate) {
        x = (int) floorf(x + currentTransform()->getTranslateX() + 0.5f);
        y = (int) floorf(y + currentTransform()->getTranslateY() + 0.5f);
    }

    FontRenderer& fontRenderer = mCaches.fontRenderer->getFontRenderer(paint);
    fontRenderer.setFont(paint, SkMatrix::I());

    int alpha;
    SkXfermode::Mode mode;
    getAlphaAndMode(paint, &alpha, &mode);

    if (CC_UNLIKELY(hasTextShadow(paint))) {
        drawTextShadow(paint, text, bytesCount, count, positions, fontRenderer,
                alpha, 0.0f, 0.0f);
    }

    // Pick the appropriate texture filtering
    bool linearFilter = currentTransform()->changesBounds();
    if (pureTranslate && !linearFilter) {
        linearFilter = fabs(y - (int) y) > 0.0f || fabs(x - (int) x) > 0.0f;
    }
    fontRenderer.setTextureFiltering(linearFilter);

    const Rect* clip = pureTranslate ? writableSnapshot()->clipRect : &writableSnapshot()->getLocalClip();
    Rect bounds(FLT_MAX / 2.0f, FLT_MAX / 2.0f, FLT_MIN / 2.0f, FLT_MIN / 2.0f);

    const bool hasActiveLayer = hasLayer();

    TextSetupFunctor functor(this, x, y, pureTranslate, alpha, mode, paint);
    if (fontRenderer.renderPosText(paint, clip, text, 0, bytesCount, count, x, y,
            positions, hasActiveLayer ? &bounds : NULL, &functor)) {
        if (hasActiveLayer) {
            if (!pureTranslate) {
                currentTransform()->mapRect(bounds);
            }
            dirtyLayerUnchecked(bounds, getRegion());
        }
    }

    mDirty = true;
}

bool OpenGLRenderer::findBestFontTransform(const mat4& transform, SkMatrix* outMatrix) const {
    if (CC_LIKELY(transform.isPureTranslate())) {
        outMatrix->setIdentity();
        return false;
    } else if (CC_UNLIKELY(transform.isPerspective())) {
        outMatrix->setIdentity();
        return true;
    }

    /**
     * Input is a non-perspective, scaling transform. Generate a scale-only transform,
     * with values rounded to the nearest int.
     */
    float sx, sy;
    transform.decomposeScale(sx, sy);
    outMatrix->setScale(
            roundf(fmaxf(1.0f, sx)),
            roundf(fmaxf(1.0f, sy)));
    return true;
}

int OpenGLRenderer::getSaveCount() const {
    return mState.getSaveCount();
}

int OpenGLRenderer::save(int flags) {
    return mState.save(flags);
}

void OpenGLRenderer::restore() {
    return mState.restore();
}

void OpenGLRenderer::restoreToCount(int saveCount) {
    return mState.restoreToCount(saveCount);
}

void OpenGLRenderer::translate(float dx, float dy, float dz) {
    return mState.translate(dx, dy, dz);
}

void OpenGLRenderer::rotate(float degrees) {
    return mState.rotate(degrees);
}

void OpenGLRenderer::scale(float sx, float sy) {
    return mState.scale(sx, sy);
}

void OpenGLRenderer::skew(float sx, float sy) {
    return mState.skew(sx, sy);
}

void OpenGLRenderer::setMatrix(const Matrix4& matrix) {
    mState.setMatrix(matrix);
}

void OpenGLRenderer::concatMatrix(const Matrix4& matrix) {
    mState.concatMatrix(matrix);
}

bool OpenGLRenderer::clipRect(float left, float top, float right, float bottom, SkRegion::Op op) {
    return mState.clipRect(left, top, right, bottom, op);
}

bool OpenGLRenderer::clipPath(const SkPath* path, SkRegion::Op op) {
    return mState.clipPath(path, op);
}

bool OpenGLRenderer::clipRegion(const SkRegion* region, SkRegion::Op op) {
    return mState.clipRegion(region, op);
}

void OpenGLRenderer::setClippingOutline(LinearAllocator& allocator, const Outline* outline) {
    mState.setClippingOutline(allocator, outline);
}

void OpenGLRenderer::setClippingRoundRect(LinearAllocator& allocator,
        const Rect& rect, float radius, bool highPriority) {
    mState.setClippingRoundRect(allocator, rect, radius, highPriority);
}



void OpenGLRenderer::drawText(const char* text, int bytesCount, int count, float x, float y,
        const float* positions, const SkPaint* paint, float totalAdvance, const Rect& bounds,
        DrawOpMode drawOpMode) {

    if (drawOpMode == kDrawOpMode_Immediate) {
        // The checks for corner-case ignorable text and quick rejection is only done for immediate
        // drawing as ops from DeferredDisplayList are already filtered for these
        if (text == NULL || count == 0 || mState.currentlyIgnored() || canSkipText(paint) ||
                quickRejectSetupScissor(bounds)) {
            return;
        }
    }

    const float oldX = x;
    const float oldY = y;

    const mat4& transform = *currentTransform();
    const bool pureTranslate = transform.isPureTranslate();

    if (CC_LIKELY(pureTranslate)) {
        x = (int) floorf(x + transform.getTranslateX() + 0.5f);
        y = (int) floorf(y + transform.getTranslateY() + 0.5f);
    }

    int alpha;
    SkXfermode::Mode mode;
    getAlphaAndMode(paint, &alpha, &mode);

    FontRenderer& fontRenderer = mCaches.fontRenderer->getFontRenderer(paint);

    if (CC_UNLIKELY(hasTextShadow(paint))) {
        fontRenderer.setFont(paint, SkMatrix::I());
        drawTextShadow(paint, text, bytesCount, count, positions, fontRenderer,
                alpha, oldX, oldY);
    }

    const bool hasActiveLayer = hasLayer();

    // We only pass a partial transform to the font renderer. That partial
    // matrix defines how glyphs are rasterized. Typically we want glyphs
    // to be rasterized at their final size on screen, which means the partial
    // matrix needs to take the scale factor into account.
    // When a partial matrix is used to transform glyphs during rasterization,
    // the mesh is generated with the inverse transform (in the case of scale,
    // the mesh is generated at 1.0 / scale for instance.) This allows us to
    // apply the full transform matrix at draw time in the vertex shader.
    // Applying the full matrix in the shader is the easiest way to handle
    // rotation and perspective and allows us to always generated quads in the
    // font renderer which greatly simplifies the code, clipping in particular.
    SkMatrix fontTransform;
    bool linearFilter = findBestFontTransform(transform, &fontTransform)
            || fabs(y - (int) y) > 0.0f
            || fabs(x - (int) x) > 0.0f;
    fontRenderer.setFont(paint, fontTransform);
    fontRenderer.setTextureFiltering(linearFilter);

    // TODO: Implement better clipping for scaled/rotated text
    const Rect* clip = !pureTranslate ? NULL : mState.currentClipRect();
    Rect layerBounds(FLT_MAX / 2.0f, FLT_MAX / 2.0f, FLT_MIN / 2.0f, FLT_MIN / 2.0f);

    bool status;
    TextSetupFunctor functor(this, x, y, pureTranslate, alpha, mode, paint);

    // don't call issuedrawcommand, do it at end of batch
    bool forceFinish = (drawOpMode != kDrawOpMode_Defer);
    if (CC_UNLIKELY(paint->getTextAlign() != SkPaint::kLeft_Align)) {
        SkPaint paintCopy(*paint);
        paintCopy.setTextAlign(SkPaint::kLeft_Align);
        status = fontRenderer.renderPosText(&paintCopy, clip, text, 0, bytesCount, count, x, y,
                positions, hasActiveLayer ? &layerBounds : NULL, &functor, forceFinish);
    } else {
        status = fontRenderer.renderPosText(paint, clip, text, 0, bytesCount, count, x, y,
                positions, hasActiveLayer ? &layerBounds : NULL, &functor, forceFinish);
    }

    if ((status || drawOpMode != kDrawOpMode_Immediate) && hasActiveLayer) {
        if (!pureTranslate) {
            transform.mapRect(layerBounds);
        }
        dirtyLayerUnchecked(layerBounds, getRegion());
    }

    drawTextDecorations(totalAdvance, oldX, oldY, paint);

    mDirty = true;
}

void OpenGLRenderer::drawTextOnPath(const char* text, int bytesCount, int count,
        const SkPath* path, float hOffset, float vOffset, const SkPaint* paint) {
    if (text == NULL || count == 0 || mState.currentlyIgnored() || canSkipText(paint)) {
        return;
    }

    // TODO: avoid scissor by calculating maximum bounds using path bounds + font metrics
    mCaches.enableScissor();

    FontRenderer& fontRenderer = mCaches.fontRenderer->getFontRenderer(paint);
    fontRenderer.setFont(paint, SkMatrix::I());
    fontRenderer.setTextureFiltering(true);

    int alpha;
    SkXfermode::Mode mode;
    getAlphaAndMode(paint, &alpha, &mode);
    TextSetupFunctor functor(this, 0.0f, 0.0f, false, alpha, mode, paint);

    const Rect* clip = &writableSnapshot()->getLocalClip();
    Rect bounds(FLT_MAX / 2.0f, FLT_MAX / 2.0f, FLT_MIN / 2.0f, FLT_MIN / 2.0f);

    const bool hasActiveLayer = hasLayer();

    if (fontRenderer.renderTextOnPath(paint, clip, text, 0, bytesCount, count, path,
            hOffset, vOffset, hasActiveLayer ? &bounds : NULL, &functor)) {
        if (hasActiveLayer) {
            currentTransform()->mapRect(bounds);
            dirtyLayerUnchecked(bounds, getRegion());
        }
    }

    mDirty = true;
}

void OpenGLRenderer::drawPath(const SkPath* path, const SkPaint* paint) {
    if (mState.currentlyIgnored()) return;

    mCaches.activeTexture(0);

    const PathTexture* texture = mCaches.pathCache.get(path, paint);
    if (!texture) return;
    const AutoTexture autoCleanup(texture);

    const float x = texture->left - texture->offset;
    const float y = texture->top - texture->offset;

    drawPathTexture(texture, x, y, paint);
    mDirty = true;
}

void OpenGLRenderer::drawLayer(Layer* layer, float x, float y) {
    if (!layer) {
        return;
    }

    mat4* transform = NULL;
    if (layer->isTextureLayer()) {
        transform = &layer->getTransform();
        if (!transform->isIdentity()) {
            save(SkCanvas::kMatrix_SaveFlag);
            concatMatrix(*transform);
        }
    }

    bool clipRequired = false;
    const bool rejected = mState.calculateQuickRejectForScissor(x, y,
            x + layer->layer.getWidth(), y + layer->layer.getHeight(), &clipRequired, NULL, false);

    if (rejected) {
        if (transform && !transform->isIdentity()) {
            restore();
        }
        return;
    }

    EVENT_LOGD("drawLayer," RECT_STRING ", clipRequired %d", x, y,
            x + layer->layer.getWidth(), y + layer->layer.getHeight(), clipRequired);

    updateLayer(layer, true);

    mCaches.setScissorEnabled(mScissorOptimizationDisabled || clipRequired);
    mCaches.activeTexture(0);

    if (CC_LIKELY(!layer->region.isEmpty())) {
        if (layer->region.isRect()) {
            DRAW_DOUBLE_STENCIL_IF(!layer->hasDrawnSinceUpdate,
                    composeLayerRect(layer, layer->regionRect));
        } else if (layer->mesh) {

            const float a = getLayerAlpha(layer);
            setupDraw();
            setupDrawWithTexture();
            setupDrawColor(a, a, a, a);
            setupDrawColorFilter(layer->getColorFilter());
            setupDrawBlending(layer);
            setupDrawProgram();
            setupDrawPureColorUniforms();
            setupDrawColorFilterUniforms(layer->getColorFilter());
            setupDrawTexture(layer->getTexture());
            if (CC_LIKELY(currentTransform()->isPureTranslate())) {
                int tx = (int) floorf(x + currentTransform()->getTranslateX() + 0.5f);
                int ty = (int) floorf(y + currentTransform()->getTranslateY() + 0.5f);

                layer->setFilter(GL_NEAREST);
                setupDrawModelView(kModelViewMode_Translate, false, tx, ty,
                        tx + layer->layer.getWidth(), ty + layer->layer.getHeight(), true);
            } else {
                layer->setFilter(GL_LINEAR);
                setupDrawModelView(kModelViewMode_Translate, false, x, y,
                        x + layer->layer.getWidth(), y + layer->layer.getHeight());
            }

            TextureVertex* mesh = &layer->mesh[0];
            GLsizei elementsCount = layer->meshElementCount;

            while (elementsCount > 0) {
                GLsizei drawCount = min(elementsCount, (GLsizei) gMaxNumberOfQuads * 6);

                setupDrawMeshIndices(&mesh[0].x, &mesh[0].u);
                DRAW_DOUBLE_STENCIL_IF(!layer->hasDrawnSinceUpdate,
                        glDrawElements(GL_TRIANGLES, drawCount, GL_UNSIGNED_SHORT, NULL));

                elementsCount -= drawCount;
                // Though there are 4 vertices in a quad, we use 6 indices per
                // quad to draw with GL_TRIANGLES
                mesh += (drawCount / 6) * 4;
            }

#if DEBUG_LAYERS_AS_REGIONS
            drawRegionRectsDebug(layer->region);
#endif
        }

        if (layer->debugDrawUpdate) {
            layer->debugDrawUpdate = false;

            SkPaint paint;
            paint.setColor(0x7f00ff00);
            drawColorRect(x, y, x + layer->layer.getWidth(), y + layer->layer.getHeight(), &paint);
        }
    }
    layer->hasDrawnSinceUpdate = true;

    if (transform && !transform->isIdentity()) {
        restore();
    }

    mDirty = true;
}

///////////////////////////////////////////////////////////////////////////////
// Draw filters
///////////////////////////////////////////////////////////////////////////////
void OpenGLRenderer::setDrawFilter(SkDrawFilter* filter) {
    // We should never get here since we apply the draw filter when stashing
    // the paints in the DisplayList.
    LOG_ALWAYS_FATAL("OpenGLRenderer does not directly support DrawFilters");
}

///////////////////////////////////////////////////////////////////////////////
// Drawing implementation
///////////////////////////////////////////////////////////////////////////////

Texture* OpenGLRenderer::getTexture(const SkBitmap* bitmap) {
    Texture* texture = mRenderState.assetAtlas().getEntryTexture(bitmap);
    if (!texture) {
        return mCaches.textureCache.get(bitmap);
    }
    return texture;
}

void OpenGLRenderer::drawPathTexture(const PathTexture* texture,
        float x, float y, const SkPaint* paint) {
    if (quickRejectSetupScissor(x, y, x + texture->width, y + texture->height)) {
        return;
    }

    int alpha;
    SkXfermode::Mode mode;
    getAlphaAndMode(paint, &alpha, &mode);

    setupDraw();
    setupDrawWithTexture(true);
    setupDrawAlpha8Color(paint->getColor(), alpha);
    setupDrawColorFilter(getColorFilter(paint));
    setupDrawShader(getShader(paint));
    setupDrawBlending(paint, true);
    setupDrawProgram();
    setupDrawModelView(kModelViewMode_TranslateAndScale, false,
            x, y, x + texture->width, y + texture->height);
    setupDrawTexture(texture->id);
    setupDrawPureColorUniforms();
    setupDrawColorFilterUniforms(getColorFilter(paint));
    setupDrawShaderUniforms(getShader(paint));
    setupDrawMesh(NULL, (GLvoid*) gMeshTextureOffset);

    glDrawArrays(GL_TRIANGLE_STRIP, 0, gMeshCount);
}

// Same values used by Skia
#define kStdStrikeThru_Offset   (-6.0f / 21.0f)
#define kStdUnderline_Offset    (1.0f / 9.0f)
#define kStdUnderline_Thickness (1.0f / 18.0f)

void OpenGLRenderer::drawTextDecorations(float underlineWidth, float x, float y,
        const SkPaint* paint) {
    // Handle underline and strike-through
    uint32_t flags = paint->getFlags();
    if (flags & (SkPaint::kUnderlineText_Flag | SkPaint::kStrikeThruText_Flag)) {
        SkPaint paintCopy(*paint);

        if (CC_LIKELY(underlineWidth > 0.0f)) {
            const float textSize = paintCopy.getTextSize();
            const float strokeWidth = fmax(textSize * kStdUnderline_Thickness, 1.0f);

            const float left = x;
            float top = 0.0f;

            int linesCount = 0;
            if (flags & SkPaint::kUnderlineText_Flag) linesCount++;
            if (flags & SkPaint::kStrikeThruText_Flag) linesCount++;

            const int pointsCount = 4 * linesCount;
            float points[pointsCount];
            int currentPoint = 0;

            if (flags & SkPaint::kUnderlineText_Flag) {
                top = y + textSize * kStdUnderline_Offset;
                points[currentPoint++] = left;
                points[currentPoint++] = top;
                points[currentPoint++] = left + underlineWidth;
                points[currentPoint++] = top;
            }

            if (flags & SkPaint::kStrikeThruText_Flag) {
                top = y + textSize * kStdStrikeThru_Offset;
                points[currentPoint++] = left;
                points[currentPoint++] = top;
                points[currentPoint++] = left + underlineWidth;
                points[currentPoint++] = top;
            }

            paintCopy.setStrokeWidth(strokeWidth);

            drawLines(&points[0], pointsCount, &paintCopy);
        }
    }
}

void OpenGLRenderer::drawRects(const float* rects, int count, const SkPaint* paint) {
    if (mState.currentlyIgnored()) {
        return;
    }

    drawColorRects(rects, count, paint, false, true, true);
}

void OpenGLRenderer::drawShadow(float casterAlpha,
        const VertexBuffer* ambientShadowVertexBuffer, const VertexBuffer* spotShadowVertexBuffer) {
    if (mState.currentlyIgnored()) return;

    // TODO: use quickRejectWithScissor. For now, always force enable scissor.
    mCaches.enableScissor();

    SkPaint paint;
    paint.setAntiAlias(true); // want to use AlphaVertex

    // The caller has made sure casterAlpha > 0.
    float ambientShadowAlpha = mAmbientShadowAlpha;
    if (CC_UNLIKELY(mCaches.propertyAmbientShadowStrength >= 0)) {
        ambientShadowAlpha = mCaches.propertyAmbientShadowStrength;
    }
    if (ambientShadowVertexBuffer && ambientShadowAlpha > 0) {
        paint.setARGB(casterAlpha * ambientShadowAlpha, 0, 0, 0);
        drawVertexBuffer(*ambientShadowVertexBuffer, &paint, kVertexBuffer_ShadowInterp);
    }

    float spotShadowAlpha = mSpotShadowAlpha;
    if (CC_UNLIKELY(mCaches.propertySpotShadowStrength >= 0)) {
        spotShadowAlpha = mCaches.propertySpotShadowStrength;
    }
    if (spotShadowVertexBuffer && spotShadowAlpha > 0) {
        paint.setARGB(casterAlpha * spotShadowAlpha, 0, 0, 0);
        drawVertexBuffer(*spotShadowVertexBuffer, &paint, kVertexBuffer_ShadowInterp);
    }

    mDirty=true;
}

void OpenGLRenderer::drawColorRects(const float* rects, int count, const SkPaint* paint,
        bool ignoreTransform, bool dirty, bool clip) {
    if (count == 0) {
        return;
    }

    int color = paint->getColor();
    // If a shader is set, preserve only the alpha
    if (getShader(paint)) {
        color |= 0x00ffffff;
    }

    float left = FLT_MAX;
    float top = FLT_MAX;
    float right = FLT_MIN;
    float bottom = FLT_MIN;

    Vertex mesh[count];
    Vertex* vertex = mesh;

    for (int index = 0; index < count; index += 4) {
        float l = rects[index + 0];
        float t = rects[index + 1];
        float r = rects[index + 2];
        float b = rects[index + 3];

        Vertex::set(vertex++, l, t);
        Vertex::set(vertex++, r, t);
        Vertex::set(vertex++, l, b);
        Vertex::set(vertex++, r, b);

        left = fminf(left, l);
        top = fminf(top, t);
        right = fmaxf(right, r);
        bottom = fmaxf(bottom, b);
    }

    if (clip && quickRejectSetupScissor(left, top, right, bottom)) {
        return;
    }

    setupDraw();
    setupDrawNoTexture();
    setupDrawColor(color, ((color >> 24) & 0xFF) * currentSnapshot()->alpha);
    setupDrawShader(getShader(paint));
    setupDrawColorFilter(getColorFilter(paint));
    setupDrawBlending(paint);
    setupDrawProgram();
    setupDrawDirtyRegionsDisabled();
    setupDrawModelView(kModelViewMode_Translate, false,
            0.0f, 0.0f, 0.0f, 0.0f, ignoreTransform);
    setupDrawColorUniforms(getShader(paint));
    setupDrawShaderUniforms(getShader(paint));
    setupDrawColorFilterUniforms(getColorFilter(paint));

    if (dirty && hasLayer()) {
        dirtyLayer(left, top, right, bottom, *currentTransform());
    }

    issueIndexedQuadDraw(&mesh[0], count / 4);

    mDirty = true;
}

void OpenGLRenderer::drawColorRect(float left, float top, float right, float bottom,
        const SkPaint* paint, bool ignoreTransform) {
    int color = paint->getColor();
    // If a shader is set, preserve only the alpha
    if (getShader(paint)) {
        color |= 0x00ffffff;
    }

    setupDraw();
    setupDrawNoTexture();
    setupDrawColor(color, ((color >> 24) & 0xFF) * currentSnapshot()->alpha);
    setupDrawShader(getShader(paint));
    setupDrawColorFilter(getColorFilter(paint));
    setupDrawBlending(paint);
    setupDrawProgram();
    setupDrawModelView(kModelViewMode_TranslateAndScale, false,
            left, top, right, bottom, ignoreTransform);
    setupDrawColorUniforms(getShader(paint));
    setupDrawShaderUniforms(getShader(paint), ignoreTransform);
    setupDrawColorFilterUniforms(getColorFilter(paint));
    setupDrawSimpleMesh();

    glDrawArrays(GL_TRIANGLE_STRIP, 0, gMeshCount);
}

void OpenGLRenderer::drawTextureRect(float left, float top, float right, float bottom,
        Texture* texture, const SkPaint* paint) {
    texture->setWrap(GL_CLAMP_TO_EDGE, true);

    GLvoid* vertices = (GLvoid*) NULL;
    GLvoid* texCoords = (GLvoid*) gMeshTextureOffset;

    if (texture->uvMapper) {
        vertices = &mMeshVertices[0].x;
        texCoords = &mMeshVertices[0].u;

        Rect uvs(0.0f, 0.0f, 1.0f, 1.0f);
        texture->uvMapper->map(uvs);

        resetDrawTextureTexCoords(uvs.left, uvs.top, uvs.right, uvs.bottom);
    }

    if (CC_LIKELY(currentTransform()->isPureTranslate())) {
        const float x = (int) floorf(left + currentTransform()->getTranslateX() + 0.5f);
        const float y = (int) floorf(top + currentTransform()->getTranslateY() + 0.5f);

        texture->setFilter(GL_NEAREST, true);
        drawTextureMesh(x, y, x + texture->width, y + texture->height, texture->id,
                paint, texture->blend, vertices, texCoords,
                GL_TRIANGLE_STRIP, gMeshCount, false, true);
    } else {
        texture->setFilter(getFilter(paint), true);
        drawTextureMesh(left, top, right, bottom, texture->id, paint,
                texture->blend, vertices, texCoords, GL_TRIANGLE_STRIP, gMeshCount);
    }

    if (texture->uvMapper) {
        resetDrawTextureTexCoords(0.0f, 0.0f, 1.0f, 1.0f);
    }
}

void OpenGLRenderer::drawTextureMesh(float left, float top, float right, float bottom,
        GLuint texture, const SkPaint* paint, bool blend,
        GLvoid* vertices, GLvoid* texCoords, GLenum drawMode, GLsizei elementsCount,
        bool swapSrcDst, bool ignoreTransform, GLuint vbo,
        ModelViewMode modelViewMode, bool dirty) {

    int a;
    SkXfermode::Mode mode;
    getAlphaAndMode(paint, &a, &mode);
    const float alpha = a / 255.0f;

    setupDraw();
    setupDrawWithTexture();
    setupDrawColor(alpha, alpha, alpha, alpha);
    setupDrawColorFilter(getColorFilter(paint));
    setupDrawBlending(paint, blend, swapSrcDst);
    setupDrawProgram();
    if (!dirty) setupDrawDirtyRegionsDisabled();
    setupDrawModelView(modelViewMode, false, left, top, right, bottom, ignoreTransform);
    setupDrawTexture(texture);
    setupDrawPureColorUniforms();
    setupDrawColorFilterUniforms(getColorFilter(paint));
    setupDrawMesh(vertices, texCoords, vbo);

    glDrawArrays(drawMode, 0, elementsCount);
}

void OpenGLRenderer::drawIndexedTextureMesh(float left, float top, float right, float bottom,
        GLuint texture, const SkPaint* paint, bool blend,
        GLvoid* vertices, GLvoid* texCoords, GLenum drawMode, GLsizei elementsCount,
        bool swapSrcDst, bool ignoreTransform, GLuint vbo,
        ModelViewMode modelViewMode, bool dirty) {

    int a;
    SkXfermode::Mode mode;
    getAlphaAndMode(paint, &a, &mode);
    const float alpha = a / 255.0f;

    setupDraw();
    setupDrawWithTexture();
    setupDrawColor(alpha, alpha, alpha, alpha);
    setupDrawColorFilter(getColorFilter(paint));
    setupDrawBlending(paint, blend, swapSrcDst);
    setupDrawProgram();
    if (!dirty) setupDrawDirtyRegionsDisabled();
    setupDrawModelView(modelViewMode, false, left, top, right, bottom, ignoreTransform);
    setupDrawTexture(texture);
    setupDrawPureColorUniforms();
    setupDrawColorFilterUniforms(getColorFilter(paint));
    setupDrawMeshIndices(vertices, texCoords, vbo);

    glDrawElements(drawMode, elementsCount, GL_UNSIGNED_SHORT, NULL);
}

void OpenGLRenderer::drawAlpha8TextureMesh(float left, float top, float right, float bottom,
        GLuint texture, const SkPaint* paint,
        GLvoid* vertices, GLvoid* texCoords, GLenum drawMode, GLsizei elementsCount,
        bool ignoreTransform, ModelViewMode modelViewMode, bool dirty) {

    int color = paint != NULL ? paint->getColor() : 0;
    int alpha;
    SkXfermode::Mode mode;
    getAlphaAndMode(paint, &alpha, &mode);

    setupDraw();
    setupDrawWithTexture(true);
    if (paint != NULL) {
        setupDrawAlpha8Color(color, alpha);
    }
    setupDrawColorFilter(getColorFilter(paint));
    setupDrawShader(getShader(paint));
    setupDrawBlending(paint, true);
    setupDrawProgram();
    if (!dirty) setupDrawDirtyRegionsDisabled();
    setupDrawModelView(modelViewMode, false, left, top, right, bottom, ignoreTransform);
    setupDrawTexture(texture);
    setupDrawPureColorUniforms();
    setupDrawColorFilterUniforms(getColorFilter(paint));
    setupDrawShaderUniforms(getShader(paint), ignoreTransform);
    setupDrawMesh(vertices, texCoords);

    glDrawArrays(drawMode, 0, elementsCount);
}

void OpenGLRenderer::chooseBlending(bool blend, SkXfermode::Mode mode,
        ProgramDescription& description, bool swapSrcDst) {

    if (writableSnapshot()->roundRectClipState != NULL /*&& !mSkipOutlineClip*/) {
        blend = true;
        mDescription.hasRoundRectClip = true;
    }
    mSkipOutlineClip = true;

    blend = blend || mode != SkXfermode::kSrcOver_Mode;

    if (blend) {
        // These blend modes are not supported by OpenGL directly and have
        // to be implemented using shaders. Since the shader will perform
        // the blending, turn blending off here
        // If the blend mode cannot be implemented using shaders, fall
        // back to the default SrcOver blend mode instead
        if (CC_UNLIKELY(mode > SkXfermode::kScreen_Mode)) {
            if (CC_UNLIKELY(mExtensions.hasFramebufferFetch())) {
                description.framebufferMode = mode;
                description.swapSrcDst = swapSrcDst;

                if (mCaches.blend) {
                    glDisable(GL_BLEND);
                    mCaches.blend = false;
                }

                return;
            } else {
                mode = SkXfermode::kSrcOver_Mode;
            }
        }

        if (!mCaches.blend) {
            glEnable(GL_BLEND);
        }

        GLenum sourceMode = swapSrcDst ? gBlendsSwap[mode].src : gBlends[mode].src;
        GLenum destMode = swapSrcDst ? gBlendsSwap[mode].dst : gBlends[mode].dst;

        if (sourceMode != mCaches.lastSrcMode || destMode != mCaches.lastDstMode) {
            glBlendFunc(sourceMode, destMode);
            mCaches.lastSrcMode = sourceMode;
            mCaches.lastDstMode = destMode;
        }
    } else if (mCaches.blend) {
        glDisable(GL_BLEND);
    }
    mCaches.blend = blend;
}

bool OpenGLRenderer::useProgram(Program* program) {
    if (!program->isInUse()) {
        if (mCaches.currentProgram != NULL) mCaches.currentProgram->remove();
        program->use();
        mCaches.currentProgram = program;
        return false;
    }
    return true;
}

void OpenGLRenderer::resetDrawTextureTexCoords(float u1, float v1, float u2, float v2) {
    TextureVertex* v = &mMeshVertices[0];
    TextureVertex::setUV(v++, u1, v1);
    TextureVertex::setUV(v++, u2, v1);
    TextureVertex::setUV(v++, u1, v2);
    TextureVertex::setUV(v++, u2, v2);
}

void OpenGLRenderer::getAlphaAndMode(const SkPaint* paint, int* alpha, SkXfermode::Mode* mode) const {
    getAlphaAndModeDirect(paint, alpha,  mode);
    if (mDrawModifiers.mOverrideLayerAlpha < 1.0f) {
        // if drawing a layer, ignore the paint's alpha
        *alpha = mDrawModifiers.mOverrideLayerAlpha * 255;
    }
    *alpha *= currentSnapshot()->alpha;
}

float OpenGLRenderer::getLayerAlpha(const Layer* layer) const {
    float alpha;
    if (mDrawModifiers.mOverrideLayerAlpha < 1.0f) {
        alpha = mDrawModifiers.mOverrideLayerAlpha;
    } else {
        alpha = layer->getAlpha() / 255.0f;
    }
    return alpha * currentSnapshot()->alpha;
}

}; // namespace uirenderer
}; // namespace android<|MERGE_RESOLUTION|>--- conflicted
+++ resolved
@@ -1919,14 +1919,10 @@
             return;
         }
 
-<<<<<<< HEAD
-        DeferredDisplayList deferredList(*mState.currentClipRect());
-=======
         // Don't avoid overdraw when visualizing, since that makes it harder to
         // debug where it's coming from, and when the problem occurs.
         bool avoidOverdraw = !mCaches.debugOverdraw;
-        DeferredDisplayList deferredList(*currentClipRect(), avoidOverdraw);
->>>>>>> fd461ede
+        DeferredDisplayList deferredList(*mState.currentClipRect(), avoidOverdraw);
         DeferStateStruct deferStruct(deferredList, *this, replayFlags);
         renderNode->defer(deferStruct, 0);
 
