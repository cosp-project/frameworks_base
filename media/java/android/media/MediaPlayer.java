/*
 * Copyright (C) 2006 The Android Open Source Project
 *
 * Licensed under the Apache License, Version 2.0 (the "License");
 * you may not use this file except in compliance with the License.
 * You may obtain a copy of the License at
 *
 *      http://www.apache.org/licenses/LICENSE-2.0
 *
 * Unless required by applicable law or agreed to in writing, software
 * distributed under the License is distributed on an "AS IS" BASIS,
 * WITHOUT WARRANTIES OR CONDITIONS OF ANY KIND, either express or implied.
 * See the License for the specific language governing permissions and
 * limitations under the License.
 */

package android.media;

import android.annotation.IntDef;
import android.annotation.NonNull;
import android.annotation.Nullable;
import android.app.ActivityThread;
import android.content.ContentResolver;
import android.content.Context;
import android.content.res.AssetFileDescriptor;
import android.net.Uri;
import android.os.Handler;
import android.os.HandlerThread;
import android.os.IBinder;
import android.os.Looper;
import android.os.Message;
import android.os.Parcel;
import android.os.Parcelable;
import android.os.Process;
import android.os.PowerManager;
import android.os.SystemProperties;
import android.provider.Settings;
import android.system.ErrnoException;
import android.system.OsConstants;
import android.util.Log;
import android.util.Pair;
import android.view.Surface;
import android.view.SurfaceHolder;
import android.widget.VideoView;
import android.graphics.SurfaceTexture;
import android.media.AudioManager;
import android.media.MediaFormat;
import android.media.MediaTimeProvider;
import android.media.PlaybackParams;
import android.media.SubtitleController;
import android.media.SubtitleController.Anchor;
import android.media.SubtitleData;
import android.media.SubtitleTrack.RenderingWidget;
import android.media.SyncParams;

import com.android.internal.util.Preconditions;

import libcore.io.IoBridge;
import libcore.io.Libcore;

import java.io.ByteArrayOutputStream;
import java.io.File;
import java.io.FileDescriptor;
import java.io.FileInputStream;
import java.io.IOException;
import java.io.InputStream;
import java.lang.Runnable;
import java.lang.annotation.Retention;
import java.lang.annotation.RetentionPolicy;
import java.net.InetSocketAddress;
import java.util.BitSet;
import java.util.Map;
import java.util.Scanner;
import java.util.Set;
import java.util.Vector;
import java.lang.ref.WeakReference;

/**
 * MediaPlayer class can be used to control playback
 * of audio/video files and streams. An example on how to use the methods in
 * this class can be found in {@link android.widget.VideoView}.
 *
 * <p>Topics covered here are:
 * <ol>
 * <li><a href="#StateDiagram">State Diagram</a>
 * <li><a href="#Valid_and_Invalid_States">Valid and Invalid States</a>
 * <li><a href="#Permissions">Permissions</a>
 * <li><a href="#Callbacks">Register informational and error callbacks</a>
 * </ol>
 *
 * <div class="special reference">
 * <h3>Developer Guides</h3>
 * <p>For more information about how to use MediaPlayer, read the
 * <a href="{@docRoot}guide/topics/media/mediaplayer.html">Media Playback</a> developer guide.</p>
 * </div>
 *
 * <a name="StateDiagram"></a>
 * <h3>State Diagram</h3>
 *
 * <p>Playback control of audio/video files and streams is managed as a state
 * machine. The following diagram shows the life cycle and the states of a
 * MediaPlayer object driven by the supported playback control operations.
 * The ovals represent the states a MediaPlayer object may reside
 * in. The arcs represent the playback control operations that drive the object
 * state transition. There are two types of arcs. The arcs with a single arrow
 * head represent synchronous method calls, while those with
 * a double arrow head represent asynchronous method calls.</p>
 *
 * <p><img src="../../../images/mediaplayer_state_diagram.gif"
 *         alt="MediaPlayer State diagram"
 *         border="0" /></p>
 *
 * <p>From this state diagram, one can see that a MediaPlayer object has the
 *    following states:</p>
 * <ul>
 *     <li>When a MediaPlayer object is just created using <code>new</code> or
 *         after {@link #reset()} is called, it is in the <em>Idle</em> state; and after
 *         {@link #release()} is called, it is in the <em>End</em> state. Between these
 *         two states is the life cycle of the MediaPlayer object.
 *         <ul>
 *         <li>There is a subtle but important difference between a newly constructed
 *         MediaPlayer object and the MediaPlayer object after {@link #reset()}
 *         is called. It is a programming error to invoke methods such
 *         as {@link #getCurrentPosition()},
 *         {@link #getDuration()}, {@link #getVideoHeight()},
 *         {@link #getVideoWidth()}, {@link #setAudioStreamType(int)},
 *         {@link #setLooping(boolean)},
 *         {@link #setVolume(float, float)}, {@link #pause()}, {@link #start()},
 *         {@link #stop()}, {@link #seekTo(int)}, {@link #prepare()} or
 *         {@link #prepareAsync()} in the <em>Idle</em> state for both cases. If any of these
 *         methods is called right after a MediaPlayer object is constructed,
 *         the user supplied callback method OnErrorListener.onError() won't be
 *         called by the internal player engine and the object state remains
 *         unchanged; but if these methods are called right after {@link #reset()},
 *         the user supplied callback method OnErrorListener.onError() will be
 *         invoked by the internal player engine and the object will be
 *         transfered to the <em>Error</em> state. </li>
 *         <li>It is also recommended that once
 *         a MediaPlayer object is no longer being used, call {@link #release()} immediately
 *         so that resources used by the internal player engine associated with the
 *         MediaPlayer object can be released immediately. Resource may include
 *         singleton resources such as hardware acceleration components and
 *         failure to call {@link #release()} may cause subsequent instances of
 *         MediaPlayer objects to fallback to software implementations or fail
 *         altogether. Once the MediaPlayer
 *         object is in the <em>End</em> state, it can no longer be used and
 *         there is no way to bring it back to any other state. </li>
 *         <li>Furthermore,
 *         the MediaPlayer objects created using <code>new</code> is in the
 *         <em>Idle</em> state, while those created with one
 *         of the overloaded convenient <code>create</code> methods are <em>NOT</em>
 *         in the <em>Idle</em> state. In fact, the objects are in the <em>Prepared</em>
 *         state if the creation using <code>create</code> method is successful.
 *         </li>
 *         </ul>
 *         </li>
 *     <li>In general, some playback control operation may fail due to various
 *         reasons, such as unsupported audio/video format, poorly interleaved
 *         audio/video, resolution too high, streaming timeout, and the like.
 *         Thus, error reporting and recovery is an important concern under
 *         these circumstances. Sometimes, due to programming errors, invoking a playback
 *         control operation in an invalid state may also occur. Under all these
 *         error conditions, the internal player engine invokes a user supplied
 *         OnErrorListener.onError() method if an OnErrorListener has been
 *         registered beforehand via
 *         {@link #setOnErrorListener(android.media.MediaPlayer.OnErrorListener)}.
 *         <ul>
 *         <li>It is important to note that once an error occurs, the
 *         MediaPlayer object enters the <em>Error</em> state (except as noted
 *         above), even if an error listener has not been registered by the application.</li>
 *         <li>In order to reuse a MediaPlayer object that is in the <em>
 *         Error</em> state and recover from the error,
 *         {@link #reset()} can be called to restore the object to its <em>Idle</em>
 *         state.</li>
 *         <li>It is good programming practice to have your application
 *         register a OnErrorListener to look out for error notifications from
 *         the internal player engine.</li>
 *         <li>IllegalStateException is
 *         thrown to prevent programming errors such as calling {@link #prepare()},
 *         {@link #prepareAsync()}, or one of the overloaded <code>setDataSource
 *         </code> methods in an invalid state. </li>
 *         </ul>
 *         </li>
 *     <li>Calling
 *         {@link #setDataSource(FileDescriptor)}, or
 *         {@link #setDataSource(String)}, or
 *         {@link #setDataSource(Context, Uri)}, or
 *         {@link #setDataSource(FileDescriptor, long, long)}, or
 *         {@link #setDataSource(MediaDataSource)} transfers a
 *         MediaPlayer object in the <em>Idle</em> state to the
 *         <em>Initialized</em> state.
 *         <ul>
 *         <li>An IllegalStateException is thrown if
 *         setDataSource() is called in any other state.</li>
 *         <li>It is good programming
 *         practice to always look out for <code>IllegalArgumentException</code>
 *         and <code>IOException</code> that may be thrown from the overloaded
 *         <code>setDataSource</code> methods.</li>
 *         </ul>
 *         </li>
 *     <li>A MediaPlayer object must first enter the <em>Prepared</em> state
 *         before playback can be started.
 *         <ul>
 *         <li>There are two ways (synchronous vs.
 *         asynchronous) that the <em>Prepared</em> state can be reached:
 *         either a call to {@link #prepare()} (synchronous) which
 *         transfers the object to the <em>Prepared</em> state once the method call
 *         returns, or a call to {@link #prepareAsync()} (asynchronous) which
 *         first transfers the object to the <em>Preparing</em> state after the
 *         call returns (which occurs almost right way) while the internal
 *         player engine continues working on the rest of preparation work
 *         until the preparation work completes. When the preparation completes or when {@link #prepare()} call returns,
 *         the internal player engine then calls a user supplied callback method,
 *         onPrepared() of the OnPreparedListener interface, if an
 *         OnPreparedListener is registered beforehand via {@link
 *         #setOnPreparedListener(android.media.MediaPlayer.OnPreparedListener)}.</li>
 *         <li>It is important to note that
 *         the <em>Preparing</em> state is a transient state, and the behavior
 *         of calling any method with side effect while a MediaPlayer object is
 *         in the <em>Preparing</em> state is undefined.</li>
 *         <li>An IllegalStateException is
 *         thrown if {@link #prepare()} or {@link #prepareAsync()} is called in
 *         any other state.</li>
 *         <li>While in the <em>Prepared</em> state, properties
 *         such as audio/sound volume, screenOnWhilePlaying, looping can be
 *         adjusted by invoking the corresponding set methods.</li>
 *         </ul>
 *         </li>
 *     <li>To start the playback, {@link #start()} must be called. After
 *         {@link #start()} returns successfully, the MediaPlayer object is in the
 *         <em>Started</em> state. {@link #isPlaying()} can be called to test
 *         whether the MediaPlayer object is in the <em>Started</em> state.
 *         <ul>
 *         <li>While in the <em>Started</em> state, the internal player engine calls
 *         a user supplied OnBufferingUpdateListener.onBufferingUpdate() callback
 *         method if a OnBufferingUpdateListener has been registered beforehand
 *         via {@link #setOnBufferingUpdateListener(OnBufferingUpdateListener)}.
 *         This callback allows applications to keep track of the buffering status
 *         while streaming audio/video.</li>
 *         <li>Calling {@link #start()} has not effect
 *         on a MediaPlayer object that is already in the <em>Started</em> state.</li>
 *         </ul>
 *         </li>
 *     <li>Playback can be paused and stopped, and the current playback position
 *         can be adjusted. Playback can be paused via {@link #pause()}. When the call to
 *         {@link #pause()} returns, the MediaPlayer object enters the
 *         <em>Paused</em> state. Note that the transition from the <em>Started</em>
 *         state to the <em>Paused</em> state and vice versa happens
 *         asynchronously in the player engine. It may take some time before
 *         the state is updated in calls to {@link #isPlaying()}, and it can be
 *         a number of seconds in the case of streamed content.
 *         <ul>
 *         <li>Calling {@link #start()} to resume playback for a paused
 *         MediaPlayer object, and the resumed playback
 *         position is the same as where it was paused. When the call to
 *         {@link #start()} returns, the paused MediaPlayer object goes back to
 *         the <em>Started</em> state.</li>
 *         <li>Calling {@link #pause()} has no effect on
 *         a MediaPlayer object that is already in the <em>Paused</em> state.</li>
 *         </ul>
 *         </li>
 *     <li>Calling  {@link #stop()} stops playback and causes a
 *         MediaPlayer in the <em>Started</em>, <em>Paused</em>, <em>Prepared
 *         </em> or <em>PlaybackCompleted</em> state to enter the
 *         <em>Stopped</em> state.
 *         <ul>
 *         <li>Once in the <em>Stopped</em> state, playback cannot be started
 *         until {@link #prepare()} or {@link #prepareAsync()} are called to set
 *         the MediaPlayer object to the <em>Prepared</em> state again.</li>
 *         <li>Calling {@link #stop()} has no effect on a MediaPlayer
 *         object that is already in the <em>Stopped</em> state.</li>
 *         </ul>
 *         </li>
 *     <li>The playback position can be adjusted with a call to
 *         {@link #seekTo(int)}.
 *         <ul>
 *         <li>Although the asynchronuous {@link #seekTo(int)}
 *         call returns right way, the actual seek operation may take a while to
 *         finish, especially for audio/video being streamed. When the actual
 *         seek operation completes, the internal player engine calls a user
 *         supplied OnSeekComplete.onSeekComplete() if an OnSeekCompleteListener
 *         has been registered beforehand via
 *         {@link #setOnSeekCompleteListener(OnSeekCompleteListener)}.</li>
 *         <li>Please
 *         note that {@link #seekTo(int)} can also be called in the other states,
 *         such as <em>Prepared</em>, <em>Paused</em> and <em>PlaybackCompleted
 *         </em> state.</li>
 *         <li>Furthermore, the actual current playback position
 *         can be retrieved with a call to {@link #getCurrentPosition()}, which
 *         is helpful for applications such as a Music player that need to keep
 *         track of the playback progress.</li>
 *         </ul>
 *         </li>
 *     <li>When the playback reaches the end of stream, the playback completes.
 *         <ul>
 *         <li>If the looping mode was being set to <var>true</var>with
 *         {@link #setLooping(boolean)}, the MediaPlayer object shall remain in
 *         the <em>Started</em> state.</li>
 *         <li>If the looping mode was set to <var>false
 *         </var>, the player engine calls a user supplied callback method,
 *         OnCompletion.onCompletion(), if a OnCompletionListener is registered
 *         beforehand via {@link #setOnCompletionListener(OnCompletionListener)}.
 *         The invoke of the callback signals that the object is now in the <em>
 *         PlaybackCompleted</em> state.</li>
 *         <li>While in the <em>PlaybackCompleted</em>
 *         state, calling {@link #start()} can restart the playback from the
 *         beginning of the audio/video source.</li>
 * </ul>
 *
 *
 * <a name="Valid_and_Invalid_States"></a>
 * <h3>Valid and invalid states</h3>
 *
 * <table border="0" cellspacing="0" cellpadding="0">
 * <tr><td>Method Name </p></td>
 *     <td>Valid Sates </p></td>
 *     <td>Invalid States </p></td>
 *     <td>Comments </p></td></tr>
 * <tr><td>attachAuxEffect </p></td>
 *     <td>{Initialized, Prepared, Started, Paused, Stopped, PlaybackCompleted} </p></td>
 *     <td>{Idle, Error} </p></td>
 *     <td>This method must be called after setDataSource.
 *     Calling it does not change the object state. </p></td></tr>
 * <tr><td>getAudioSessionId </p></td>
 *     <td>any </p></td>
 *     <td>{} </p></td>
 *     <td>This method can be called in any state and calling it does not change
 *         the object state. </p></td></tr>
 * <tr><td>getCurrentPosition </p></td>
 *     <td>{Idle, Initialized, Prepared, Started, Paused, Stopped,
 *         PlaybackCompleted} </p></td>
 *     <td>{Error}</p></td>
 *     <td>Successful invoke of this method in a valid state does not change the
 *         state. Calling this method in an invalid state transfers the object
 *         to the <em>Error</em> state. </p></td></tr>
 * <tr><td>getDuration </p></td>
 *     <td>{Prepared, Started, Paused, Stopped, PlaybackCompleted} </p></td>
 *     <td>{Idle, Initialized, Error} </p></td>
 *     <td>Successful invoke of this method in a valid state does not change the
 *         state. Calling this method in an invalid state transfers the object
 *         to the <em>Error</em> state. </p></td></tr>
 * <tr><td>getVideoHeight </p></td>
 *     <td>{Idle, Initialized, Prepared, Started, Paused, Stopped,
 *         PlaybackCompleted}</p></td>
 *     <td>{Error}</p></td>
 *     <td>Successful invoke of this method in a valid state does not change the
 *         state. Calling this method in an invalid state transfers the object
 *         to the <em>Error</em> state.  </p></td></tr>
 * <tr><td>getVideoWidth </p></td>
 *     <td>{Idle, Initialized, Prepared, Started, Paused, Stopped,
 *         PlaybackCompleted}</p></td>
 *     <td>{Error}</p></td>
 *     <td>Successful invoke of this method in a valid state does not change
 *         the state. Calling this method in an invalid state transfers the
 *         object to the <em>Error</em> state. </p></td></tr>
 * <tr><td>isPlaying </p></td>
 *     <td>{Idle, Initialized, Prepared, Started, Paused, Stopped,
 *          PlaybackCompleted}</p></td>
 *     <td>{Error}</p></td>
 *     <td>Successful invoke of this method in a valid state does not change
 *         the state. Calling this method in an invalid state transfers the
 *         object to the <em>Error</em> state. </p></td></tr>
 * <tr><td>pause </p></td>
 *     <td>{Started, Paused, PlaybackCompleted}</p></td>
 *     <td>{Idle, Initialized, Prepared, Stopped, Error}</p></td>
 *     <td>Successful invoke of this method in a valid state transfers the
 *         object to the <em>Paused</em> state. Calling this method in an
 *         invalid state transfers the object to the <em>Error</em> state.</p></td></tr>
 * <tr><td>prepare </p></td>
 *     <td>{Initialized, Stopped} </p></td>
 *     <td>{Idle, Prepared, Started, Paused, PlaybackCompleted, Error} </p></td>
 *     <td>Successful invoke of this method in a valid state transfers the
 *         object to the <em>Prepared</em> state. Calling this method in an
 *         invalid state throws an IllegalStateException.</p></td></tr>
 * <tr><td>prepareAsync </p></td>
 *     <td>{Initialized, Stopped} </p></td>
 *     <td>{Idle, Prepared, Started, Paused, PlaybackCompleted, Error} </p></td>
 *     <td>Successful invoke of this method in a valid state transfers the
 *         object to the <em>Preparing</em> state. Calling this method in an
 *         invalid state throws an IllegalStateException.</p></td></tr>
 * <tr><td>release </p></td>
 *     <td>any </p></td>
 *     <td>{} </p></td>
 *     <td>After {@link #release()}, the object is no longer available. </p></td></tr>
 * <tr><td>reset </p></td>
 *     <td>{Idle, Initialized, Prepared, Started, Paused, Stopped,
 *         PlaybackCompleted, Error}</p></td>
 *     <td>{}</p></td>
 *     <td>After {@link #reset()}, the object is like being just created.</p></td></tr>
 * <tr><td>seekTo </p></td>
 *     <td>{Prepared, Started, Paused, PlaybackCompleted} </p></td>
 *     <td>{Idle, Initialized, Stopped, Error}</p></td>
 *     <td>Successful invoke of this method in a valid state does not change
 *         the state. Calling this method in an invalid state transfers the
 *         object to the <em>Error</em> state. </p></td></tr>
 * <tr><td>setAudioAttributes </p></td>
 *     <td>{Idle, Initialized, Stopped, Prepared, Started, Paused,
 *          PlaybackCompleted}</p></td>
 *     <td>{Error}</p></td>
 *     <td>Successful invoke of this method does not change the state. In order for the
 *         target audio attributes type to become effective, this method must be called before
 *         prepare() or prepareAsync().</p></td></tr>
 * <tr><td>setAudioSessionId </p></td>
 *     <td>{Idle} </p></td>
 *     <td>{Initialized, Prepared, Started, Paused, Stopped, PlaybackCompleted,
 *          Error} </p></td>
 *     <td>This method must be called in idle state as the audio session ID must be known before
 *         calling setDataSource. Calling it does not change the object state. </p></td></tr>
 * <tr><td>setAudioStreamType </p></td>
 *     <td>{Idle, Initialized, Stopped, Prepared, Started, Paused,
 *          PlaybackCompleted}</p></td>
 *     <td>{Error}</p></td>
 *     <td>Successful invoke of this method does not change the state. In order for the
 *         target audio stream type to become effective, this method must be called before
 *         prepare() or prepareAsync().</p></td></tr>
 * <tr><td>setAuxEffectSendLevel </p></td>
 *     <td>any</p></td>
 *     <td>{} </p></td>
 *     <td>Calling this method does not change the object state. </p></td></tr>
 * <tr><td>setDataSource </p></td>
 *     <td>{Idle} </p></td>
 *     <td>{Initialized, Prepared, Started, Paused, Stopped, PlaybackCompleted,
 *          Error} </p></td>
 *     <td>Successful invoke of this method in a valid state transfers the
 *         object to the <em>Initialized</em> state. Calling this method in an
 *         invalid state throws an IllegalStateException.</p></td></tr>
 * <tr><td>setDisplay </p></td>
 *     <td>any </p></td>
 *     <td>{} </p></td>
 *     <td>This method can be called in any state and calling it does not change
 *         the object state. </p></td></tr>
 * <tr><td>setSurface </p></td>
 *     <td>any </p></td>
 *     <td>{} </p></td>
 *     <td>This method can be called in any state and calling it does not change
 *         the object state. </p></td></tr>
 * <tr><td>setVideoScalingMode </p></td>
 *     <td>{Initialized, Prepared, Started, Paused, Stopped, PlaybackCompleted} </p></td>
 *     <td>{Idle, Error}</p></td>
 *     <td>Successful invoke of this method does not change the state.</p></td></tr>
 * <tr><td>setLooping </p></td>
 *     <td>{Idle, Initialized, Stopped, Prepared, Started, Paused,
 *         PlaybackCompleted}</p></td>
 *     <td>{Error}</p></td>
 *     <td>Successful invoke of this method in a valid state does not change
 *         the state. Calling this method in an
 *         invalid state transfers the object to the <em>Error</em> state.</p></td></tr>
 * <tr><td>isLooping </p></td>
 *     <td>any </p></td>
 *     <td>{} </p></td>
 *     <td>This method can be called in any state and calling it does not change
 *         the object state. </p></td></tr>
 * <tr><td>setOnBufferingUpdateListener </p></td>
 *     <td>any </p></td>
 *     <td>{} </p></td>
 *     <td>This method can be called in any state and calling it does not change
 *         the object state. </p></td></tr>
 * <tr><td>setOnCompletionListener </p></td>
 *     <td>any </p></td>
 *     <td>{} </p></td>
 *     <td>This method can be called in any state and calling it does not change
 *         the object state. </p></td></tr>
 * <tr><td>setOnErrorListener </p></td>
 *     <td>any </p></td>
 *     <td>{} </p></td>
 *     <td>This method can be called in any state and calling it does not change
 *         the object state. </p></td></tr>
 * <tr><td>setOnPreparedListener </p></td>
 *     <td>any </p></td>
 *     <td>{} </p></td>
 *     <td>This method can be called in any state and calling it does not change
 *         the object state. </p></td></tr>
 * <tr><td>setOnSeekCompleteListener </p></td>
 *     <td>any </p></td>
 *     <td>{} </p></td>
 *     <td>This method can be called in any state and calling it does not change
 *         the object state. </p></td></tr>
 * <tr><td>setPlaybackParams</p></td>
 *     <td>any </p></td>
 *     <td>{} </p></td>
 *     <td>This method can be called in any state and calling it does not change
 *         the object state. </p></td></tr>
 * <tr><td>setScreenOnWhilePlaying</></td>
 *     <td>any </p></td>
 *     <td>{} </p></td>
 *     <td>This method can be called in any state and calling it does not change
 *         the object state.  </p></td></tr>
 * <tr><td>setVolume </p></td>
 *     <td>{Idle, Initialized, Stopped, Prepared, Started, Paused,
 *          PlaybackCompleted}</p></td>
 *     <td>{Error}</p></td>
 *     <td>Successful invoke of this method does not change the state.
 * <tr><td>setWakeMode </p></td>
 *     <td>any </p></td>
 *     <td>{} </p></td>
 *     <td>This method can be called in any state and calling it does not change
 *         the object state.</p></td></tr>
 * <tr><td>start </p></td>
 *     <td>{Prepared, Started, Paused, PlaybackCompleted}</p></td>
 *     <td>{Idle, Initialized, Stopped, Error}</p></td>
 *     <td>Successful invoke of this method in a valid state transfers the
 *         object to the <em>Started</em> state. Calling this method in an
 *         invalid state transfers the object to the <em>Error</em> state.</p></td></tr>
 * <tr><td>stop </p></td>
 *     <td>{Prepared, Started, Stopped, Paused, PlaybackCompleted}</p></td>
 *     <td>{Idle, Initialized, Error}</p></td>
 *     <td>Successful invoke of this method in a valid state transfers the
 *         object to the <em>Stopped</em> state. Calling this method in an
 *         invalid state transfers the object to the <em>Error</em> state.</p></td></tr>
 * <tr><td>getTrackInfo </p></td>
 *     <td>{Prepared, Started, Stopped, Paused, PlaybackCompleted}</p></td>
 *     <td>{Idle, Initialized, Error}</p></td>
 *     <td>Successful invoke of this method does not change the state.</p></td></tr>
 * <tr><td>addTimedTextSource </p></td>
 *     <td>{Prepared, Started, Stopped, Paused, PlaybackCompleted}</p></td>
 *     <td>{Idle, Initialized, Error}</p></td>
 *     <td>Successful invoke of this method does not change the state.</p></td></tr>
 * <tr><td>selectTrack </p></td>
 *     <td>{Prepared, Started, Stopped, Paused, PlaybackCompleted}</p></td>
 *     <td>{Idle, Initialized, Error}</p></td>
 *     <td>Successful invoke of this method does not change the state.</p></td></tr>
 * <tr><td>deselectTrack </p></td>
 *     <td>{Prepared, Started, Stopped, Paused, PlaybackCompleted}</p></td>
 *     <td>{Idle, Initialized, Error}</p></td>
 *     <td>Successful invoke of this method does not change the state.</p></td></tr>
 *
 * </table>
 *
 * <a name="Permissions"></a>
 * <h3>Permissions</h3>
 * <p>One may need to declare a corresponding WAKE_LOCK permission {@link
 * android.R.styleable#AndroidManifestUsesPermission &lt;uses-permission&gt;}
 * element.
 *
 * <p>This class requires the {@link android.Manifest.permission#INTERNET} permission
 * when used with network-based content.
 *
 * <a name="Callbacks"></a>
 * <h3>Callbacks</h3>
 * <p>Applications may want to register for informational and error
 * events in order to be informed of some internal state update and
 * possible runtime errors during playback or streaming. Registration for
 * these events is done by properly setting the appropriate listeners (via calls
 * to
 * {@link #setOnPreparedListener(OnPreparedListener)}setOnPreparedListener,
 * {@link #setOnVideoSizeChangedListener(OnVideoSizeChangedListener)}setOnVideoSizeChangedListener,
 * {@link #setOnSeekCompleteListener(OnSeekCompleteListener)}setOnSeekCompleteListener,
 * {@link #setOnCompletionListener(OnCompletionListener)}setOnCompletionListener,
 * {@link #setOnBufferingUpdateListener(OnBufferingUpdateListener)}setOnBufferingUpdateListener,
 * {@link #setOnInfoListener(OnInfoListener)}setOnInfoListener,
 * {@link #setOnErrorListener(OnErrorListener)}setOnErrorListener, etc).
 * In order to receive the respective callback
 * associated with these listeners, applications are required to create
 * MediaPlayer objects on a thread with its own Looper running (main UI
 * thread by default has a Looper running).
 *
 */
public class MediaPlayer extends PlayerBase
                         implements SubtitleController.Listener
{
    /**
       Constant to retrieve only the new metadata since the last
       call.
       // FIXME: unhide.
       // FIXME: add link to getMetadata(boolean, boolean)
       {@hide}
     */
    public static final boolean METADATA_UPDATE_ONLY = true;

    /**
       Constant to retrieve all the metadata.
       // FIXME: unhide.
       // FIXME: add link to getMetadata(boolean, boolean)
       {@hide}
     */
    public static final boolean METADATA_ALL = false;

    /**
       Constant to enable the metadata filter during retrieval.
       // FIXME: unhide.
       // FIXME: add link to getMetadata(boolean, boolean)
       {@hide}
     */
    public static final boolean APPLY_METADATA_FILTER = true;

    /**
       Constant to disable the metadata filter during retrieval.
       // FIXME: unhide.
       // FIXME: add link to getMetadata(boolean, boolean)
       {@hide}
     */
    public static final boolean BYPASS_METADATA_FILTER = false;

    static {
        System.loadLibrary("media_jni");
        native_init();
    }

    private final static String TAG = "MediaPlayer";
    // Name of the remote interface for the media player. Must be kept
    // in sync with the 2nd parameter of the IMPLEMENT_META_INTERFACE
    // macro invocation in IMediaPlayer.cpp
    private final static String IMEDIA_PLAYER = "android.media.IMediaPlayer";

    private long mNativeContext; // accessed by native methods
    private long mNativeSurfaceTexture;  // accessed by native methods
    private int mListenerContext; // accessed by native methods
    private SurfaceHolder mSurfaceHolder;
    private EventHandler mEventHandler;
    private PowerManager.WakeLock mWakeLock = null;
    private boolean mScreenOnWhilePlaying;
    private boolean mStayAwake;
    private int mStreamType = AudioManager.USE_DEFAULT_STREAM_TYPE;
    private int mUsage = -1;
    private boolean mBypassInterruptionPolicy;

    /**
     * Default constructor. Consider using one of the create() methods for
     * synchronously instantiating a MediaPlayer from a Uri or resource.
     * <p>When done with the MediaPlayer, you should call  {@link #release()},
     * to free the resources. If not released, too many MediaPlayer instances may
     * result in an exception.</p>
     */
    public MediaPlayer() {
        super(new AudioAttributes.Builder().build());

        Looper looper;
        if ((looper = Looper.myLooper()) != null) {
            mEventHandler = new EventHandler(this, looper);
        } else if ((looper = Looper.getMainLooper()) != null) {
            mEventHandler = new EventHandler(this, looper);
        } else {
            mEventHandler = null;
        }

        mTimeProvider = new TimeProvider(this);
        mOpenSubtitleSources = new Vector<InputStream>();

        /* Native setup requires a weak reference to our object.
         * It's easier to create it here than in C++.
         */
        native_setup(new WeakReference<MediaPlayer>(this));
    }

    /*
     * Update the MediaPlayer SurfaceTexture.
     * Call after setting a new display surface.
     */
    private native void _setVideoSurface(Surface surface);

    /* Do not change these values (starting with INVOKE_ID) without updating
     * their counterparts in include/media/mediaplayer.h!
     */
    private static final int INVOKE_ID_GET_TRACK_INFO = 1;
    private static final int INVOKE_ID_ADD_EXTERNAL_SOURCE = 2;
    private static final int INVOKE_ID_ADD_EXTERNAL_SOURCE_FD = 3;
    private static final int INVOKE_ID_SELECT_TRACK = 4;
    private static final int INVOKE_ID_DESELECT_TRACK = 5;
    private static final int INVOKE_ID_SET_VIDEO_SCALE_MODE = 6;
    private static final int INVOKE_ID_GET_SELECTED_TRACK = 7;

    /**
     * Create a request parcel which can be routed to the native media
     * player using {@link #invoke(Parcel, Parcel)}. The Parcel
     * returned has the proper InterfaceToken set. The caller should
     * not overwrite that token, i.e it can only append data to the
     * Parcel.
     *
     * @return A parcel suitable to hold a request for the native
     * player.
     * {@hide}
     */
    public Parcel newRequest() {
        Parcel parcel = Parcel.obtain();
        parcel.writeInterfaceToken(IMEDIA_PLAYER);
        return parcel;
    }

    /**
     * Invoke a generic method on the native player using opaque
     * parcels for the request and reply. Both payloads' format is a
     * convention between the java caller and the native player.
     * Must be called after setDataSource to make sure a native player
     * exists. On failure, a RuntimeException is thrown.
     *
     * @param request Parcel with the data for the extension. The
     * caller must use {@link #newRequest()} to get one.
     *
     * @param reply Output parcel with the data returned by the
     * native player.
     * {@hide}
     */
    public void invoke(Parcel request, Parcel reply) {
        int retcode = native_invoke(request, reply);
        reply.setDataPosition(0);
        if (retcode != 0) {
            throw new RuntimeException("failure code: " + retcode);
        }
    }

    /**
     * Sets the {@link SurfaceHolder} to use for displaying the video
     * portion of the media.
     *
     * Either a surface holder or surface must be set if a display or video sink
     * is needed.  Not calling this method or {@link #setSurface(Surface)}
     * when playing back a video will result in only the audio track being played.
     * A null surface holder or surface will result in only the audio track being
     * played.
     *
     * @param sh the SurfaceHolder to use for video display
     */
    public void setDisplay(SurfaceHolder sh) {
        mSurfaceHolder = sh;
        Surface surface;
        if (sh != null) {
            surface = sh.getSurface();
        } else {
            surface = null;
        }
        _setVideoSurface(surface);
        updateSurfaceScreenOn();
    }

    /**
     * Sets the {@link Surface} to be used as the sink for the video portion of
     * the media. This is similar to {@link #setDisplay(SurfaceHolder)}, but
     * does not support {@link #setScreenOnWhilePlaying(boolean)}.  Setting a
     * Surface will un-set any Surface or SurfaceHolder that was previously set.
     * A null surface will result in only the audio track being played.
     *
     * If the Surface sends frames to a {@link SurfaceTexture}, the timestamps
     * returned from {@link SurfaceTexture#getTimestamp()} will have an
     * unspecified zero point.  These timestamps cannot be directly compared
     * between different media sources, different instances of the same media
     * source, or multiple runs of the same program.  The timestamp is normally
     * monotonically increasing and is unaffected by time-of-day adjustments,
     * but it is reset when the position is set.
     *
     * @param surface The {@link Surface} to be used for the video portion of
     * the media.
     */
    public void setSurface(Surface surface) {
        if (mScreenOnWhilePlaying && surface != null) {
            Log.w(TAG, "setScreenOnWhilePlaying(true) is ineffective for Surface");
        }
        mSurfaceHolder = null;
        _setVideoSurface(surface);
        updateSurfaceScreenOn();
    }

    /* Do not change these video scaling mode values below without updating
     * their counterparts in system/window.h! Please do not forget to update
     * {@link #isVideoScalingModeSupported} when new video scaling modes
     * are added.
     */
    /**
     * Specifies a video scaling mode. The content is stretched to the
     * surface rendering area. When the surface has the same aspect ratio
     * as the content, the aspect ratio of the content is maintained;
     * otherwise, the aspect ratio of the content is not maintained when video
     * is being rendered. Unlike {@link #VIDEO_SCALING_MODE_SCALE_TO_FIT_WITH_CROPPING},
     * there is no content cropping with this video scaling mode.
     */
    public static final int VIDEO_SCALING_MODE_SCALE_TO_FIT = 1;

    /**
     * Specifies a video scaling mode. The content is scaled, maintaining
     * its aspect ratio. The whole surface area is always used. When the
     * aspect ratio of the content is the same as the surface, no content
     * is cropped; otherwise, content is cropped to fit the surface.
     */
    public static final int VIDEO_SCALING_MODE_SCALE_TO_FIT_WITH_CROPPING = 2;
    /**
     * Sets video scaling mode. To make the target video scaling mode
     * effective during playback, this method must be called after
     * data source is set. If not called, the default video
     * scaling mode is {@link #VIDEO_SCALING_MODE_SCALE_TO_FIT}.
     *
     * <p> The supported video scaling modes are:
     * <ul>
     * <li> {@link #VIDEO_SCALING_MODE_SCALE_TO_FIT}
     * <li> {@link #VIDEO_SCALING_MODE_SCALE_TO_FIT_WITH_CROPPING}
     * </ul>
     *
     * @param mode target video scaling mode. Must be one of the supported
     * video scaling modes; otherwise, IllegalArgumentException will be thrown.
     *
     * @see MediaPlayer#VIDEO_SCALING_MODE_SCALE_TO_FIT
     * @see MediaPlayer#VIDEO_SCALING_MODE_SCALE_TO_FIT_WITH_CROPPING
     */
    public void setVideoScalingMode(int mode) {
        if (!isVideoScalingModeSupported(mode)) {
            final String msg = "Scaling mode " + mode + " is not supported";
            throw new IllegalArgumentException(msg);
        }
        Parcel request = Parcel.obtain();
        Parcel reply = Parcel.obtain();
        try {
            request.writeInterfaceToken(IMEDIA_PLAYER);
            request.writeInt(INVOKE_ID_SET_VIDEO_SCALE_MODE);
            request.writeInt(mode);
            invoke(request, reply);
        } finally {
            request.recycle();
            reply.recycle();
        }
    }

    /**
     * Convenience method to create a MediaPlayer for a given Uri.
     * On success, {@link #prepare()} will already have been called and must not be called again.
     * <p>When done with the MediaPlayer, you should call  {@link #release()},
     * to free the resources. If not released, too many MediaPlayer instances will
     * result in an exception.</p>
     * <p>Note that since {@link #prepare()} is called automatically in this method,
     * you cannot change the audio stream type (see {@link #setAudioStreamType(int)}), audio
     * session ID (see {@link #setAudioSessionId(int)}) or audio attributes
     * (see {@link #setAudioAttributes(AudioAttributes)} of the new MediaPlayer.</p>
     *
     * @param context the Context to use
     * @param uri the Uri from which to get the datasource
     * @return a MediaPlayer object, or null if creation failed
     */
    public static MediaPlayer create(Context context, Uri uri) {
        return create (context, uri, null);
    }

    /**
     * Convenience method to create a MediaPlayer for a given Uri.
     * On success, {@link #prepare()} will already have been called and must not be called again.
     * <p>When done with the MediaPlayer, you should call  {@link #release()},
     * to free the resources. If not released, too many MediaPlayer instances will
     * result in an exception.</p>
     * <p>Note that since {@link #prepare()} is called automatically in this method,
     * you cannot change the audio stream type (see {@link #setAudioStreamType(int)}), audio
     * session ID (see {@link #setAudioSessionId(int)}) or audio attributes
     * (see {@link #setAudioAttributes(AudioAttributes)} of the new MediaPlayer.</p>
     *
     * @param context the Context to use
     * @param uri the Uri from which to get the datasource
     * @param holder the SurfaceHolder to use for displaying the video
     * @return a MediaPlayer object, or null if creation failed
     */
    public static MediaPlayer create(Context context, Uri uri, SurfaceHolder holder) {
        int s = AudioSystem.newAudioSessionId();
        return create(context, uri, holder, null, s > 0 ? s : 0);
    }

    /**
     * Same factory method as {@link #create(Context, Uri, SurfaceHolder)} but that lets you specify
     * the audio attributes and session ID to be used by the new MediaPlayer instance.
     * @param context the Context to use
     * @param uri the Uri from which to get the datasource
     * @param holder the SurfaceHolder to use for displaying the video, may be null.
     * @param audioAttributes the {@link AudioAttributes} to be used by the media player.
     * @param audioSessionId the audio session ID to be used by the media player,
     *     see {@link AudioManager#generateAudioSessionId()} to obtain a new session.
     * @return a MediaPlayer object, or null if creation failed
     */
    public static MediaPlayer create(Context context, Uri uri, SurfaceHolder holder,
            AudioAttributes audioAttributes, int audioSessionId) {

        try {
            MediaPlayer mp = new MediaPlayer();
            final AudioAttributes aa = audioAttributes != null ? audioAttributes :
                new AudioAttributes.Builder().build();
            mp.setAudioAttributes(aa);
            mp.setAudioSessionId(audioSessionId);
            mp.setDataSource(context, uri);
            if (holder != null) {
                mp.setDisplay(holder);
            }
            mp.prepare();
            return mp;
        } catch (IOException ex) {
            Log.d(TAG, "create failed:", ex);
            // fall through
        } catch (IllegalArgumentException ex) {
            Log.d(TAG, "create failed:", ex);
            // fall through
        } catch (SecurityException ex) {
            Log.d(TAG, "create failed:", ex);
            // fall through
        }

        return null;
    }

    // Note no convenience method to create a MediaPlayer with SurfaceTexture sink.

    /**
     * Convenience method to create a MediaPlayer for a given resource id.
     * On success, {@link #prepare()} will already have been called and must not be called again.
     * <p>When done with the MediaPlayer, you should call  {@link #release()},
     * to free the resources. If not released, too many MediaPlayer instances will
     * result in an exception.</p>
     * <p>Note that since {@link #prepare()} is called automatically in this method,
     * you cannot change the audio stream type (see {@link #setAudioStreamType(int)}), audio
     * session ID (see {@link #setAudioSessionId(int)}) or audio attributes
     * (see {@link #setAudioAttributes(AudioAttributes)} of the new MediaPlayer.</p>
     *
     * @param context the Context to use
     * @param resid the raw resource id (<var>R.raw.&lt;something></var>) for
     *              the resource to use as the datasource
     * @return a MediaPlayer object, or null if creation failed
     */
    public static MediaPlayer create(Context context, int resid) {
        int s = AudioSystem.newAudioSessionId();
        return create(context, resid, null, s > 0 ? s : 0);
    }

    /**
     * Same factory method as {@link #create(Context, int)} but that lets you specify the audio
     * attributes and session ID to be used by the new MediaPlayer instance.
     * @param context the Context to use
     * @param resid the raw resource id (<var>R.raw.&lt;something></var>) for
     *              the resource to use as the datasource
     * @param audioAttributes the {@link AudioAttributes} to be used by the media player.
     * @param audioSessionId the audio session ID to be used by the media player,
     *     see {@link AudioManager#generateAudioSessionId()} to obtain a new session.
     * @return a MediaPlayer object, or null if creation failed
     */
    public static MediaPlayer create(Context context, int resid,
            AudioAttributes audioAttributes, int audioSessionId) {
        try {
            AssetFileDescriptor afd = context.getResources().openRawResourceFd(resid);
            if (afd == null) return null;

            MediaPlayer mp = new MediaPlayer();

            final AudioAttributes aa = audioAttributes != null ? audioAttributes :
                new AudioAttributes.Builder().build();
            mp.setAudioAttributes(aa);
            mp.setAudioSessionId(audioSessionId);

            mp.setDataSource(afd.getFileDescriptor(), afd.getStartOffset(), afd.getLength());
            afd.close();
            mp.prepare();
            return mp;
        } catch (IOException ex) {
            Log.d(TAG, "create failed:", ex);
            // fall through
        } catch (IllegalArgumentException ex) {
            Log.d(TAG, "create failed:", ex);
           // fall through
        } catch (SecurityException ex) {
            Log.d(TAG, "create failed:", ex);
            // fall through
        }
        return null;
    }

    /**
     * Sets the data source as a content Uri.
     *
     * @param context the Context to use when resolving the Uri
     * @param uri the Content URI of the data you want to play
     * @throws IllegalStateException if it is called in an invalid state
     */
    public void setDataSource(@NonNull Context context, @NonNull Uri uri)
            throws IOException, IllegalArgumentException, SecurityException, IllegalStateException {
        setDataSource(context, uri, null);
    }

    /**
     * Sets the data source as a content Uri.
     *
     * @param context the Context to use when resolving the Uri
     * @param uri the Content URI of the data you want to play
     * @param headers the headers to be sent together with the request for the data
     *                Note that the cross domain redirection is allowed by default, but that can be
     *                changed with key/value pairs through the headers parameter with
     *                "android-allow-cross-domain-redirect" as the key and "0" or "1" as the value
     *                to disallow or allow cross domain redirection.
     * @throws IllegalStateException if it is called in an invalid state
     */
    public void setDataSource(@NonNull Context context, @NonNull Uri uri,
            @Nullable Map<String, String> headers) throws IOException, IllegalArgumentException,
                    SecurityException, IllegalStateException {
        final ContentResolver resolver = context.getContentResolver();
        final String scheme = uri.getScheme();
        if (ContentResolver.SCHEME_FILE.equals(scheme)) {
            setDataSource(uri.getPath());
            return;
        } else if (ContentResolver.SCHEME_CONTENT.equals(scheme)
                && Settings.AUTHORITY.equals(uri.getAuthority())) {
            // Try cached ringtone first since the actual provider may not be
            // encryption aware, or it may be stored on CE media storage
            final int type = RingtoneManager.getDefaultType(uri);
            final Uri cacheUri = RingtoneManager.getCacheForType(type);
            final Uri actualUri = RingtoneManager.getActualDefaultRingtoneUri(context, type);
            if (attemptDataSource(resolver, cacheUri)) {
                return;
            } else if (attemptDataSource(resolver, actualUri)) {
                return;
            } else {
                setDataSource(uri.toString(), headers);
            }
        } else {
            // Try requested Uri locally first, or fallback to media server
            if (attemptDataSource(resolver, uri)) {
                return;
            } else {
                setDataSource(uri.toString(), headers);
            }
        }
    }

    private boolean attemptDataSource(ContentResolver resolver, Uri uri) {
        try (AssetFileDescriptor afd = resolver.openAssetFileDescriptor(uri, "r")) {
            setDataSource(afd);
            return true;
        } catch (NullPointerException | SecurityException | IOException ex) {
            Log.w(TAG, "Couldn't open " + uri + ": " + ex);
            return false;
        }
    }

    /**
     * Sets the data source (file-path or http/rtsp URL) to use.
     *
     * @param path the path of the file, or the http/rtsp URL of the stream you want to play
     * @throws IllegalStateException if it is called in an invalid state
     *
     * <p>When <code>path</code> refers to a local file, the file may actually be opened by a
     * process other than the calling application.  This implies that the pathname
     * should be an absolute path (as any other process runs with unspecified current working
     * directory), and that the pathname should reference a world-readable file.
     * As an alternative, the application could first open the file for reading,
     * and then use the file descriptor form {@link #setDataSource(FileDescriptor)}.
     */
    public void setDataSource(String path)
            throws IOException, IllegalArgumentException, SecurityException, IllegalStateException {
        setDataSource(path, null, null);
    }

    /**
     * Sets the data source (file-path or http/rtsp URL) to use.
     *
     * @param path the path of the file, or the http/rtsp URL of the stream you want to play
     * @param headers the headers associated with the http request for the stream you want to play
     * @throws IllegalStateException if it is called in an invalid state
     * @hide pending API council
     */
    public void setDataSource(String path, Map<String, String> headers)
            throws IOException, IllegalArgumentException, SecurityException, IllegalStateException
    {
        String[] keys = null;
        String[] values = null;

        if (headers != null) {
            keys = new String[headers.size()];
            values = new String[headers.size()];

            int i = 0;
            for (Map.Entry<String, String> entry: headers.entrySet()) {
                keys[i] = entry.getKey();
                values[i] = entry.getValue();
                ++i;
            }
        }
        setDataSource(path, keys, values);
    }

    private void setDataSource(String path, String[] keys, String[] values)
            throws IOException, IllegalArgumentException, SecurityException, IllegalStateException {
        final Uri uri = Uri.parse(path);
        final String scheme = uri.getScheme();
        if ("file".equals(scheme)) {
            path = uri.getPath();
        } else if (scheme != null) {
            // handle non-file sources
            nativeSetDataSource(
                MediaHTTPService.createHttpServiceBinderIfNecessary(path),
                path,
                keys,
                values);
            return;
        }

        final File file = new File(path);
        if (file.exists()) {
            FileInputStream is = new FileInputStream(file);
            FileDescriptor fd = is.getFD();
            setDataSource(fd);
            is.close();
        } else {
            throw new IOException("setDataSource failed.");
        }
    }

    private native void nativeSetDataSource(
        IBinder httpServiceBinder, String path, String[] keys, String[] values)
        throws IOException, IllegalArgumentException, SecurityException, IllegalStateException;

    /**
     * Sets the data source (AssetFileDescriptor) to use. It is the caller's
     * responsibility to close the file descriptor. It is safe to do so as soon
     * as this call returns.
     *
     * @param afd the AssetFileDescriptor for the file you want to play
     * @throws IllegalStateException if it is called in an invalid state
     * @throws IllegalArgumentException if afd is not a valid AssetFileDescriptor
     * @throws IOException if afd can not be read
     */
    public void setDataSource(@NonNull AssetFileDescriptor afd)
            throws IOException, IllegalArgumentException, IllegalStateException {
        Preconditions.checkNotNull(afd);
        // Note: using getDeclaredLength so that our behavior is the same
        // as previous versions when the content provider is returning
        // a full file.
        if (afd.getDeclaredLength() < 0) {
            setDataSource(afd.getFileDescriptor());
        } else {
            setDataSource(afd.getFileDescriptor(), afd.getStartOffset(), afd.getDeclaredLength());
        }
    }

    /**
     * Sets the data source (FileDescriptor) to use. It is the caller's responsibility
     * to close the file descriptor. It is safe to do so as soon as this call returns.
     *
     * @param fd the FileDescriptor for the file you want to play
     * @throws IllegalStateException if it is called in an invalid state
     * @throws IllegalArgumentException if fd is not a valid FileDescriptor
     * @throws IOException if fd can not be read
     */
    public void setDataSource(FileDescriptor fd)
            throws IOException, IllegalArgumentException, IllegalStateException {
        // intentionally less than LONG_MAX
        setDataSource(fd, 0, 0x7ffffffffffffffL);
    }

    /**
     * Sets the data source (FileDescriptor) to use.  The FileDescriptor must be
     * seekable (N.B. a LocalSocket is not seekable). It is the caller's responsibility
     * to close the file descriptor. It is safe to do so as soon as this call returns.
     *
     * @param fd the FileDescriptor for the file you want to play
     * @param offset the offset into the file where the data to be played starts, in bytes
     * @param length the length in bytes of the data to be played
     * @throws IllegalStateException if it is called in an invalid state
     * @throws IllegalArgumentException if fd is not a valid FileDescriptor
     * @throws IOException if fd can not be read
     */
    public void setDataSource(FileDescriptor fd, long offset, long length)
            throws IOException, IllegalArgumentException, IllegalStateException {
        _setDataSource(fd, offset, length);
    }

    private native void _setDataSource(FileDescriptor fd, long offset, long length)
            throws IOException, IllegalArgumentException, IllegalStateException;

    /**
     * Sets the data source (MediaDataSource) to use.
     *
     * @param dataSource the MediaDataSource for the media you want to play
     * @throws IllegalStateException if it is called in an invalid state
     * @throws IllegalArgumentException if dataSource is not a valid MediaDataSource
     */
    public void setDataSource(MediaDataSource dataSource)
            throws IllegalArgumentException, IllegalStateException {
        _setDataSource(dataSource);
    }

    private native void _setDataSource(MediaDataSource dataSource)
          throws IllegalArgumentException, IllegalStateException;

    /**
     * Prepares the player for playback, synchronously.
     *
     * After setting the datasource and the display surface, you need to either
     * call prepare() or prepareAsync(). For files, it is OK to call prepare(),
     * which blocks until MediaPlayer is ready for playback.
     *
     * @throws IllegalStateException if it is called in an invalid state
     */
    public void prepare() throws IOException, IllegalStateException {
        _prepare();
        scanInternalSubtitleTracks();
    }

    private native void _prepare() throws IOException, IllegalStateException;

    /**
     * Prepares the player for playback, asynchronously.
     *
     * After setting the datasource and the display surface, you need to either
     * call prepare() or prepareAsync(). For streams, you should call prepareAsync(),
     * which returns immediately, rather than blocking until enough data has been
     * buffered.
     *
     * @throws IllegalStateException if it is called in an invalid state
     */
    public native void prepareAsync() throws IllegalStateException;

    /**
     * Starts or resumes playback. If playback had previously been paused,
     * playback will continue from where it was paused. If playback had
     * been stopped, or never started before, playback will start at the
     * beginning.
     *
     * @throws IllegalStateException if it is called in an invalid state
     */
    public void start() throws IllegalStateException {
        baseStart();
        stayAwake(true);
        _start();
    }

    private native void _start() throws IllegalStateException;


    private int getAudioStreamType() {
        if (mStreamType == AudioManager.USE_DEFAULT_STREAM_TYPE) {
            mStreamType = _getAudioStreamType();
        }
        return mStreamType;
    }

    private native int _getAudioStreamType() throws IllegalStateException;

    /**
     * Stops playback after playback has been stopped or paused.
     *
     * @throws IllegalStateException if the internal player engine has not been
     * initialized.
     */
    public void stop() throws IllegalStateException {
        stayAwake(false);
        _stop();
    }

    private native void _stop() throws IllegalStateException;

    /**
     * Pauses playback. Call start() to resume.
     *
     * @throws IllegalStateException if the internal player engine has not been
     * initialized.
     */
    public void pause() throws IllegalStateException {
        stayAwake(false);
        _pause();
    }

    private native void _pause() throws IllegalStateException;

    /**
     * Set the low-level power management behavior for this MediaPlayer.  This
     * can be used when the MediaPlayer is not playing through a SurfaceHolder
     * set with {@link #setDisplay(SurfaceHolder)} and thus can use the
     * high-level {@link #setScreenOnWhilePlaying(boolean)} feature.
     *
     * <p>This function has the MediaPlayer access the low-level power manager
     * service to control the device's power usage while playing is occurring.
     * The parameter is a combination of {@link android.os.PowerManager} wake flags.
     * Use of this method requires {@link android.Manifest.permission#WAKE_LOCK}
     * permission.
     * By default, no attempt is made to keep the device awake during playback.
     *
     * @param context the Context to use
     * @param mode    the power/wake mode to set
     * @see android.os.PowerManager
     */
    public void setWakeMode(Context context, int mode) {
        boolean washeld = false;

        /* Disable persistant wakelocks in media player based on property */
        if (SystemProperties.getBoolean("audio.offload.ignore_setawake", false) == true) {
            Log.w(TAG, "IGNORING setWakeMode " + mode);
            return;
        }

        if (mWakeLock != null) {
            if (mWakeLock.isHeld()) {
                washeld = true;
                mWakeLock.release();
            }
            mWakeLock = null;
        }

        PowerManager pm = (PowerManager)context.getSystemService(Context.POWER_SERVICE);
        mWakeLock = pm.newWakeLock(mode|PowerManager.ON_AFTER_RELEASE, MediaPlayer.class.getName());
        mWakeLock.setReferenceCounted(false);
        if (washeld) {
            mWakeLock.acquire();
        }
    }

    /**
     * Control whether we should use the attached SurfaceHolder to keep the
     * screen on while video playback is occurring.  This is the preferred
     * method over {@link #setWakeMode} where possible, since it doesn't
     * require that the application have permission for low-level wake lock
     * access.
     *
     * @param screenOn Supply true to keep the screen on, false to allow it
     * to turn off.
     */
    public void setScreenOnWhilePlaying(boolean screenOn) {
        if (mScreenOnWhilePlaying != screenOn) {
            if (screenOn && mSurfaceHolder == null) {
                Log.w(TAG, "setScreenOnWhilePlaying(true) is ineffective without a SurfaceHolder");
            }
            mScreenOnWhilePlaying = screenOn;
            updateSurfaceScreenOn();
        }
    }

    private void stayAwake(boolean awake) {
        if (mWakeLock != null) {
            if (awake && !mWakeLock.isHeld()) {
                mWakeLock.acquire();
            } else if (!awake && mWakeLock.isHeld()) {
                mWakeLock.release();
            }
        }
        mStayAwake = awake;
        updateSurfaceScreenOn();
    }

    private void updateSurfaceScreenOn() {
        if (mSurfaceHolder != null) {
            mSurfaceHolder.setKeepScreenOn(mScreenOnWhilePlaying && mStayAwake);
        }
    }

    /**
     * Returns the width of the video.
     *
     * @return the width of the video, or 0 if there is no video,
     * no display surface was set, or the width has not been determined
     * yet. The OnVideoSizeChangedListener can be registered via
     * {@link #setOnVideoSizeChangedListener(OnVideoSizeChangedListener)}
     * to provide a notification when the width is available.
     */
    public native int getVideoWidth();

    /**
     * Returns the height of the video.
     *
     * @return the height of the video, or 0 if there is no video,
     * no display surface was set, or the height has not been determined
     * yet. The OnVideoSizeChangedListener can be registered via
     * {@link #setOnVideoSizeChangedListener(OnVideoSizeChangedListener)}
     * to provide a notification when the height is available.
     */
    public native int getVideoHeight();

    /**
     * Checks whether the MediaPlayer is playing.
     *
     * @return true if currently playing, false otherwise
     * @throws IllegalStateException if the internal player engine has not been
     * initialized or has been released.
     */
    public native boolean isPlaying();

    /**
     * Change playback speed of audio by resampling the audio.
     * <p>
     * Specifies resampling as audio mode for variable rate playback, i.e.,
     * resample the waveform based on the requested playback rate to get
     * a new waveform, and play back the new waveform at the original sampling
     * frequency.
     * When rate is larger than 1.0, pitch becomes higher.
     * When rate is smaller than 1.0, pitch becomes lower.
     *
     * @hide
     */
    public static final int PLAYBACK_RATE_AUDIO_MODE_RESAMPLE = 2;

    /**
     * Change playback speed of audio without changing its pitch.
     * <p>
     * Specifies time stretching as audio mode for variable rate playback.
     * Time stretching changes the duration of the audio samples without
     * affecting its pitch.
     * <p>
     * This mode is only supported for a limited range of playback speed factors,
     * e.g. between 1/2x and 2x.
     *
     * @hide
     */
    public static final int PLAYBACK_RATE_AUDIO_MODE_STRETCH = 1;

    /**
     * Change playback speed of audio without changing its pitch, and
     * possibly mute audio if time stretching is not supported for the playback
     * speed.
     * <p>
     * Try to keep audio pitch when changing the playback rate, but allow the
     * system to determine how to change audio playback if the rate is out
     * of range.
     *
     * @hide
     */
    public static final int PLAYBACK_RATE_AUDIO_MODE_DEFAULT = 0;

    /** @hide */
    @IntDef(
        value = {
            PLAYBACK_RATE_AUDIO_MODE_DEFAULT,
            PLAYBACK_RATE_AUDIO_MODE_STRETCH,
            PLAYBACK_RATE_AUDIO_MODE_RESAMPLE,
    })
    @Retention(RetentionPolicy.SOURCE)
    public @interface PlaybackRateAudioMode {}

    /**
     * Sets playback rate and audio mode.
     *
     * @param rate the ratio between desired playback rate and normal one.
     * @param audioMode audio playback mode. Must be one of the supported
     * audio modes.
     *
     * @throws IllegalStateException if the internal player engine has not been
     * initialized.
     * @throws IllegalArgumentException if audioMode is not supported.
     *
     * @hide
     */
    @NonNull
    public PlaybackParams easyPlaybackParams(float rate, @PlaybackRateAudioMode int audioMode) {
        PlaybackParams params = new PlaybackParams();
        params.allowDefaults();
        switch (audioMode) {
        case PLAYBACK_RATE_AUDIO_MODE_DEFAULT:
            params.setSpeed(rate).setPitch(1.0f);
            break;
        case PLAYBACK_RATE_AUDIO_MODE_STRETCH:
            params.setSpeed(rate).setPitch(1.0f)
                    .setAudioFallbackMode(params.AUDIO_FALLBACK_MODE_FAIL);
            break;
        case PLAYBACK_RATE_AUDIO_MODE_RESAMPLE:
            params.setSpeed(rate).setPitch(rate);
            break;
        default:
            final String msg = "Audio playback mode " + audioMode + " is not supported";
            throw new IllegalArgumentException(msg);
        }
        return params;
    }

    /**
     * Sets playback rate using {@link PlaybackParams}.
     *
     * @param params the playback params.
     *
     * @throws IllegalStateException if the internal player engine has not been
     * initialized.
     * @throws IllegalArgumentException if params is not supported.
     */
    public native void setPlaybackParams(@NonNull PlaybackParams params);

    /**
     * Gets the playback params, containing the current playback rate.
     *
     * @return the playback params.
     * @throws IllegalStateException if the internal player engine has not been
     * initialized.
     */
    @NonNull
    public native PlaybackParams getPlaybackParams();

    /**
     * Sets A/V sync mode.
     *
     * @param params the A/V sync params to apply
     *
     * @throws IllegalStateException if the internal player engine has not been
     * initialized.
     * @throws IllegalArgumentException if params are not supported.
     */
    public native void setSyncParams(@NonNull SyncParams params);

    /**
     * Gets the A/V sync mode.
     *
     * @return the A/V sync params
     *
     * @throws IllegalStateException if the internal player engine has not been
     * initialized.
     */
    @NonNull
    public native SyncParams getSyncParams();

    /**
     * Seeks to specified time position.
     *
     * @param msec the offset in milliseconds from the start to seek to
     * @throws IllegalStateException if the internal player engine has not been
     * initialized
     */
    public native void seekTo(int msec) throws IllegalStateException;

    /**
     * Get current playback position as a {@link MediaTimestamp}.
     * <p>
     * The MediaTimestamp represents how the media time correlates to the system time in
     * a linear fashion using an anchor and a clock rate. During regular playback, the media
     * time moves fairly constantly (though the anchor frame may be rebased to a current
     * system time, the linear correlation stays steady). Therefore, this method does not
     * need to be called often.
     * <p>
     * To help users get current playback position, this method always anchors the timestamp
     * to the current {@link System#nanoTime system time}, so
     * {@link MediaTimestamp#getAnchorMediaTimeUs} can be used as current playback position.
     *
     * @return a MediaTimestamp object if a timestamp is available, or {@code null} if no timestamp
     *         is available, e.g. because the media player has not been initialized.
     *
     * @see MediaTimestamp
     */
    @Nullable
    public MediaTimestamp getTimestamp()
    {
        try {
            // TODO: get the timestamp from native side
            return new MediaTimestamp(
                    getCurrentPosition() * 1000L,
                    System.nanoTime(),
                    isPlaying() ? getPlaybackParams().getSpeed() : 0.f);
        } catch (IllegalStateException e) {
            return null;
        }
    }

    /**
     * Gets the current playback position.
     *
     * @return the current position in milliseconds
     */
    public native int getCurrentPosition();

    /**
     * Gets the duration of the file.
     *
     * @return the duration in milliseconds, if no duration is available
     *         (for example, if streaming live content), -1 is returned.
     */
    public native int getDuration();

    /**
     * Gets the media metadata.
     *
     * @param update_only controls whether the full set of available
     * metadata is returned or just the set that changed since the
     * last call. See {@see #METADATA_UPDATE_ONLY} and {@see
     * #METADATA_ALL}.
     *
     * @param apply_filter if true only metadata that matches the
     * filter is returned. See {@see #APPLY_METADATA_FILTER} and {@see
     * #BYPASS_METADATA_FILTER}.
     *
     * @return The metadata, possibly empty. null if an error occured.
     // FIXME: unhide.
     * {@hide}
     */
    public Metadata getMetadata(final boolean update_only,
                                final boolean apply_filter) {
        Parcel reply = Parcel.obtain();
        Metadata data = new Metadata();

        if (!native_getMetadata(update_only, apply_filter, reply)) {
            reply.recycle();
            return null;
        }

        // Metadata takes over the parcel, don't recycle it unless
        // there is an error.
        if (!data.parse(reply)) {
            reply.recycle();
            return null;
        }
        return data;
    }

    /**
     * Set a filter for the metadata update notification and update
     * retrieval. The caller provides 2 set of metadata keys, allowed
     * and blocked. The blocked set always takes precedence over the
     * allowed one.
     * Metadata.MATCH_ALL and Metadata.MATCH_NONE are 2 sets available as
     * shorthands to allow/block all or no metadata.
     *
     * By default, there is no filter set.
     *
     * @param allow Is the set of metadata the client is interested
     *              in receiving new notifications for.
     * @param block Is the set of metadata the client is not interested
     *              in receiving new notifications for.
     * @return The call status code.
     *
     // FIXME: unhide.
     * {@hide}
     */
    public int setMetadataFilter(Set<Integer> allow, Set<Integer> block) {
        // Do our serialization manually instead of calling
        // Parcel.writeArray since the sets are made of the same type
        // we avoid paying the price of calling writeValue (used by
        // writeArray) which burns an extra int per element to encode
        // the type.
        Parcel request =  newRequest();

        // The parcel starts already with an interface token. There
        // are 2 filters. Each one starts with a 4bytes number to
        // store the len followed by a number of int (4 bytes as well)
        // representing the metadata type.
        int capacity = request.dataSize() + 4 * (1 + allow.size() + 1 + block.size());

        if (request.dataCapacity() < capacity) {
            request.setDataCapacity(capacity);
        }

        request.writeInt(allow.size());
        for(Integer t: allow) {
            request.writeInt(t);
        }
        request.writeInt(block.size());
        for(Integer t: block) {
            request.writeInt(t);
        }
        return native_setMetadataFilter(request);
    }

    /**
     * Set the MediaPlayer to start when this MediaPlayer finishes playback
     * (i.e. reaches the end of the stream).
     * The media framework will attempt to transition from this player to
     * the next as seamlessly as possible. The next player can be set at
     * any time before completion. The next player must be prepared by the
     * app, and the application should not call start() on it.
     * The next MediaPlayer must be different from 'this'. An exception
     * will be thrown if next == this.
     * The application may call setNextMediaPlayer(null) to indicate no
     * next player should be started at the end of playback.
     * If the current player is looping, it will keep looping and the next
     * player will not be started.
     *
     * @param next the player to start after this one completes playback.
     *
     */
    public native void setNextMediaPlayer(MediaPlayer next);

    /**
     * Releases resources associated with this MediaPlayer object.
     * It is considered good practice to call this method when you're
     * done using the MediaPlayer. In particular, whenever an Activity
     * of an application is paused (its onPause() method is called),
     * or stopped (its onStop() method is called), this method should be
     * invoked to release the MediaPlayer object, unless the application
     * has a special need to keep the object around. In addition to
     * unnecessary resources (such as memory and instances of codecs)
     * being held, failure to call this method immediately if a
     * MediaPlayer object is no longer needed may also lead to
     * continuous battery consumption for mobile devices, and playback
     * failure for other applications if no multiple instances of the
     * same codec are supported on a device. Even if multiple instances
     * of the same codec are supported, some performance degradation
     * may be expected when unnecessary multiple instances are used
     * at the same time.
     */
    public void release() {
        baseRelease();
        stayAwake(false);
        updateSurfaceScreenOn();
        mOnPreparedListener = null;
        mOnBufferingUpdateListener = null;
        mOnCompletionListener = null;
        mOnSeekCompleteListener = null;
        mOnErrorListener = null;
        mOnInfoListener = null;
        mOnVideoSizeChangedListener = null;
        mOnTimedTextListener = null;
        if (mTimeProvider != null) {
            mTimeProvider.close();
            mTimeProvider = null;
        }
        mOnSubtitleDataListener = null;
        _release();
    }

    private native void _release();

    /**
     * Resets the MediaPlayer to its uninitialized state. After calling
     * this method, you will have to initialize it again by setting the
     * data source and calling prepare().
     */
    public void reset() {
        mSelectedSubtitleTrackIndex = -1;
        synchronized(mOpenSubtitleSources) {
            for (final InputStream is: mOpenSubtitleSources) {
                try {
                    is.close();
                } catch (IOException e) {
                }
            }
            mOpenSubtitleSources.clear();
        }
        if (mSubtitleController != null) {
            mSubtitleController.reset();
        }
        if (mTimeProvider != null) {
            mTimeProvider.close();
            mTimeProvider = null;
        }

        stayAwake(false);
        _reset();
        // make sure none of the listeners get called anymore
        if (mEventHandler != null) {
            mEventHandler.removeCallbacksAndMessages(null);
        }

        synchronized (mIndexTrackPairs) {
            mIndexTrackPairs.clear();
            mInbandTrackIndices.clear();
        };
    }

    private native void _reset();

    /**
     * Sets the audio stream type for this MediaPlayer. See {@link AudioManager}
     * for a list of stream types. Must call this method before prepare() or
     * prepareAsync() in order for the target stream type to become effective
     * thereafter.
     *
     * @param streamtype the audio stream type
     * @see android.media.AudioManager
     */
    public void setAudioStreamType(int streamtype) {
        baseUpdateAudioAttributes(
                new AudioAttributes.Builder().setInternalLegacyStreamType(streamtype).build());
        _setAudioStreamType(streamtype);
        mStreamType = streamtype;
    }

    private native void _setAudioStreamType(int streamtype);

    // Keep KEY_PARAMETER_* in sync with include/media/mediaplayer.h
    private final static int KEY_PARAMETER_AUDIO_ATTRIBUTES = 1400;
    /**
     * Sets the parameter indicated by key.
     * @param key key indicates the parameter to be set.
     * @param value value of the parameter to be set.
     * @return true if the parameter is set successfully, false otherwise
     * {@hide}
     */
    private native boolean setParameter(int key, Parcel value);

    /**
     * Sets the audio attributes for this MediaPlayer.
     * See {@link AudioAttributes} for how to build and configure an instance of this class.
     * You must call this method before {@link #prepare()} or {@link #prepareAsync()} in order
     * for the audio attributes to become effective thereafter.
     * @param attributes a non-null set of audio attributes
     */
    public void setAudioAttributes(AudioAttributes attributes) throws IllegalArgumentException {
        if (attributes == null) {
            final String msg = "Cannot set AudioAttributes to null";
            throw new IllegalArgumentException(msg);
        }
        baseUpdateAudioAttributes(attributes);
        mUsage = attributes.getUsage();
        mBypassInterruptionPolicy = (attributes.getAllFlags()
                & AudioAttributes.FLAG_BYPASS_INTERRUPTION_POLICY) != 0;
        Parcel pattributes = Parcel.obtain();
        attributes.writeToParcel(pattributes, AudioAttributes.FLATTEN_TAGS);
        setParameter(KEY_PARAMETER_AUDIO_ATTRIBUTES, pattributes);
        pattributes.recycle();
    }

    /**
     * Sets the player to be looping or non-looping.
     *
     * @param looping whether to loop or not
     */
    public native void setLooping(boolean looping);

    /**
     * Checks whether the MediaPlayer is looping or non-looping.
     *
     * @return true if the MediaPlayer is currently looping, false otherwise
     */
    public native boolean isLooping();

    /**
     * Sets the volume on this player.
     * This API is recommended for balancing the output of audio streams
     * within an application. Unless you are writing an application to
     * control user settings, this API should be used in preference to
     * {@link AudioManager#setStreamVolume(int, int, int)} which sets the volume of ALL streams of
     * a particular type. Note that the passed volume values are raw scalars in range 0.0 to 1.0.
     * UI controls should be scaled logarithmically.
     *
     * @param leftVolume left volume scalar
     * @param rightVolume right volume scalar
     */
    /*
     * FIXME: Merge this into javadoc comment above when setVolume(float) is not @hide.
     * The single parameter form below is preferred if the channel volumes don't need
     * to be set independently.
     */
    public void setVolume(float leftVolume, float rightVolume) {
        baseSetVolume(leftVolume, rightVolume);
    }

    @Override
    void playerSetVolume(float leftVolume, float rightVolume) {
        _setVolume(leftVolume, rightVolume);
    }

    private native void _setVolume(float leftVolume, float rightVolume);

    /**
     * Similar, excepts sets volume of all channels to same value.
     * @hide
     */
    public void setVolume(float volume) {
        setVolume(volume, volume);
    }

    /**
     * Sets the audio session ID.
     *
     * @param sessionId the audio session ID.
     * The audio session ID is a system wide unique identifier for the audio stream played by
     * this MediaPlayer instance.
     * The primary use of the audio session ID  is to associate audio effects to a particular
     * instance of MediaPlayer: if an audio session ID is provided when creating an audio effect,
     * this effect will be applied only to the audio content of media players within the same
     * audio session and not to the output mix.
     * When created, a MediaPlayer instance automatically generates its own audio session ID.
     * However, it is possible to force this player to be part of an already existing audio session
     * by calling this method.
     * This method must be called before one of the overloaded <code> setDataSource </code> methods.
     * @throws IllegalStateException if it is called in an invalid state
     */
    public native void setAudioSessionId(int sessionId)  throws IllegalArgumentException, IllegalStateException;

    /**
     * Returns the audio session ID.
     *
     * @return the audio session ID. {@see #setAudioSessionId(int)}
     * Note that the audio session ID is 0 only if a problem occured when the MediaPlayer was contructed.
     */
    public native int getAudioSessionId();

    /**
     * Attaches an auxiliary effect to the player. A typical auxiliary effect is a reverberation
     * effect which can be applied on any sound source that directs a certain amount of its
     * energy to this effect. This amount is defined by setAuxEffectSendLevel().
     * See {@link #setAuxEffectSendLevel(float)}.
     * <p>After creating an auxiliary effect (e.g.
     * {@link android.media.audiofx.EnvironmentalReverb}), retrieve its ID with
     * {@link android.media.audiofx.AudioEffect#getId()} and use it when calling this method
     * to attach the player to the effect.
     * <p>To detach the effect from the player, call this method with a null effect id.
     * <p>This method must be called after one of the overloaded <code> setDataSource </code>
     * methods.
     * @param effectId system wide unique id of the effect to attach
     */
    public native void attachAuxEffect(int effectId);


    /**
     * Sets the send level of the player to the attached auxiliary effect.
     * See {@link #attachAuxEffect(int)}. The level value range is 0 to 1.0.
     * <p>By default the send level is 0, so even if an effect is attached to the player
     * this method must be called for the effect to be applied.
     * <p>Note that the passed level value is a raw scalar. UI controls should be scaled
     * logarithmically: the gain applied by audio framework ranges from -72dB to 0dB,
     * so an appropriate conversion from linear UI input x to level is:
     * x == 0 -> level = 0
     * 0 < x <= R -> level = 10^(72*(x-R)/20/R)
     * @param level send level scalar
     */
    public void setAuxEffectSendLevel(float level) {
        baseSetAuxEffectSendLevel(level);
    }

    @Override
    int playerSetAuxEffectSendLevel(float level) {
        _setAuxEffectSendLevel(level);
        return AudioSystem.SUCCESS;
    }

    private native void _setAuxEffectSendLevel(float level);

    /*
     * @param request Parcel destinated to the media player. The
     *                Interface token must be set to the IMediaPlayer
     *                one to be routed correctly through the system.
     * @param reply[out] Parcel that will contain the reply.
     * @return The status code.
     */
    private native final int native_invoke(Parcel request, Parcel reply);


    /*
     * @param update_only If true fetch only the set of metadata that have
     *                    changed since the last invocation of getMetadata.
     *                    The set is built using the unfiltered
     *                    notifications the native player sent to the
     *                    MediaPlayerService during that period of
     *                    time. If false, all the metadatas are considered.
     * @param apply_filter  If true, once the metadata set has been built based on
     *                     the value update_only, the current filter is applied.
     * @param reply[out] On return contains the serialized
     *                   metadata. Valid only if the call was successful.
     * @return The status code.
     */
    private native final boolean native_getMetadata(boolean update_only,
                                                    boolean apply_filter,
                                                    Parcel reply);

    /*
     * @param request Parcel with the 2 serialized lists of allowed
     *                metadata types followed by the one to be
     *                dropped. Each list starts with an integer
     *                indicating the number of metadata type elements.
     * @return The status code.
     */
    private native final int native_setMetadataFilter(Parcel request);

    private static native final void native_init();
    private native final void native_setup(Object mediaplayer_this);
    private native final void native_finalize();

    /**
     * Class for MediaPlayer to return each audio/video/subtitle track's metadata.
     *
     * @see android.media.MediaPlayer#getTrackInfo
     */
    static public class TrackInfo implements Parcelable {
        /**
         * Gets the track type.
         * @return TrackType which indicates if the track is video, audio, timed text.
         */
        public int getTrackType() {
            return mTrackType;
        }

        /**
         * Gets the language code of the track.
         * @return a language code in either way of ISO-639-1 or ISO-639-2.
         * When the language is unknown or could not be determined,
         * ISO-639-2 language code, "und", is returned.
         */
        public String getLanguage() {
            String language = mFormat.getString(MediaFormat.KEY_LANGUAGE);
            return language == null ? "und" : language;
        }

        /**
         * Gets the {@link MediaFormat} of the track.  If the format is
         * unknown or could not be determined, null is returned.
         */
        public MediaFormat getFormat() {
            if (mTrackType == MEDIA_TRACK_TYPE_TIMEDTEXT
                    || mTrackType == MEDIA_TRACK_TYPE_SUBTITLE) {
                return mFormat;
            }
            return null;
        }

        public static final int MEDIA_TRACK_TYPE_UNKNOWN = 0;
        public static final int MEDIA_TRACK_TYPE_VIDEO = 1;
        public static final int MEDIA_TRACK_TYPE_AUDIO = 2;
        public static final int MEDIA_TRACK_TYPE_TIMEDTEXT = 3;
        public static final int MEDIA_TRACK_TYPE_SUBTITLE = 4;
        public static final int MEDIA_TRACK_TYPE_METADATA = 5;

        final int mTrackType;
        final MediaFormat mFormat;

        TrackInfo(Parcel in) {
            mTrackType = in.readInt();
            // TODO: parcel in the full MediaFormat; currently we are using createSubtitleFormat
            // even for audio/video tracks, meaning we only set the mime and language.
            String mime = in.readString();
            String language = in.readString();
            mFormat = MediaFormat.createSubtitleFormat(mime, language);

            if (mTrackType == MEDIA_TRACK_TYPE_SUBTITLE) {
                mFormat.setInteger(MediaFormat.KEY_IS_AUTOSELECT, in.readInt());
                mFormat.setInteger(MediaFormat.KEY_IS_DEFAULT, in.readInt());
                mFormat.setInteger(MediaFormat.KEY_IS_FORCED_SUBTITLE, in.readInt());
            }
        }

        /** @hide */
        TrackInfo(int type, MediaFormat format) {
            mTrackType = type;
            mFormat = format;
        }

        /**
         * {@inheritDoc}
         */
        @Override
        public int describeContents() {
            return 0;
        }

        /**
         * {@inheritDoc}
         */
        @Override
        public void writeToParcel(Parcel dest, int flags) {
            dest.writeInt(mTrackType);
            dest.writeString(getLanguage());

            if (mTrackType == MEDIA_TRACK_TYPE_SUBTITLE) {
                dest.writeString(mFormat.getString(MediaFormat.KEY_MIME));
                dest.writeInt(mFormat.getInteger(MediaFormat.KEY_IS_AUTOSELECT));
                dest.writeInt(mFormat.getInteger(MediaFormat.KEY_IS_DEFAULT));
                dest.writeInt(mFormat.getInteger(MediaFormat.KEY_IS_FORCED_SUBTITLE));
            }
        }

        @Override
        public String toString() {
            StringBuilder out = new StringBuilder(128);
            out.append(getClass().getName());
            out.append('{');
            switch (mTrackType) {
            case MEDIA_TRACK_TYPE_VIDEO:
                out.append("VIDEO");
                break;
            case MEDIA_TRACK_TYPE_AUDIO:
                out.append("AUDIO");
                break;
            case MEDIA_TRACK_TYPE_TIMEDTEXT:
                out.append("TIMEDTEXT");
                break;
            case MEDIA_TRACK_TYPE_SUBTITLE:
                out.append("SUBTITLE");
                break;
            default:
                out.append("UNKNOWN");
                break;
            }
            out.append(", " + mFormat.toString());
            out.append("}");
            return out.toString();
        }

        /**
         * Used to read a TrackInfo from a Parcel.
         */
        static final Parcelable.Creator<TrackInfo> CREATOR
                = new Parcelable.Creator<TrackInfo>() {
                    @Override
                    public TrackInfo createFromParcel(Parcel in) {
                        return new TrackInfo(in);
                    }

                    @Override
                    public TrackInfo[] newArray(int size) {
                        return new TrackInfo[size];
                    }
                };

    };

    // We would like domain specific classes with more informative names than the `first` and `second`
    // in generic Pair, but we would also like to avoid creating new/trivial classes. As a compromise
    // we document the meanings of `first` and `second` here:
    //
    // Pair.first - inband track index; non-null iff representing an inband track.
    // Pair.second - a SubtitleTrack registered with mSubtitleController; non-null iff representing
    //               an inband subtitle track or any out-of-band track (subtitle or timedtext).
    private Vector<Pair<Integer, SubtitleTrack>> mIndexTrackPairs = new Vector<>();
    private BitSet mInbandTrackIndices = new BitSet();

    /**
     * Returns an array of track information.
     *
     * @return Array of track info. The total number of tracks is the array length.
     * Must be called again if an external timed text source has been added after any of the
     * addTimedTextSource methods are called.
     * @throws IllegalStateException if it is called in an invalid state.
     */
    public TrackInfo[] getTrackInfo() throws IllegalStateException {
        TrackInfo trackInfo[] = getInbandTrackInfo();
        // add out-of-band tracks
        synchronized (mIndexTrackPairs) {
            TrackInfo allTrackInfo[] = new TrackInfo[mIndexTrackPairs.size()];
            for (int i = 0; i < allTrackInfo.length; i++) {
                Pair<Integer, SubtitleTrack> p = mIndexTrackPairs.get(i);
                if (p.first != null) {
                    // inband track
                    allTrackInfo[i] = trackInfo[p.first];
                } else {
                    SubtitleTrack track = p.second;
                    allTrackInfo[i] = new TrackInfo(track.getTrackType(), track.getFormat());
                }
            }
            return allTrackInfo;
        }
    }

    private TrackInfo[] getInbandTrackInfo() throws IllegalStateException {
        Parcel request = Parcel.obtain();
        Parcel reply = Parcel.obtain();
        try {
            request.writeInterfaceToken(IMEDIA_PLAYER);
            request.writeInt(INVOKE_ID_GET_TRACK_INFO);
            invoke(request, reply);
            TrackInfo trackInfo[] = reply.createTypedArray(TrackInfo.CREATOR);
            return trackInfo;
        } finally {
            request.recycle();
            reply.recycle();
        }
    }

    /* Do not change these values without updating their counterparts
     * in include/media/stagefright/MediaDefs.h and media/libstagefright/MediaDefs.cpp!
     */
    /**
     * MIME type for SubRip (SRT) container. Used in addTimedTextSource APIs.
     */
    public static final String MEDIA_MIMETYPE_TEXT_SUBRIP = "application/x-subrip";

    /**
     * MIME type for WebVTT subtitle data.
     * @hide
     */
    public static final String MEDIA_MIMETYPE_TEXT_VTT = "text/vtt";

    /**
     * MIME type for CEA-608 closed caption data.
     * @hide
     */
    public static final String MEDIA_MIMETYPE_TEXT_CEA_608 = "text/cea-608";

    /**
     * MIME type for CEA-708 closed caption data.
     * @hide
     */
    public static final String MEDIA_MIMETYPE_TEXT_CEA_708 = "text/cea-708";

    /*
     * A helper function to check if the mime type is supported by media framework.
     */
    private static boolean availableMimeTypeForExternalSource(String mimeType) {
        if (MEDIA_MIMETYPE_TEXT_SUBRIP.equals(mimeType)) {
            return true;
        }
        return false;
    }

    private SubtitleController mSubtitleController;

    /** @hide */
    public void setSubtitleAnchor(
            SubtitleController controller,
            SubtitleController.Anchor anchor) {
        // TODO: create SubtitleController in MediaPlayer
        mSubtitleController = controller;
        mSubtitleController.setAnchor(anchor);
    }

    /**
     * The private version of setSubtitleAnchor is used internally to set mSubtitleController if
     * necessary when clients don't provide their own SubtitleControllers using the public version
     * {@link #setSubtitleAnchor(SubtitleController, Anchor)} (e.g. {@link VideoView} provides one).
     */
    private synchronized void setSubtitleAnchor() {
        if (mSubtitleController == null) {
            final HandlerThread thread = new HandlerThread("SetSubtitleAnchorThread");
            thread.start();
            Handler handler = new Handler(thread.getLooper());
            handler.post(new Runnable() {
                @Override
                public void run() {
                    Context context = ActivityThread.currentApplication();
                    mSubtitleController = new SubtitleController(context, mTimeProvider, MediaPlayer.this);
                    mSubtitleController.setAnchor(new Anchor() {
                        @Override
                        public void setSubtitleWidget(RenderingWidget subtitleWidget) {
                        }

                        @Override
                        public Looper getSubtitleLooper() {
                            return Looper.getMainLooper();
                        }
                    });
                    thread.getLooper().quitSafely();
                }
            });
            try {
                thread.join();
            } catch (InterruptedException e) {
                Thread.currentThread().interrupt();
                Log.w(TAG, "failed to join SetSubtitleAnchorThread");
            }
        }
    }

    private int mSelectedSubtitleTrackIndex = -1;
    private Vector<InputStream> mOpenSubtitleSources;

    private OnSubtitleDataListener mSubtitleDataListener = new OnSubtitleDataListener() {
        @Override
        public void onSubtitleData(MediaPlayer mp, SubtitleData data) {
            int index = data.getTrackIndex();
            synchronized (mIndexTrackPairs) {
                for (Pair<Integer, SubtitleTrack> p : mIndexTrackPairs) {
                    if (p.first != null && p.first == index && p.second != null) {
                        // inband subtitle track that owns data
                        SubtitleTrack track = p.second;
                        track.onData(data);
                    }
                }
            }
        }
    };

    /** @hide */
    @Override
    public void onSubtitleTrackSelected(SubtitleTrack track) {
        if (mSelectedSubtitleTrackIndex >= 0) {
            try {
                selectOrDeselectInbandTrack(mSelectedSubtitleTrackIndex, false);
            } catch (IllegalStateException e) {
            }
            mSelectedSubtitleTrackIndex = -1;
        }
        setOnSubtitleDataListener(null);
        if (track == null) {
            return;
        }

        synchronized (mIndexTrackPairs) {
            for (Pair<Integer, SubtitleTrack> p : mIndexTrackPairs) {
                if (p.first != null && p.second == track) {
                    // inband subtitle track that is selected
                    mSelectedSubtitleTrackIndex = p.first;
                    break;
                }
            }
        }

        if (mSelectedSubtitleTrackIndex >= 0) {
            try {
                selectOrDeselectInbandTrack(mSelectedSubtitleTrackIndex, true);
            } catch (IllegalStateException e) {
            }
            setOnSubtitleDataListener(mSubtitleDataListener);
        }
        // no need to select out-of-band tracks
    }

    /** @hide */
    public void addSubtitleSource(InputStream is, MediaFormat format)
            throws IllegalStateException
    {
        final InputStream fIs = is;
        final MediaFormat fFormat = format;

        if (is != null) {
            // Ensure all input streams are closed.  It is also a handy
            // way to implement timeouts in the future.
            synchronized(mOpenSubtitleSources) {
                mOpenSubtitleSources.add(is);
            }
        } else {
            Log.w(TAG, "addSubtitleSource called with null InputStream");
        }

        getMediaTimeProvider();

        // process each subtitle in its own thread
        final HandlerThread thread = new HandlerThread("SubtitleReadThread",
              Process.THREAD_PRIORITY_BACKGROUND + Process.THREAD_PRIORITY_MORE_FAVORABLE);
        thread.start();
        Handler handler = new Handler(thread.getLooper());
        handler.post(new Runnable() {
            private int addTrack() {
                if (fIs == null || mSubtitleController == null) {
                    return MEDIA_INFO_UNSUPPORTED_SUBTITLE;
                }

                SubtitleTrack track = mSubtitleController.addTrack(fFormat);
                if (track == null) {
                    return MEDIA_INFO_UNSUPPORTED_SUBTITLE;
                }

                // TODO: do the conversion in the subtitle track
                Scanner scanner = new Scanner(fIs, "UTF-8");
                String contents = scanner.useDelimiter("\\A").next();
                synchronized(mOpenSubtitleSources) {
                    mOpenSubtitleSources.remove(fIs);
                }
                scanner.close();
                synchronized (mIndexTrackPairs) {
                    mIndexTrackPairs.add(Pair.<Integer, SubtitleTrack>create(null, track));
                }
                Handler h = mTimeProvider.mEventHandler;
                int what = TimeProvider.NOTIFY;
                int arg1 = TimeProvider.NOTIFY_TRACK_DATA;
                Pair<SubtitleTrack, byte[]> trackData = Pair.create(track, contents.getBytes());
                Message m = h.obtainMessage(what, arg1, 0, trackData);
                h.sendMessage(m);
                return MEDIA_INFO_EXTERNAL_METADATA_UPDATE;
            }

            public void run() {
                int res = addTrack();
                if (mEventHandler != null) {
                    Message m = mEventHandler.obtainMessage(MEDIA_INFO, res, 0, null);
                    mEventHandler.sendMessage(m);
                }
                thread.getLooper().quitSafely();
            }
        });
    }

    private void scanInternalSubtitleTracks() {
        if (mSubtitleController == null) {
            Log.d(TAG, "setSubtitleAnchor in MediaPlayer");
            setSubtitleAnchor();
        }

        populateInbandTracks();

        if (mSubtitleController != null) {
            mSubtitleController.selectDefaultTrack();
        }
    }

    private void populateInbandTracks() {
        TrackInfo[] tracks = getInbandTrackInfo();
        synchronized (mIndexTrackPairs) {
            for (int i = 0; i < tracks.length; i++) {
                if (mInbandTrackIndices.get(i)) {
                    continue;
                } else {
                    mInbandTrackIndices.set(i);
                }

                // newly appeared inband track
                if (tracks[i].getTrackType() == TrackInfo.MEDIA_TRACK_TYPE_SUBTITLE) {
                    SubtitleTrack track = mSubtitleController.addTrack(
                            tracks[i].getFormat());
                    mIndexTrackPairs.add(Pair.create(i, track));
                } else {
                    mIndexTrackPairs.add(Pair.<Integer, SubtitleTrack>create(i, null));
                }
            }
        }
    }

    /* TODO: Limit the total number of external timed text source to a reasonable number.
     */
    /**
     * Adds an external timed text source file.
     *
     * Currently supported format is SubRip with the file extension .srt, case insensitive.
     * Note that a single external timed text source may contain multiple tracks in it.
     * One can find the total number of available tracks using {@link #getTrackInfo()} to see what
     * additional tracks become available after this method call.
     *
     * @param path The file path of external timed text source file.
     * @param mimeType The mime type of the file. Must be one of the mime types listed above.
     * @throws IOException if the file cannot be accessed or is corrupted.
     * @throws IllegalArgumentException if the mimeType is not supported.
     * @throws IllegalStateException if called in an invalid state.
     */
    public void addTimedTextSource(String path, String mimeType)
            throws IOException, IllegalArgumentException, IllegalStateException {
        if (!availableMimeTypeForExternalSource(mimeType)) {
            final String msg = "Illegal mimeType for timed text source: " + mimeType;
            throw new IllegalArgumentException(msg);
        }

        File file = new File(path);
        if (file.exists()) {
            FileInputStream is = new FileInputStream(file);
            FileDescriptor fd = is.getFD();
            addTimedTextSource(fd, mimeType);
            is.close();
        } else {
            // We do not support the case where the path is not a file.
            throw new IOException(path);
        }
    }

    /**
     * Adds an external timed text source file (Uri).
     *
     * Currently supported format is SubRip with the file extension .srt, case insensitive.
     * Note that a single external timed text source may contain multiple tracks in it.
     * One can find the total number of available tracks using {@link #getTrackInfo()} to see what
     * additional tracks become available after this method call.
     *
     * @param context the Context to use when resolving the Uri
     * @param uri the Content URI of the data you want to play
     * @param mimeType The mime type of the file. Must be one of the mime types listed above.
     * @throws IOException if the file cannot be accessed or is corrupted.
     * @throws IllegalArgumentException if the mimeType is not supported.
     * @throws IllegalStateException if called in an invalid state.
     */
    public void addTimedTextSource(Context context, Uri uri, String mimeType)
            throws IOException, IllegalArgumentException, IllegalStateException {
        String scheme = uri.getScheme();
        if(scheme == null || scheme.equals("file")) {
            addTimedTextSource(uri.getPath(), mimeType);
            return;
        }

        AssetFileDescriptor fd = null;
        try {
            ContentResolver resolver = context.getContentResolver();
            fd = resolver.openAssetFileDescriptor(uri, "r");
            if (fd == null) {
                return;
            }
            addTimedTextSource(fd.getFileDescriptor(), mimeType);
            return;
        } catch (SecurityException ex) {
        } catch (IOException ex) {
        } finally {
            if (fd != null) {
                fd.close();
            }
        }
    }

    /**
     * Adds an external timed text source file (FileDescriptor).
     *
     * It is the caller's responsibility to close the file descriptor.
     * It is safe to do so as soon as this call returns.
     *
     * Currently supported format is SubRip. Note that a single external timed text source may
     * contain multiple tracks in it. One can find the total number of available tracks
     * using {@link #getTrackInfo()} to see what additional tracks become available
     * after this method call.
     *
     * @param fd the FileDescriptor for the file you want to play
     * @param mimeType The mime type of the file. Must be one of the mime types listed above.
     * @throws IllegalArgumentException if the mimeType is not supported.
     * @throws IllegalStateException if called in an invalid state.
     */
    public void addTimedTextSource(FileDescriptor fd, String mimeType)
            throws IllegalArgumentException, IllegalStateException {
        // intentionally less than LONG_MAX
        addTimedTextSource(fd, 0, 0x7ffffffffffffffL, mimeType);
    }

    /**
     * Adds an external timed text file (FileDescriptor).
     *
     * It is the caller's responsibility to close the file descriptor.
     * It is safe to do so as soon as this call returns.
     *
     * Currently supported format is SubRip. Note that a single external timed text source may
     * contain multiple tracks in it. One can find the total number of available tracks
     * using {@link #getTrackInfo()} to see what additional tracks become available
     * after this method call.
     *
     * @param fd the FileDescriptor for the file you want to play
     * @param offset the offset into the file where the data to be played starts, in bytes
     * @param length the length in bytes of the data to be played
     * @param mime The mime type of the file. Must be one of the mime types listed above.
     * @throws IllegalArgumentException if the mimeType is not supported.
     * @throws IllegalStateException if called in an invalid state.
     */
    public void addTimedTextSource(FileDescriptor fd, long offset, long length, String mime)
            throws IllegalArgumentException, IllegalStateException {
        if (!availableMimeTypeForExternalSource(mime)) {
            throw new IllegalArgumentException("Illegal mimeType for timed text source: " + mime);
        }

        final FileDescriptor dupedFd;
        try {
            dupedFd = Libcore.os.dup(fd);
        } catch (ErrnoException ex) {
            Log.e(TAG, ex.getMessage(), ex);
            throw new RuntimeException(ex);
        }

        final MediaFormat fFormat = new MediaFormat();
        fFormat.setString(MediaFormat.KEY_MIME, mime);
        fFormat.setInteger(MediaFormat.KEY_IS_TIMED_TEXT, 1);

        // A MediaPlayer created by a VideoView should already have its mSubtitleController set.
        if (mSubtitleController == null) {
            setSubtitleAnchor();
        }

        if (!mSubtitleController.hasRendererFor(fFormat)) {
            // test and add not atomic
            Context context = ActivityThread.currentApplication();
            mSubtitleController.registerRenderer(new SRTRenderer(context, mEventHandler));
        }
        final SubtitleTrack track = mSubtitleController.addTrack(fFormat);
        synchronized (mIndexTrackPairs) {
            mIndexTrackPairs.add(Pair.<Integer, SubtitleTrack>create(null, track));
        }

<<<<<<< HEAD
=======
        getMediaTimeProvider();

        final FileDescriptor fd3 = fd2;
>>>>>>> d579be0c
        final long offset2 = offset;
        final long length2 = length;
        final HandlerThread thread = new HandlerThread(
                "TimedTextReadThread",
                Process.THREAD_PRIORITY_BACKGROUND + Process.THREAD_PRIORITY_MORE_FAVORABLE);
        thread.start();
        Handler handler = new Handler(thread.getLooper());
        handler.post(new Runnable() {
            private int addTrack() {
                final ByteArrayOutputStream bos = new ByteArrayOutputStream();
                try {
                    Libcore.os.lseek(dupedFd, offset2, OsConstants.SEEK_SET);
                    byte[] buffer = new byte[4096];
                    for (long total = 0; total < length2;) {
                        int bytesToRead = (int) Math.min(buffer.length, length2 - total);
                        int bytes = IoBridge.read(dupedFd, buffer, 0, bytesToRead);
                        if (bytes < 0) {
                            break;
                        } else {
                            bos.write(buffer, 0, bytes);
                            total += bytes;
                        }
                    }
                    Handler h = mTimeProvider.mEventHandler;
                    int what = TimeProvider.NOTIFY;
                    int arg1 = TimeProvider.NOTIFY_TRACK_DATA;
                    Pair<SubtitleTrack, byte[]> trackData = Pair.create(track, bos.toByteArray());
                    Message m = h.obtainMessage(what, arg1, 0, trackData);
                    h.sendMessage(m);
                    return MEDIA_INFO_EXTERNAL_METADATA_UPDATE;
                } catch (Exception e) {
                    Log.e(TAG, e.getMessage(), e);
                    return MEDIA_INFO_TIMED_TEXT_ERROR;
                } finally {
                    try {
                        Libcore.os.close(dupedFd);
                    } catch (ErrnoException e) {
                        Log.e(TAG, e.getMessage(), e);
                    }
                }
            }

            public void run() {
                int res = addTrack();
                if (mEventHandler != null) {
                    Message m = mEventHandler.obtainMessage(MEDIA_INFO, res, 0, null);
                    mEventHandler.sendMessage(m);
                }
                thread.getLooper().quitSafely();
            }
        });
    }

    /**
     * Returns the index of the audio, video, or subtitle track currently selected for playback,
     * The return value is an index into the array returned by {@link #getTrackInfo()}, and can
     * be used in calls to {@link #selectTrack(int)} or {@link #deselectTrack(int)}.
     *
     * @param trackType should be one of {@link TrackInfo#MEDIA_TRACK_TYPE_VIDEO},
     * {@link TrackInfo#MEDIA_TRACK_TYPE_AUDIO}, or
     * {@link TrackInfo#MEDIA_TRACK_TYPE_SUBTITLE}
     * @return index of the audio, video, or subtitle track currently selected for playback;
     * a negative integer is returned when there is no selected track for {@code trackType} or
     * when {@code trackType} is not one of audio, video, or subtitle.
     * @throws IllegalStateException if called after {@link #release()}
     *
     * @see #getTrackInfo()
     * @see #selectTrack(int)
     * @see #deselectTrack(int)
     */
    public int getSelectedTrack(int trackType) throws IllegalStateException {
        if (mSubtitleController != null
                && (trackType == TrackInfo.MEDIA_TRACK_TYPE_SUBTITLE
                || trackType == TrackInfo.MEDIA_TRACK_TYPE_TIMEDTEXT)) {
            SubtitleTrack subtitleTrack = mSubtitleController.getSelectedTrack();
            if (subtitleTrack != null) {
                synchronized (mIndexTrackPairs) {
                    for (int i = 0; i < mIndexTrackPairs.size(); i++) {
                        Pair<Integer, SubtitleTrack> p = mIndexTrackPairs.get(i);
                        if (p.second == subtitleTrack && subtitleTrack.getTrackType() == trackType) {
                            return i;
                        }
                    }
                }
            }
        }

        Parcel request = Parcel.obtain();
        Parcel reply = Parcel.obtain();
        try {
            request.writeInterfaceToken(IMEDIA_PLAYER);
            request.writeInt(INVOKE_ID_GET_SELECTED_TRACK);
            request.writeInt(trackType);
            invoke(request, reply);
            int inbandTrackIndex = reply.readInt();
            synchronized (mIndexTrackPairs) {
                for (int i = 0; i < mIndexTrackPairs.size(); i++) {
                    Pair<Integer, SubtitleTrack> p = mIndexTrackPairs.get(i);
                    if (p.first != null && p.first == inbandTrackIndex) {
                        return i;
                    }
                }
            }
            return -1;
        } finally {
            request.recycle();
            reply.recycle();
        }
    }

    /**
     * Selects a track.
     * <p>
     * If a MediaPlayer is in invalid state, it throws an IllegalStateException exception.
     * If a MediaPlayer is in <em>Started</em> state, the selected track is presented immediately.
     * If a MediaPlayer is not in Started state, it just marks the track to be played.
     * </p>
     * <p>
     * In any valid state, if it is called multiple times on the same type of track (ie. Video,
     * Audio, Timed Text), the most recent one will be chosen.
     * </p>
     * <p>
     * The first audio and video tracks are selected by default if available, even though
     * this method is not called. However, no timed text track will be selected until
     * this function is called.
     * </p>
     * <p>
     * Currently, only timed text tracks or audio tracks can be selected via this method.
     * In addition, the support for selecting an audio track at runtime is pretty limited
     * in that an audio track can only be selected in the <em>Prepared</em> state.
     * </p>
     * @param index the index of the track to be selected. The valid range of the index
     * is 0..total number of track - 1. The total number of tracks as well as the type of
     * each individual track can be found by calling {@link #getTrackInfo()} method.
     * @throws IllegalStateException if called in an invalid state.
     *
     * @see android.media.MediaPlayer#getTrackInfo
     */
    public void selectTrack(int index) throws IllegalStateException {
        selectOrDeselectTrack(index, true /* select */);
    }

    /**
     * Deselect a track.
     * <p>
     * Currently, the track must be a timed text track and no audio or video tracks can be
     * deselected. If the timed text track identified by index has not been
     * selected before, it throws an exception.
     * </p>
     * @param index the index of the track to be deselected. The valid range of the index
     * is 0..total number of tracks - 1. The total number of tracks as well as the type of
     * each individual track can be found by calling {@link #getTrackInfo()} method.
     * @throws IllegalStateException if called in an invalid state.
     *
     * @see android.media.MediaPlayer#getTrackInfo
     */
    public void deselectTrack(int index) throws IllegalStateException {
        selectOrDeselectTrack(index, false /* select */);
    }

    private void selectOrDeselectTrack(int index, boolean select)
            throws IllegalStateException {
        // handle subtitle track through subtitle controller
        populateInbandTracks();

        Pair<Integer,SubtitleTrack> p = null;
        try {
            p = mIndexTrackPairs.get(index);
        } catch (ArrayIndexOutOfBoundsException e) {
            // ignore bad index
            return;
        }

        SubtitleTrack track = p.second;
        if (track == null) {
            // inband (de)select
            selectOrDeselectInbandTrack(p.first, select);
            return;
        }

        if (mSubtitleController == null) {
            return;
        }

        if (!select) {
            // out-of-band deselect
            if (mSubtitleController.getSelectedTrack() == track) {
                mSubtitleController.selectTrack(null);
            } else {
                Log.w(TAG, "trying to deselect track that was not selected");
            }
            return;
        }

        // out-of-band select
        if (track.getTrackType() == TrackInfo.MEDIA_TRACK_TYPE_TIMEDTEXT) {
            int ttIndex = getSelectedTrack(TrackInfo.MEDIA_TRACK_TYPE_TIMEDTEXT);
            synchronized (mIndexTrackPairs) {
                if (ttIndex >= 0 && ttIndex < mIndexTrackPairs.size()) {
                    Pair<Integer,SubtitleTrack> p2 = mIndexTrackPairs.get(ttIndex);
                    if (p2.first != null && p2.second == null) {
                        // deselect inband counterpart
                        selectOrDeselectInbandTrack(p2.first, false);
                    }
                }
            }
        }
        mSubtitleController.selectTrack(track);
    }

    private void selectOrDeselectInbandTrack(int index, boolean select)
            throws IllegalStateException {
        Parcel request = Parcel.obtain();
        Parcel reply = Parcel.obtain();
        try {
            request.writeInterfaceToken(IMEDIA_PLAYER);
            request.writeInt(select? INVOKE_ID_SELECT_TRACK: INVOKE_ID_DESELECT_TRACK);
            request.writeInt(index);
            invoke(request, reply);
        } finally {
            request.recycle();
            reply.recycle();
        }
    }


    /**
     * @param reply Parcel with audio/video duration info for battery
                    tracking usage
     * @return The status code.
     * {@hide}
     */
    public native static int native_pullBatteryData(Parcel reply);

    /**
     * Sets the target UDP re-transmit endpoint for the low level player.
     * Generally, the address portion of the endpoint is an IP multicast
     * address, although a unicast address would be equally valid.  When a valid
     * retransmit endpoint has been set, the media player will not decode and
     * render the media presentation locally.  Instead, the player will attempt
     * to re-multiplex its media data using the Android@Home RTP profile and
     * re-transmit to the target endpoint.  Receiver devices (which may be
     * either the same as the transmitting device or different devices) may
     * instantiate, prepare, and start a receiver player using a setDataSource
     * URL of the form...
     *
     * aahRX://&lt;multicastIP&gt;:&lt;port&gt;
     *
     * to receive, decode and render the re-transmitted content.
     *
     * setRetransmitEndpoint may only be called before setDataSource has been
     * called; while the player is in the Idle state.
     *
     * @param endpoint the address and UDP port of the re-transmission target or
     * null if no re-transmission is to be performed.
     * @throws IllegalStateException if it is called in an invalid state
     * @throws IllegalArgumentException if the retransmit endpoint is supplied,
     * but invalid.
     *
     * {@hide} pending API council
     */
    public void setRetransmitEndpoint(InetSocketAddress endpoint)
            throws IllegalStateException, IllegalArgumentException
    {
        String addrString = null;
        int port = 0;

        if (null != endpoint) {
            addrString = endpoint.getAddress().getHostAddress();
            port = endpoint.getPort();
        }

        int ret = native_setRetransmitEndpoint(addrString, port);
        if (ret != 0) {
            throw new IllegalArgumentException("Illegal re-transmit endpoint; native ret " + ret);
        }
    }

    private native final int native_setRetransmitEndpoint(String addrString, int port);

    @Override
    protected void finalize() {
        baseRelease();
        native_finalize();
    }

    /* Do not change these values without updating their counterparts
     * in include/media/mediaplayer.h!
     */
    private static final int MEDIA_NOP = 0; // interface test message
    private static final int MEDIA_PREPARED = 1;
    private static final int MEDIA_PLAYBACK_COMPLETE = 2;
    private static final int MEDIA_BUFFERING_UPDATE = 3;
    private static final int MEDIA_SEEK_COMPLETE = 4;
    private static final int MEDIA_SET_VIDEO_SIZE = 5;
    private static final int MEDIA_STARTED = 6;
    private static final int MEDIA_PAUSED = 7;
    private static final int MEDIA_STOPPED = 8;
    private static final int MEDIA_SKIPPED = 9;
    private static final int MEDIA_TIMED_TEXT = 99;
    private static final int MEDIA_ERROR = 100;
    private static final int MEDIA_INFO = 200;
    private static final int MEDIA_SUBTITLE_DATA = 201;
    private static final int MEDIA_META_DATA = 202;

    private TimeProvider mTimeProvider;

    /** @hide */
    public MediaTimeProvider getMediaTimeProvider() {
        if (mTimeProvider == null) {
            mTimeProvider = new TimeProvider(this);
        }
        return mTimeProvider;
    }

    private class EventHandler extends Handler
    {
        private MediaPlayer mMediaPlayer;

        public EventHandler(MediaPlayer mp, Looper looper) {
            super(looper);
            mMediaPlayer = mp;
        }

        @Override
        public void handleMessage(Message msg) {
            if (mMediaPlayer.mNativeContext == 0) {
                Log.w(TAG, "mediaplayer went away with unhandled events");
                return;
            }
            switch(msg.what) {
            case MEDIA_PREPARED:
                try {
                    scanInternalSubtitleTracks();
                } catch (RuntimeException e) {
                    // send error message instead of crashing;
                    // send error message instead of inlining a call to onError
                    // to avoid code duplication.
                    Message msg2 = obtainMessage(
                            MEDIA_ERROR, MEDIA_ERROR_UNKNOWN, MEDIA_ERROR_UNSUPPORTED, null);
                    sendMessage(msg2);
                }
                OnPreparedListener onPreparedListener = mOnPreparedListener;
                if (onPreparedListener != null)
                    onPreparedListener.onPrepared(mMediaPlayer);
                return;

            case MEDIA_PLAYBACK_COMPLETE:
                {
                    OnCompletionListener onCompletionListener = mOnCompletionListener;
                    if (onCompletionListener != null)
                        onCompletionListener.onCompletion(mMediaPlayer);
                }
                stayAwake(false);
                return;

            case MEDIA_STOPPED:
                {
                    TimeProvider timeProvider = mTimeProvider;
                    if (timeProvider != null) {
                        timeProvider.onStopped();
                    }
                }
                break;

            case MEDIA_STARTED:
            case MEDIA_PAUSED:
                {
                    TimeProvider timeProvider = mTimeProvider;
                    if (timeProvider != null) {
                        timeProvider.onPaused(msg.what == MEDIA_PAUSED);
                    }
                }
                break;

            case MEDIA_BUFFERING_UPDATE:
                OnBufferingUpdateListener onBufferingUpdateListener = mOnBufferingUpdateListener;
                if (onBufferingUpdateListener != null)
                    onBufferingUpdateListener.onBufferingUpdate(mMediaPlayer, msg.arg1);
                return;

            case MEDIA_SEEK_COMPLETE:
                OnSeekCompleteListener onSeekCompleteListener = mOnSeekCompleteListener;
                if (onSeekCompleteListener != null) {
                    onSeekCompleteListener.onSeekComplete(mMediaPlayer);
                }
                // fall through

            case MEDIA_SKIPPED:
                {
                    TimeProvider timeProvider = mTimeProvider;
                    if (timeProvider != null) {
                        timeProvider.onSeekComplete(mMediaPlayer);
                    }
                }
                return;

            case MEDIA_SET_VIDEO_SIZE:
                OnVideoSizeChangedListener onVideoSizeChangedListener = mOnVideoSizeChangedListener;
                if (onVideoSizeChangedListener != null) {
                    onVideoSizeChangedListener.onVideoSizeChanged(
                        mMediaPlayer, msg.arg1, msg.arg2);
                }
                return;

            case MEDIA_ERROR:
                Log.e(TAG, "Error (" + msg.arg1 + "," + msg.arg2 + ")");
                boolean error_was_handled = false;
                OnErrorListener onErrorListener = mOnErrorListener;
                if (onErrorListener != null) {
                    error_was_handled = onErrorListener.onError(mMediaPlayer, msg.arg1, msg.arg2);
                }
                {
                    OnCompletionListener onCompletionListener = mOnCompletionListener;
                    if (onCompletionListener != null && ! error_was_handled) {
                        onCompletionListener.onCompletion(mMediaPlayer);
                    }
                }
                stayAwake(false);
                return;

            case MEDIA_INFO:
                switch (msg.arg1) {
                case MEDIA_INFO_VIDEO_TRACK_LAGGING:
                    Log.i(TAG, "Info (" + msg.arg1 + "," + msg.arg2 + ")");
                    break;
                case MEDIA_INFO_METADATA_UPDATE:
                    try {
                        scanInternalSubtitleTracks();
                    } catch (RuntimeException e) {
                        Message msg2 = obtainMessage(
                                MEDIA_ERROR, MEDIA_ERROR_UNKNOWN, MEDIA_ERROR_UNSUPPORTED, null);
                        sendMessage(msg2);
                    }
                    // fall through

                case MEDIA_INFO_EXTERNAL_METADATA_UPDATE:
                    msg.arg1 = MEDIA_INFO_METADATA_UPDATE;
                    // update default track selection
                    if (mSubtitleController != null) {
                        mSubtitleController.selectDefaultTrack();
                    }
                    break;
                case MEDIA_INFO_BUFFERING_START:
                case MEDIA_INFO_BUFFERING_END:
                    TimeProvider timeProvider = mTimeProvider;
                    if (timeProvider != null) {
                        timeProvider.onBuffering(msg.arg1 == MEDIA_INFO_BUFFERING_START);
                    }
                    break;
                }

                OnInfoListener onInfoListener = mOnInfoListener;
                if (onInfoListener != null) {
                    onInfoListener.onInfo(mMediaPlayer, msg.arg1, msg.arg2);
                }
                // No real default action so far.
                return;
            case MEDIA_TIMED_TEXT:
                OnTimedTextListener onTimedTextListener = mOnTimedTextListener;
                if (onTimedTextListener == null)
                    return;
                if (msg.obj == null) {
                    onTimedTextListener.onTimedText(mMediaPlayer, null);
                } else {
                    if (msg.obj instanceof Parcel) {
                        Parcel parcel = (Parcel)msg.obj;
                        TimedText text = new TimedText(parcel);
                        parcel.recycle();
                        onTimedTextListener.onTimedText(mMediaPlayer, text);
                    }
                }
                return;

            case MEDIA_SUBTITLE_DATA:
                OnSubtitleDataListener onSubtitleDataListener = mOnSubtitleDataListener;
                if (onSubtitleDataListener == null) {
                    return;
                }
                if (msg.obj instanceof Parcel) {
                    Parcel parcel = (Parcel) msg.obj;
                    SubtitleData data = new SubtitleData(parcel);
                    parcel.recycle();
                    onSubtitleDataListener.onSubtitleData(mMediaPlayer, data);
                }
                return;

            case MEDIA_META_DATA:
                OnTimedMetaDataAvailableListener onTimedMetaDataAvailableListener =
                    mOnTimedMetaDataAvailableListener;
                if (onTimedMetaDataAvailableListener == null) {
                    return;
                }
                if (msg.obj instanceof Parcel) {
                    Parcel parcel = (Parcel) msg.obj;
                    TimedMetaData data = TimedMetaData.createTimedMetaDataFromParcel(parcel);
                    parcel.recycle();
                    onTimedMetaDataAvailableListener.onTimedMetaDataAvailable(mMediaPlayer, data);
                }
                return;

            case MEDIA_NOP: // interface test message - ignore
                break;

            default:
                Log.e(TAG, "Unknown message type " + msg.what);
                return;
            }
        }
    }

    /*
     * Called from native code when an interesting event happens.  This method
     * just uses the EventHandler system to post the event back to the main app thread.
     * We use a weak reference to the original MediaPlayer object so that the native
     * code is safe from the object disappearing from underneath it.  (This is
     * the cookie passed to native_setup().)
     */
    private static void postEventFromNative(Object mediaplayer_ref,
                                            int what, int arg1, int arg2, Object obj)
    {
        MediaPlayer mp = (MediaPlayer)((WeakReference)mediaplayer_ref).get();
        if (mp == null) {
            return;
        }

        if (what == MEDIA_INFO && arg1 == MEDIA_INFO_STARTED_AS_NEXT) {
            // this acquires the wakelock if needed, and sets the client side state
            mp.start();
        }
        if (mp.mEventHandler != null) {
            Message m = mp.mEventHandler.obtainMessage(what, arg1, arg2, obj);
            mp.mEventHandler.sendMessage(m);
        }
    }

    /**
     * Interface definition for a callback to be invoked when the media
     * source is ready for playback.
     */
    public interface OnPreparedListener
    {
        /**
         * Called when the media file is ready for playback.
         *
         * @param mp the MediaPlayer that is ready for playback
         */
        void onPrepared(MediaPlayer mp);
    }

    /**
     * Register a callback to be invoked when the media source is ready
     * for playback.
     *
     * @param listener the callback that will be run
     */
    public void setOnPreparedListener(OnPreparedListener listener)
    {
        mOnPreparedListener = listener;
    }

    private OnPreparedListener mOnPreparedListener;

    /**
     * Interface definition for a callback to be invoked when playback of
     * a media source has completed.
     */
    public interface OnCompletionListener
    {
        /**
         * Called when the end of a media source is reached during playback.
         *
         * @param mp the MediaPlayer that reached the end of the file
         */
        void onCompletion(MediaPlayer mp);
    }

    /**
     * Register a callback to be invoked when the end of a media source
     * has been reached during playback.
     *
     * @param listener the callback that will be run
     */
    public void setOnCompletionListener(OnCompletionListener listener)
    {
        mOnCompletionListener = listener;
    }

    private OnCompletionListener mOnCompletionListener;

    /**
     * Interface definition of a callback to be invoked indicating buffering
     * status of a media resource being streamed over the network.
     */
    public interface OnBufferingUpdateListener
    {
        /**
         * Called to update status in buffering a media stream received through
         * progressive HTTP download. The received buffering percentage
         * indicates how much of the content has been buffered or played.
         * For example a buffering update of 80 percent when half the content
         * has already been played indicates that the next 30 percent of the
         * content to play has been buffered.
         *
         * @param mp      the MediaPlayer the update pertains to
         * @param percent the percentage (0-100) of the content
         *                that has been buffered or played thus far
         */
        void onBufferingUpdate(MediaPlayer mp, int percent);
    }

    /**
     * Register a callback to be invoked when the status of a network
     * stream's buffer has changed.
     *
     * @param listener the callback that will be run.
     */
    public void setOnBufferingUpdateListener(OnBufferingUpdateListener listener)
    {
        mOnBufferingUpdateListener = listener;
    }

    private OnBufferingUpdateListener mOnBufferingUpdateListener;

    /**
     * Interface definition of a callback to be invoked indicating
     * the completion of a seek operation.
     */
    public interface OnSeekCompleteListener
    {
        /**
         * Called to indicate the completion of a seek operation.
         *
         * @param mp the MediaPlayer that issued the seek operation
         */
        public void onSeekComplete(MediaPlayer mp);
    }

    /**
     * Register a callback to be invoked when a seek operation has been
     * completed.
     *
     * @param listener the callback that will be run
     */
    public void setOnSeekCompleteListener(OnSeekCompleteListener listener)
    {
        mOnSeekCompleteListener = listener;
    }

    private OnSeekCompleteListener mOnSeekCompleteListener;

    /**
     * Interface definition of a callback to be invoked when the
     * video size is first known or updated
     */
    public interface OnVideoSizeChangedListener
    {
        /**
         * Called to indicate the video size
         *
         * The video size (width and height) could be 0 if there was no video,
         * no display surface was set, or the value was not determined yet.
         *
         * @param mp        the MediaPlayer associated with this callback
         * @param width     the width of the video
         * @param height    the height of the video
         */
        public void onVideoSizeChanged(MediaPlayer mp, int width, int height);
    }

    /**
     * Register a callback to be invoked when the video size is
     * known or updated.
     *
     * @param listener the callback that will be run
     */
    public void setOnVideoSizeChangedListener(OnVideoSizeChangedListener listener)
    {
        mOnVideoSizeChangedListener = listener;
    }

    private OnVideoSizeChangedListener mOnVideoSizeChangedListener;

    /**
     * Interface definition of a callback to be invoked when a
     * timed text is available for display.
     */
    public interface OnTimedTextListener
    {
        /**
         * Called to indicate an avaliable timed text
         *
         * @param mp             the MediaPlayer associated with this callback
         * @param text           the timed text sample which contains the text
         *                       needed to be displayed and the display format.
         */
        public void onTimedText(MediaPlayer mp, TimedText text);
    }

    /**
     * Register a callback to be invoked when a timed text is available
     * for display.
     *
     * @param listener the callback that will be run
     */
    public void setOnTimedTextListener(OnTimedTextListener listener)
    {
        mOnTimedTextListener = listener;
    }

    private OnTimedTextListener mOnTimedTextListener;

    /**
     * Interface definition of a callback to be invoked when a
     * track has data available.
     *
     * @hide
     */
    public interface OnSubtitleDataListener
    {
        public void onSubtitleData(MediaPlayer mp, SubtitleData data);
    }

    /**
     * Register a callback to be invoked when a track has data available.
     *
     * @param listener the callback that will be run
     *
     * @hide
     */
    public void setOnSubtitleDataListener(OnSubtitleDataListener listener)
    {
        mOnSubtitleDataListener = listener;
    }

    private OnSubtitleDataListener mOnSubtitleDataListener;

    /**
     * Interface definition of a callback to be invoked when a
     * track has timed metadata available.
     *
     * @see MediaPlayer#setOnTimedMetaDataAvailableListener(OnTimedMetaDataAvailableListener)
     */
    public interface OnTimedMetaDataAvailableListener
    {
        /**
         * Called to indicate avaliable timed metadata
         * <p>
         * This method will be called as timed metadata is extracted from the media,
         * in the same order as it occurs in the media. The timing of this event is
         * not controlled by the associated timestamp.
         *
         * @param mp             the MediaPlayer associated with this callback
         * @param data           the timed metadata sample associated with this event
         */
        public void onTimedMetaDataAvailable(MediaPlayer mp, TimedMetaData data);
    }

    /**
     * Register a callback to be invoked when a selected track has timed metadata available.
     * <p>
     * Currently only HTTP live streaming data URI's embedded with timed ID3 tags generates
     * {@link TimedMetaData}.
     *
     * @see MediaPlayer#selectTrack(int)
     * @see MediaPlayer.OnTimedMetaDataAvailableListener
     * @see TimedMetaData
     *
     * @param listener the callback that will be run
     */
    public void setOnTimedMetaDataAvailableListener(OnTimedMetaDataAvailableListener listener)
    {
        mOnTimedMetaDataAvailableListener = listener;
    }

    private OnTimedMetaDataAvailableListener mOnTimedMetaDataAvailableListener;

    /* Do not change these values without updating their counterparts
     * in include/media/mediaplayer.h!
     */
    /** Unspecified media player error.
     * @see android.media.MediaPlayer.OnErrorListener
     */
    public static final int MEDIA_ERROR_UNKNOWN = 1;

    /** Media server died. In this case, the application must release the
     * MediaPlayer object and instantiate a new one.
     * @see android.media.MediaPlayer.OnErrorListener
     */
    public static final int MEDIA_ERROR_SERVER_DIED = 100;

    /** The video is streamed and its container is not valid for progressive
     * playback i.e the video's index (e.g moov atom) is not at the start of the
     * file.
     * @see android.media.MediaPlayer.OnErrorListener
     */
    public static final int MEDIA_ERROR_NOT_VALID_FOR_PROGRESSIVE_PLAYBACK = 200;

    /** File or network related operation errors. */
    public static final int MEDIA_ERROR_IO = -1004;
    /** Bitstream is not conforming to the related coding standard or file spec. */
    public static final int MEDIA_ERROR_MALFORMED = -1007;
    /** Bitstream is conforming to the related coding standard or file spec, but
     * the media framework does not support the feature. */
    public static final int MEDIA_ERROR_UNSUPPORTED = -1010;
    /** Some operation takes too long to complete, usually more than 3-5 seconds. */
    public static final int MEDIA_ERROR_TIMED_OUT = -110;

    /** Unspecified low-level system error. This value originated from UNKNOWN_ERROR in
     * system/core/include/utils/Errors.h
     * @see android.media.MediaPlayer.OnErrorListener
     * @hide
     */
    public static final int MEDIA_ERROR_SYSTEM = -2147483648;

    /**
     * Interface definition of a callback to be invoked when there
     * has been an error during an asynchronous operation (other errors
     * will throw exceptions at method call time).
     */
    public interface OnErrorListener
    {
        /**
         * Called to indicate an error.
         *
         * @param mp      the MediaPlayer the error pertains to
         * @param what    the type of error that has occurred:
         * <ul>
         * <li>{@link #MEDIA_ERROR_UNKNOWN}
         * <li>{@link #MEDIA_ERROR_SERVER_DIED}
         * </ul>
         * @param extra an extra code, specific to the error. Typically
         * implementation dependent.
         * <ul>
         * <li>{@link #MEDIA_ERROR_IO}
         * <li>{@link #MEDIA_ERROR_MALFORMED}
         * <li>{@link #MEDIA_ERROR_UNSUPPORTED}
         * <li>{@link #MEDIA_ERROR_TIMED_OUT}
         * <li><code>MEDIA_ERROR_SYSTEM (-2147483648)</code> - low-level system error.
         * </ul>
         * @return True if the method handled the error, false if it didn't.
         * Returning false, or not having an OnErrorListener at all, will
         * cause the OnCompletionListener to be called.
         */
        boolean onError(MediaPlayer mp, int what, int extra);
    }

    /**
     * Register a callback to be invoked when an error has happened
     * during an asynchronous operation.
     *
     * @param listener the callback that will be run
     */
    public void setOnErrorListener(OnErrorListener listener)
    {
        mOnErrorListener = listener;
    }

    private OnErrorListener mOnErrorListener;


    /* Do not change these values without updating their counterparts
     * in include/media/mediaplayer.h!
     */
    /** Unspecified media player info.
     * @see android.media.MediaPlayer.OnInfoListener
     */
    public static final int MEDIA_INFO_UNKNOWN = 1;

    /** The player was started because it was used as the next player for another
     * player, which just completed playback.
     * @see android.media.MediaPlayer.OnInfoListener
     * @hide
     */
    public static final int MEDIA_INFO_STARTED_AS_NEXT = 2;

    /** The player just pushed the very first video frame for rendering.
     * @see android.media.MediaPlayer.OnInfoListener
     */
    public static final int MEDIA_INFO_VIDEO_RENDERING_START = 3;

    /** The video is too complex for the decoder: it can't decode frames fast
     *  enough. Possibly only the audio plays fine at this stage.
     * @see android.media.MediaPlayer.OnInfoListener
     */
    public static final int MEDIA_INFO_VIDEO_TRACK_LAGGING = 700;

    /** MediaPlayer is temporarily pausing playback internally in order to
     * buffer more data.
     * @see android.media.MediaPlayer.OnInfoListener
     */
    public static final int MEDIA_INFO_BUFFERING_START = 701;

    /** MediaPlayer is resuming playback after filling buffers.
     * @see android.media.MediaPlayer.OnInfoListener
     */
    public static final int MEDIA_INFO_BUFFERING_END = 702;

    /** Estimated network bandwidth information (kbps) is available; currently this event fires
     * simultaneously as {@link #MEDIA_INFO_BUFFERING_START} and {@link #MEDIA_INFO_BUFFERING_END}
     * when playing network files.
     * @see android.media.MediaPlayer.OnInfoListener
     * @hide
     */
    public static final int MEDIA_INFO_NETWORK_BANDWIDTH = 703;

    /** Bad interleaving means that a media has been improperly interleaved or
     * not interleaved at all, e.g has all the video samples first then all the
     * audio ones. Video is playing but a lot of disk seeks may be happening.
     * @see android.media.MediaPlayer.OnInfoListener
     */
    public static final int MEDIA_INFO_BAD_INTERLEAVING = 800;

    /** The media cannot be seeked (e.g live stream)
     * @see android.media.MediaPlayer.OnInfoListener
     */
    public static final int MEDIA_INFO_NOT_SEEKABLE = 801;

    /** A new set of metadata is available.
     * @see android.media.MediaPlayer.OnInfoListener
     */
    public static final int MEDIA_INFO_METADATA_UPDATE = 802;

    /** A new set of external-only metadata is available.  Used by
     *  JAVA framework to avoid triggering track scanning.
     * @hide
     */
    public static final int MEDIA_INFO_EXTERNAL_METADATA_UPDATE = 803;

    /** Failed to handle timed text track properly.
     * @see android.media.MediaPlayer.OnInfoListener
     *
     * {@hide}
     */
    public static final int MEDIA_INFO_TIMED_TEXT_ERROR = 900;

    /** Subtitle track was not supported by the media framework.
     * @see android.media.MediaPlayer.OnInfoListener
     */
    public static final int MEDIA_INFO_UNSUPPORTED_SUBTITLE = 901;

    /** Reading the subtitle track takes too long.
     * @see android.media.MediaPlayer.OnInfoListener
     */
    public static final int MEDIA_INFO_SUBTITLE_TIMED_OUT = 902;

    /**
     * Interface definition of a callback to be invoked to communicate some
     * info and/or warning about the media or its playback.
     */
    public interface OnInfoListener
    {
        /**
         * Called to indicate an info or a warning.
         *
         * @param mp      the MediaPlayer the info pertains to.
         * @param what    the type of info or warning.
         * <ul>
         * <li>{@link #MEDIA_INFO_UNKNOWN}
         * <li>{@link #MEDIA_INFO_VIDEO_TRACK_LAGGING}
         * <li>{@link #MEDIA_INFO_VIDEO_RENDERING_START}
         * <li>{@link #MEDIA_INFO_BUFFERING_START}
         * <li>{@link #MEDIA_INFO_BUFFERING_END}
         * <li><code>MEDIA_INFO_NETWORK_BANDWIDTH (703)</code> -
         *     bandwidth information is available (as <code>extra</code> kbps)
         * <li>{@link #MEDIA_INFO_BAD_INTERLEAVING}
         * <li>{@link #MEDIA_INFO_NOT_SEEKABLE}
         * <li>{@link #MEDIA_INFO_METADATA_UPDATE}
         * <li>{@link #MEDIA_INFO_UNSUPPORTED_SUBTITLE}
         * <li>{@link #MEDIA_INFO_SUBTITLE_TIMED_OUT}
         * </ul>
         * @param extra an extra code, specific to the info. Typically
         * implementation dependent.
         * @return True if the method handled the info, false if it didn't.
         * Returning false, or not having an OnErrorListener at all, will
         * cause the info to be discarded.
         */
        boolean onInfo(MediaPlayer mp, int what, int extra);
    }

    /**
     * Register a callback to be invoked when an info/warning is available.
     *
     * @param listener the callback that will be run
     */
    public void setOnInfoListener(OnInfoListener listener)
    {
        mOnInfoListener = listener;
    }

    private OnInfoListener mOnInfoListener;

    /*
     * Test whether a given video scaling mode is supported.
     */
    private boolean isVideoScalingModeSupported(int mode) {
        return (mode == VIDEO_SCALING_MODE_SCALE_TO_FIT ||
                mode == VIDEO_SCALING_MODE_SCALE_TO_FIT_WITH_CROPPING);
    }

    /** @hide */
    static class TimeProvider implements MediaPlayer.OnSeekCompleteListener,
            MediaTimeProvider {
        private static final String TAG = "MTP";
        private static final long MAX_NS_WITHOUT_POSITION_CHECK = 5000000000L;
        private static final long MAX_EARLY_CALLBACK_US = 1000;
        private static final long TIME_ADJUSTMENT_RATE = 2;  /* meaning 1/2 */
        private long mLastTimeUs = 0;
        private MediaPlayer mPlayer;
        private boolean mPaused = true;
        private boolean mStopped = true;
        private boolean mBuffering;
        private long mLastReportedTime;
        private long mTimeAdjustment;
        // since we are expecting only a handful listeners per stream, there is
        // no need for log(N) search performance
        private MediaTimeProvider.OnMediaTimeListener mListeners[];
        private long mTimes[];
        private long mLastNanoTime;
        private Handler mEventHandler;
        private boolean mRefresh = false;
        private boolean mPausing = false;
        private boolean mSeeking = false;
        private static final int NOTIFY = 1;
        private static final int NOTIFY_TIME = 0;
        private static final int REFRESH_AND_NOTIFY_TIME = 1;
        private static final int NOTIFY_STOP = 2;
        private static final int NOTIFY_SEEK = 3;
        private static final int NOTIFY_TRACK_DATA = 4;
        private HandlerThread mHandlerThread;

        /** @hide */
        public boolean DEBUG = false;

        public TimeProvider(MediaPlayer mp) {
            mPlayer = mp;
            try {
                getCurrentTimeUs(true, false);
            } catch (IllegalStateException e) {
                // we assume starting position
                mRefresh = true;
            }

            Looper looper;
            if ((looper = Looper.myLooper()) == null &&
                (looper = Looper.getMainLooper()) == null) {
                // Create our own looper here in case MP was created without one
                mHandlerThread = new HandlerThread("MediaPlayerMTPEventThread",
                      Process.THREAD_PRIORITY_FOREGROUND);
                mHandlerThread.start();
                looper = mHandlerThread.getLooper();
            }
            mEventHandler = new EventHandler(looper);

            mListeners = new MediaTimeProvider.OnMediaTimeListener[0];
            mTimes = new long[0];
            mLastTimeUs = 0;
            mTimeAdjustment = 0;
        }

        private void scheduleNotification(int type, long delayUs) {
            // ignore time notifications until seek is handled
            if (mSeeking &&
                    (type == NOTIFY_TIME || type == REFRESH_AND_NOTIFY_TIME)) {
                return;
            }

            if (DEBUG) Log.v(TAG, "scheduleNotification " + type + " in " + delayUs);
            mEventHandler.removeMessages(NOTIFY);
            Message msg = mEventHandler.obtainMessage(NOTIFY, type, 0);
            mEventHandler.sendMessageDelayed(msg, (int) (delayUs / 1000));
        }

        /** @hide */
        public void close() {
            mEventHandler.removeMessages(NOTIFY);
            if (mHandlerThread != null) {
                mHandlerThread.quitSafely();
                mHandlerThread = null;
            }
        }

        /** @hide */
        protected void finalize() {
            if (mHandlerThread != null) {
                mHandlerThread.quitSafely();
            }
        }

        /** @hide */
        public void onPaused(boolean paused) {
            synchronized(this) {
                if (DEBUG) Log.d(TAG, "onPaused: " + paused);
                if (mStopped) { // handle as seek if we were stopped
                    mStopped = false;
                    mSeeking = true;
                    scheduleNotification(NOTIFY_SEEK, 0 /* delay */);
                } else {
                    mPausing = paused;  // special handling if player disappeared
                    mSeeking = false;
                    scheduleNotification(REFRESH_AND_NOTIFY_TIME, 0 /* delay */);
                }
            }
        }

        /** @hide */
        public void onBuffering(boolean buffering) {
            synchronized (this) {
                if (DEBUG) Log.d(TAG, "onBuffering: " + buffering);
                mBuffering = buffering;
                scheduleNotification(REFRESH_AND_NOTIFY_TIME, 0 /* delay */);
            }
        }

        /** @hide */
        public void onStopped() {
            synchronized(this) {
                if (DEBUG) Log.d(TAG, "onStopped");
                mPaused = true;
                mStopped = true;
                mSeeking = false;
                mBuffering = false;
                scheduleNotification(NOTIFY_STOP, 0 /* delay */);
            }
        }

        /** @hide */
        @Override
        public void onSeekComplete(MediaPlayer mp) {
            synchronized(this) {
                mStopped = false;
                mSeeking = true;
                scheduleNotification(NOTIFY_SEEK, 0 /* delay */);
            }
        }

        /** @hide */
        public void onNewPlayer() {
            if (mRefresh) {
                synchronized(this) {
                    mStopped = false;
                    mSeeking = true;
                    mBuffering = false;
                    scheduleNotification(NOTIFY_SEEK, 0 /* delay */);
                }
            }
        }

        private synchronized void notifySeek() {
            mSeeking = false;
            try {
                long timeUs = getCurrentTimeUs(true, false);
                if (DEBUG) Log.d(TAG, "onSeekComplete at " + timeUs);

                for (MediaTimeProvider.OnMediaTimeListener listener: mListeners) {
                    if (listener == null) {
                        break;
                    }
                    listener.onSeek(timeUs);
                }
            } catch (IllegalStateException e) {
                // we should not be there, but at least signal pause
                if (DEBUG) Log.d(TAG, "onSeekComplete but no player");
                mPausing = true;  // special handling if player disappeared
                notifyTimedEvent(false /* refreshTime */);
            }
        }

        private synchronized void notifyTrackData(Pair<SubtitleTrack, byte[]> trackData) {
            SubtitleTrack track = trackData.first;
            byte[] data = trackData.second;
            track.onData(data, true /* eos */, ~0 /* runID: keep forever */);
        }

        private synchronized void notifyStop() {
            for (MediaTimeProvider.OnMediaTimeListener listener: mListeners) {
                if (listener == null) {
                    break;
                }
                listener.onStop();
            }
        }

        private int registerListener(MediaTimeProvider.OnMediaTimeListener listener) {
            int i = 0;
            for (; i < mListeners.length; i++) {
                if (mListeners[i] == listener || mListeners[i] == null) {
                    break;
                }
            }

            // new listener
            if (i >= mListeners.length) {
                MediaTimeProvider.OnMediaTimeListener[] newListeners =
                    new MediaTimeProvider.OnMediaTimeListener[i + 1];
                long[] newTimes = new long[i + 1];
                System.arraycopy(mListeners, 0, newListeners, 0, mListeners.length);
                System.arraycopy(mTimes, 0, newTimes, 0, mTimes.length);
                mListeners = newListeners;
                mTimes = newTimes;
            }

            if (mListeners[i] == null) {
                mListeners[i] = listener;
                mTimes[i] = MediaTimeProvider.NO_TIME;
            }
            return i;
        }

        public void notifyAt(
                long timeUs, MediaTimeProvider.OnMediaTimeListener listener) {
            synchronized(this) {
                if (DEBUG) Log.d(TAG, "notifyAt " + timeUs);
                mTimes[registerListener(listener)] = timeUs;
                scheduleNotification(NOTIFY_TIME, 0 /* delay */);
            }
        }

        public void scheduleUpdate(MediaTimeProvider.OnMediaTimeListener listener) {
            synchronized(this) {
                if (DEBUG) Log.d(TAG, "scheduleUpdate");
                int i = registerListener(listener);

                if (!mStopped) {
                    mTimes[i] = 0;
                    scheduleNotification(NOTIFY_TIME, 0 /* delay */);
                }
            }
        }

        public void cancelNotifications(
                MediaTimeProvider.OnMediaTimeListener listener) {
            synchronized(this) {
                int i = 0;
                for (; i < mListeners.length; i++) {
                    if (mListeners[i] == listener) {
                        System.arraycopy(mListeners, i + 1,
                                mListeners, i, mListeners.length - i - 1);
                        System.arraycopy(mTimes, i + 1,
                                mTimes, i, mTimes.length - i - 1);
                        mListeners[mListeners.length - 1] = null;
                        mTimes[mTimes.length - 1] = NO_TIME;
                        break;
                    } else if (mListeners[i] == null) {
                        break;
                    }
                }

                scheduleNotification(NOTIFY_TIME, 0 /* delay */);
            }
        }

        private synchronized void notifyTimedEvent(boolean refreshTime) {
            // figure out next callback
            long nowUs;
            try {
                nowUs = getCurrentTimeUs(refreshTime, true);
            } catch (IllegalStateException e) {
                // assume we paused until new player arrives
                mRefresh = true;
                mPausing = true; // this ensures that call succeeds
                nowUs = getCurrentTimeUs(refreshTime, true);
            }
            long nextTimeUs = nowUs;

            if (mSeeking) {
                // skip timed-event notifications until seek is complete
                return;
            }

            if (DEBUG) {
                StringBuilder sb = new StringBuilder();
                sb.append("notifyTimedEvent(").append(mLastTimeUs).append(" -> ")
                        .append(nowUs).append(") from {");
                boolean first = true;
                for (long time: mTimes) {
                    if (time == NO_TIME) {
                        continue;
                    }
                    if (!first) sb.append(", ");
                    sb.append(time);
                    first = false;
                }
                sb.append("}");
                Log.d(TAG, sb.toString());
            }

            Vector<MediaTimeProvider.OnMediaTimeListener> activatedListeners =
                new Vector<MediaTimeProvider.OnMediaTimeListener>();
            for (int ix = 0; ix < mTimes.length; ix++) {
                if (mListeners[ix] == null) {
                    break;
                }
                if (mTimes[ix] <= NO_TIME) {
                    // ignore, unless we were stopped
                } else if (mTimes[ix] <= nowUs + MAX_EARLY_CALLBACK_US) {
                    activatedListeners.add(mListeners[ix]);
                    if (DEBUG) Log.d(TAG, "removed");
                    mTimes[ix] = NO_TIME;
                } else if (nextTimeUs == nowUs || mTimes[ix] < nextTimeUs) {
                    nextTimeUs = mTimes[ix];
                }
            }

            if (nextTimeUs > nowUs && !mPaused) {
                // schedule callback at nextTimeUs
                if (DEBUG) Log.d(TAG, "scheduling for " + nextTimeUs + " and " + nowUs);
                scheduleNotification(NOTIFY_TIME, nextTimeUs - nowUs);
            } else {
                mEventHandler.removeMessages(NOTIFY);
                // no more callbacks
            }

            for (MediaTimeProvider.OnMediaTimeListener listener: activatedListeners) {
                listener.onTimedEvent(nowUs);
            }
        }

        private long getEstimatedTime(long nanoTime, boolean monotonic) {
            if (mPaused) {
                mLastReportedTime = mLastTimeUs + mTimeAdjustment;
            } else {
                long timeSinceRead = (nanoTime - mLastNanoTime) / 1000;
                mLastReportedTime = mLastTimeUs + timeSinceRead;
                if (mTimeAdjustment > 0) {
                    long adjustment =
                        mTimeAdjustment - timeSinceRead / TIME_ADJUSTMENT_RATE;
                    if (adjustment <= 0) {
                        mTimeAdjustment = 0;
                    } else {
                        mLastReportedTime += adjustment;
                    }
                }
            }
            return mLastReportedTime;
        }

        public long getCurrentTimeUs(boolean refreshTime, boolean monotonic)
                throws IllegalStateException {
            synchronized (this) {
                // we always refresh the time when the paused-state changes, because
                // we expect to have received the pause-change event delayed.
                if (mPaused && !refreshTime) {
                    return mLastReportedTime;
                }

                long nanoTime = System.nanoTime();
                if (refreshTime ||
                        nanoTime >= mLastNanoTime + MAX_NS_WITHOUT_POSITION_CHECK) {
                    try {
                        mLastTimeUs = mPlayer.getCurrentPosition() * 1000L;
                        mPaused = !mPlayer.isPlaying() || mBuffering;
                        if (DEBUG) Log.v(TAG, (mPaused ? "paused" : "playing") + " at " + mLastTimeUs);
                    } catch (IllegalStateException e) {
                        if (mPausing) {
                            // if we were pausing, get last estimated timestamp
                            mPausing = false;
                            getEstimatedTime(nanoTime, monotonic);
                            mPaused = true;
                            if (DEBUG) Log.d(TAG, "illegal state, but pausing: estimating at " + mLastReportedTime);
                            return mLastReportedTime;
                        }
                        // TODO get time when prepared
                        throw e;
                    }
                    mLastNanoTime = nanoTime;
                    if (monotonic && mLastTimeUs < mLastReportedTime) {
                        /* have to adjust time */
                        mTimeAdjustment = mLastReportedTime - mLastTimeUs;
                        if (mTimeAdjustment > 1000000) {
                            // schedule seeked event if time jumped significantly
                            // TODO: do this properly by introducing an exception
                            mStopped = false;
                            mSeeking = true;
                            scheduleNotification(NOTIFY_SEEK, 0 /* delay */);
                        }
                    } else {
                        mTimeAdjustment = 0;
                    }
                }

                return getEstimatedTime(nanoTime, monotonic);
            }
        }

        private class EventHandler extends Handler {
            public EventHandler(Looper looper) {
                super(looper);
            }

            @Override
            public void handleMessage(Message msg) {
                if (msg.what == NOTIFY) {
                    switch (msg.arg1) {
                    case NOTIFY_TIME:
                        notifyTimedEvent(false /* refreshTime */);
                        break;
                    case REFRESH_AND_NOTIFY_TIME:
                        notifyTimedEvent(true /* refreshTime */);
                        break;
                    case NOTIFY_STOP:
                        notifyStop();
                        break;
                    case NOTIFY_SEEK:
                        notifySeek();
                        break;
                    case NOTIFY_TRACK_DATA:
                        notifyTrackData((Pair<SubtitleTrack, byte[]>)msg.obj);
                        break;
                    }
                }
            }
        }
    }
}<|MERGE_RESOLUTION|>--- conflicted
+++ resolved
@@ -2508,12 +2508,8 @@
             mIndexTrackPairs.add(Pair.<Integer, SubtitleTrack>create(null, track));
         }
 
-<<<<<<< HEAD
-=======
         getMediaTimeProvider();
 
-        final FileDescriptor fd3 = fd2;
->>>>>>> d579be0c
         final long offset2 = offset;
         final long length2 = length;
         final HandlerThread thread = new HandlerThread(
