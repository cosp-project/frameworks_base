<?xml version="1.0" encoding="UTF-8"?>
<!-- 
/**
 * Copyright (c) 2009, The Android Open Source Project
 *
 * Licensed under the Apache License, Version 2.0 (the "License");
 * you may not use this file except in compliance with the License.
 * You may obtain a copy of the License at
 *
 *     http://www.apache.org/licenses/LICENSE-2.0
 *
 * Unless required by applicable law or agreed to in writing, software
 * distributed under the License is distributed on an "AS IS" BASIS,
 * WITHOUT WARRANTIES OR CONDITIONS OF ANY KIND, either express or implied.
 * See the License for the specific language governing permissions and
 * limitations under the License.
 */
 -->

<resources xmlns:android="http://schemas.android.com/apk/res/android"
    xmlns:xliff="urn:oasis:names:tc:xliff:document:1.2">
    <string name="app_label" msgid="7164937344850004466">"የስርዓት UI"</string>
    <string name="status_bar_clear_all_button" msgid="7774721344716731603">"አጽዳ"</string>
    <string name="status_bar_recent_remove_item_title" msgid="6026395868129852968">"ከዝርዝር አስወግድ"</string>
    <string name="status_bar_recent_inspect_item_title" msgid="7793624864528818569">"የትግበራ መረጃ"</string>
    <string name="status_bar_no_recent_apps" msgid="7374907845131203189">"የቅርብ ጊዜ ማያ ገጾችዎ እዚህ ይታያሉ"</string>
    <string name="status_bar_accessibility_dismiss_recents" msgid="4576076075226540105">"የቅርብ ጊዜ መተግበሪያዎችን ሰርዝ"</string>
    <plurals name="status_bar_accessibility_recent_apps" formatted="false" msgid="9138535907802238759">
      <item quantity="one">%d ማያ ገጾች በአጠቃላይ እይታ ውስጥ</item>
      <item quantity="other">%d ማያ ገጾች በአጠቃላይ እይታ ውስጥ</item>
    </plurals>
    <string name="status_bar_no_notifications_title" msgid="4755261167193833213">"ምንም ማሳወቂያዎች የሉም"</string>
    <string name="status_bar_ongoing_events_title" msgid="1682504513316879202">"በመካሄድ ላይ ያለ"</string>
    <string name="status_bar_latest_events_title" msgid="6594767438577593172">"ማሳወቂያዎች"</string>
    <string name="battery_low_title" msgid="6456385927409742437">"የባትሪ ኃይል አነስተኛ ነው"</string>
    <string name="battery_low_percent_format" msgid="2900940511201380775">"<xliff:g id="PERCENTAGE">%s</xliff:g> ይቀራል"</string>
    <string name="battery_low_percent_format_saver_started" msgid="6859235584035338833">"<xliff:g id="PERCENTAGE">%s</xliff:g> ይቀራል። የባትሪ መቆጠቢያ በርቷል።"</string>
    <string name="invalid_charger" msgid="4549105996740522523">"USB ኃይል መሙያ አይታገዝም።\n የቀረበውን ኃይል መሙያ ብቻ ተጠቀም።"</string>
    <string name="invalid_charger_title" msgid="3515740382572798460">"የUSB ኃይል መሙላት አይደገፍም።"</string>
    <string name="invalid_charger_text" msgid="5474997287953892710">"የቀረበውን ኃይል መሙያ ብቻ ይጠቀሙ።"</string>
    <string name="battery_low_why" msgid="4553600287639198111">"ቅንብሮች"</string>
    <string name="battery_saver_confirmation_title" msgid="5299585433050361634">"ባትሪ ቆጣቢ ይብራ?"</string>
    <string name="battery_saver_confirmation_ok" msgid="7507968430447930257">"አብራ"</string>
    <string name="battery_saver_start_action" msgid="5576697451677486320">"ባትሪ ቆጣቢን አብራ"</string>
    <string name="status_bar_settings_settings_button" msgid="3023889916699270224">"ቅንብሮች"</string>
    <string name="status_bar_settings_wifi_button" msgid="1733928151698311923">"Wi-Fi"</string>
    <string name="status_bar_settings_auto_rotation" msgid="3790482541357798421">"ማያ በራስ ሰር አሽከርክር"</string>
    <string name="status_bar_settings_mute_label" msgid="554682549917429396">"ድምጽ አጥፋ"</string>
    <string name="status_bar_settings_auto_brightness_label" msgid="511453614962324674">"ራስ ሰር"</string>
    <string name="status_bar_settings_notifications" msgid="397146176280905137">"ማሳወቂያዎች"</string>
    <string name="bluetooth_tethered" msgid="7094101612161133267">"ብሉቱዝ አያይዝ"</string>
    <string name="status_bar_input_method_settings_configure_input_methods" msgid="3504292471512317827">"የግቤት ስልቶችን አዘጋጅ"</string>
    <string name="status_bar_use_physical_keyboard" msgid="7551903084416057810">"የሚዳሰስ የቁልፍ ሰሌዳ"</string>
    <string name="usb_device_permission_prompt" msgid="834698001271562057">"መተግበሪያ <xliff:g id="APPLICATION">%1$s</xliff:g> የUSB መሣሪያን ለመድረስ ይፍቀድ?"</string>
    <string name="usb_accessory_permission_prompt" msgid="5171775411178865750">"መተግበሪያ <xliff:g id="APPLICATION">%1$s</xliff:g> የUSB ተቀጥላ ላይ እንዲደርስ ፍቀድ?"</string>
    <string name="usb_device_confirm_prompt" msgid="5161205258635253206">"የዚህ USB ተቀጥላ ሲያያዝ <xliff:g id="ACTIVITY">%1$s</xliff:g>ይከፈት?"</string>
    <string name="usb_accessory_confirm_prompt" msgid="3808984931830229888">"የዚህ USB ተቀጥላ ሲያያዝ <xliff:g id="ACTIVITY">%1$s</xliff:g>  ይከፈት?"</string>
    <string name="usb_accessory_uri_prompt" msgid="513450621413733343">"ምንም የተጫኑ መተግበሪያዎች ከዚህ የUSB ተቀጥላ ጋር አይሰሩም። በ<xliff:g id="URL">%1$s</xliff:g> ስለዚህ ተቀጥላ የበለጠ ለመረዳት።"</string>
    <string name="title_usb_accessory" msgid="4966265263465181372">"የUSB  ተቀጥላ"</string>
    <string name="label_view" msgid="6304565553218192990">"ዕይታ"</string>
    <string name="always_use_device" msgid="1450287437017315906">"ለእዚህ USB  መሣሪያ በነባሪነት ተጠቀም"</string>
    <string name="always_use_accessory" msgid="1210954576979621596">"ለእዚህ USB  ተቀጥላ በነባሪነት ተጠቀም"</string>
    <string name="usb_debugging_title" msgid="4513918393387141949">"የUSB ማረሚያ ይፈቀድ?"</string>
    <string name="usb_debugging_message" msgid="2220143855912376496">"የኮምፒውተሩ RSA ቁልፍ ጣት አሻራ ይሄ ነው፦\n<xliff:g id="FINGERPRINT">%1$s</xliff:g>"</string>
    <string name="usb_debugging_always" msgid="303335496705863070">"ሁልጊዜ ከዚህ ኮምፒውተር ፍቀድ"</string>
    <string name="usb_debugging_secondary_user_title" msgid="6353808721761220421">"የዩኤስቢ እርማት አይፈቀድም"</string>
    <string name="usb_debugging_secondary_user_message" msgid="8572228137833020196">"አሁን ወደዚህ መሣሪያ የገባው ተጠቃሚ የዩ ኤስ ቢ እርማትን ማብራት አይችልም። ይህን ባህሪ ለመጠቀም እባክዎ ወደ የአስተዳዳሪ ተጠቃሚ ይቀይሩ።"</string>
    <string name="compat_mode_on" msgid="6623839244840638213">"ማያ እንዲሞላ አጉላ"</string>
    <string name="compat_mode_off" msgid="4434467572461327898">"ማያ ለመሙለት ሳብ"</string>
    <string name="screenshot_saving_ticker" msgid="7403652894056693515">"ቅጽበታዊ ገጽ እይታ በማስቀመጥ ላይ..."</string>
    <string name="screenshot_saving_title" msgid="8242282144535555697">"ቅጽበታዊ ገጽ እይታ በማስቀመጥ ላይ..."</string>
    <string name="screenshot_saving_text" msgid="2419718443411738818">"ቅጽበታዊ ገጽ እይታ እየተቀመጠ ነው::"</string>
    <string name="screenshot_saved_title" msgid="6461865960961414961">"ቅጽበታዊ ገጽ እይታ ተቀርጿል"</string>
    <string name="screenshot_saved_text" msgid="2685605830386712477">"የእርስዎን ቅጽበታዊ ገጽ እይታ ለማየት መታ ያድርጉ።"</string>
    <string name="screenshot_failed_title" msgid="705781116746922771">"ቅጽበታዊ ገጽ እይታ መቅረጽ አልተቻለም::"</string>
    <string name="screenshot_failed_to_save_unknown_text" msgid="7887826345701753830">"ቅጽበታዊ ገጽ ዕይታን በማስቀመጥ ጊዜ ችግር አጋጥሟል።"</string>
    <string name="screenshot_failed_to_save_text" msgid="2592658083866306296">"ባለው የተገደበ የማከማቻ ቦታ ምክንያት ቅጽበታዊ ገጽ ዕይታን ማስቀመጥ አይችልም።"</string>
    <string name="screenshot_failed_to_capture_text" msgid="173674476457581486">"ቅጽበታዊ ገጽ እይታዎችን ማንሳት በመተግበሪያው ወይም በእርስዎ ድርጅት አይፈቀድም"</string>
    <string name="usb_preference_title" msgid="6551050377388882787">"የUSB ፋይል ሰደዳ አማራጮች"</string>
    <string name="use_mtp_button_title" msgid="4333504413563023626">"እንደ ማህደረ አጫዋች (MTP) ሰካ"</string>
    <string name="use_ptp_button_title" msgid="7517127540301625751">"እንደ ካሜራ (PTP) ሰካ"</string>
    <string name="installer_cd_button_title" msgid="2312667578562201583">"ለMac የAndroid ፋይል ሰደዳ መተግበሪያ ጫን"</string>
    <string name="accessibility_back" msgid="567011538994429120">"ተመለስ"</string>
    <string name="accessibility_home" msgid="8217216074895377641">"መነሻ"</string>
    <string name="accessibility_menu" msgid="316839303324695949">"ምናሌ"</string>
    <string name="accessibility_accessibility_button" msgid="7601252764577607915">"ተደራሽነት"</string>
    <string name="accessibility_recent" msgid="5208608566793607626">"አጠቃላይ ዕይታ"</string>
    <string name="accessibility_search_light" msgid="1103867596330271848">"ፈልግ"</string>
    <string name="accessibility_camera_button" msgid="8064671582820358152">"ካሜራ"</string>
    <string name="accessibility_phone_button" msgid="6738112589538563574">"ስልክ"</string>
    <string name="accessibility_voice_assist_button" msgid="487611083884852965">"የድምጽ እርዳታ"</string>
    <string name="accessibility_unlock_button" msgid="128158454631118828">"ክፈት"</string>
    <string name="accessibility_waiting_for_fingerprint" msgid="4808860050517462885">"አሻራን በመጠባበቅ ላይ"</string>
    <string name="accessibility_unlock_without_fingerprint" msgid="7541705575183694446">"የጣት አሻራዎን ሳይጠቀሙ ይክፈቱ"</string>
    <string name="unlock_label" msgid="8779712358041029439">"ክፈት"</string>
    <string name="phone_label" msgid="2320074140205331708">"ስልክ ክፈት"</string>
    <string name="voice_assist_label" msgid="3956854378310019854">"የድምጽ ረዳትን ክፈት"</string>
    <string name="camera_label" msgid="7261107956054836961">"ካሜራ ክፈት"</string>
    <string name="recents_caption_resize" msgid="3517056471774958200">"የአዲስ ተግባር አቀማመጥን ይምረጡ"</string>
    <string name="cancel" msgid="6442560571259935130">"ይቅር"</string>
    <string name="accessibility_compatibility_zoom_button" msgid="8461115318742350699">"የተኳኋኝአጉላ አዝራር።"</string>
    <string name="accessibility_compatibility_zoom_example" msgid="4220687294564945780">"አነስተኛውን ማያ ወደ ትልቅ አጉላ።"</string>
    <string name="accessibility_bluetooth_connected" msgid="2707027633242983370">"ብሉቱዝ ተያይዟል።"</string>
    <string name="accessibility_bluetooth_disconnected" msgid="7416648669976870175">"ብሉቱዝ ተለያይቷል።"</string>
    <string name="accessibility_no_battery" msgid="358343022352820946">"ምንም ባትሪ የለም።"</string>
    <string name="accessibility_battery_one_bar" msgid="7774887721891057523">"ባትሪ አንድ አሞሌ።"</string>
    <string name="accessibility_battery_two_bars" msgid="8500650438735009973">"ባትሪ ሁለት አሞሌዎች።"</string>
    <string name="accessibility_battery_three_bars" msgid="2302983330865040446">"ባትሪ ሦስት አሞሌዎች።"</string>
    <string name="accessibility_battery_full" msgid="8909122401720158582">"ባትሪ ሙሉ ነው።"</string>
    <string name="accessibility_no_phone" msgid="4894708937052611281">"ምንም ስልክ የለም።"</string>
    <string name="accessibility_phone_one_bar" msgid="687699278132664115">"የስልክ አንድ አሞሌ"</string>
    <string name="accessibility_phone_two_bars" msgid="8384905382804815201">"የስልክ ሁለት አሞሌ"</string>
    <string name="accessibility_phone_three_bars" msgid="8521904843919971885">"የስልክ ሦስት አሞሌ"</string>
    <string name="accessibility_phone_signal_full" msgid="6471834868580757898">"የስልክ አመልካች ሙሉ ነው።"</string>
    <string name="accessibility_no_data" msgid="4791966295096867555">"ምንም ውሂብ የለም።"</string>
    <string name="accessibility_data_one_bar" msgid="1415625833238273628">"የውሂብ አንድ አሞሌ"</string>
    <string name="accessibility_data_two_bars" msgid="6166018492360432091">"የውሂብ ሁለት አሞሌዎች።"</string>
    <string name="accessibility_data_three_bars" msgid="9167670452395038520">"የውሂብ ሦስት አሞሌዎች።"</string>
    <string name="accessibility_data_signal_full" msgid="2708384608124519369">"የውሂብ አመልካች ሙሉ ነው።"</string>
    <string name="accessibility_wifi_name" msgid="7202151365171148501">"ከ<xliff:g id="WIFI">%s</xliff:g> ጋር ተገናኝቷል።"</string>
    <string name="accessibility_bluetooth_name" msgid="8441517146585531676">"ከ<xliff:g id="BLUETOOTH">%s</xliff:g> ጋር ተገናኝቷል።"</string>
    <string name="accessibility_cast_name" msgid="4026393061247081201">"ከ<xliff:g id="CAST">%s</xliff:g> ጋር ተገናኝቷል።"</string>
    <string name="accessibility_no_wimax" msgid="4329180129727630368">"ምንም WiMAX."</string>
    <string name="accessibility_wimax_one_bar" msgid="4170994299011863648">"WiMAX አንድ አሞሌ።"</string>
    <string name="accessibility_wimax_two_bars" msgid="9176236858336502288">"WiMAX ሁለት አሞሌዎች።"</string>
    <string name="accessibility_wimax_three_bars" msgid="6116551636752103927">"WiMAX ሦስት አሞሌዎች።"</string>
    <string name="accessibility_wimax_signal_full" msgid="2768089986795579558">"WiMAX አመልካች ሙሉ ነው።"</string>
    <string name="accessibility_ethernet_disconnected" msgid="5896059303377589469">"ኤተርኔት ተነቅሏል።"</string>
    <string name="accessibility_ethernet_connected" msgid="2692130313069182636">"ኤተርኔት ተገናኝቷል።"</string>
    <string name="accessibility_no_signal" msgid="7064645320782585167">"ምንም ምልክት የለም።"</string>
    <string name="accessibility_not_connected" msgid="6395326276213402883">"አልተገናኘም።"</string>
    <string name="accessibility_zero_bars" msgid="3806060224467027887">"ዜሮ አሞሌዎች።"</string>
    <string name="accessibility_one_bar" msgid="1685730113192081895">"አንድ አሞሌ።"</string>
    <string name="accessibility_two_bars" msgid="6437363648385206679">"ሁለት አሞሌዎች።"</string>
    <string name="accessibility_three_bars" msgid="2648241415119396648">"ሶስት አሞሌዎች።"</string>
    <string name="accessibility_signal_full" msgid="9122922886519676839">"ምልክት ሙሉ ነው።"</string>
    <string name="accessibility_desc_on" msgid="2385254693624345265">"በርቷል።"</string>
    <string name="accessibility_desc_off" msgid="6475508157786853157">"ጠፍቷል።"</string>
    <string name="accessibility_desc_connected" msgid="8366256693719499665">"ተገናኝቷል።"</string>
    <string name="accessibility_desc_connecting" msgid="3812924520316280149">"በማገናኘት ላይ።"</string>
    <string name="accessibility_data_connection_gprs" msgid="1606477224486747751">"GPRS"</string>
    <string name="accessibility_data_connection_1x" msgid="994133468120244018">"1 X"</string>
    <string name="accessibility_data_connection_hspa" msgid="2032328855462645198">"HSPA"</string>
    <string name="accessibility_data_connection_3g" msgid="8628562305003568260">"3G"</string>
    <string name="accessibility_data_connection_3.5g" msgid="8664845609981692001">"3.5G"</string>
    <string name="accessibility_data_connection_4g" msgid="7741000750630089612">"4G"</string>
    <string name="accessibility_data_connection_4g_plus" msgid="3032226872470658661">"4G+"</string>
    <string name="accessibility_data_connection_lte" msgid="5413468808637540658">"ኤል ቲ ኢ"</string>
    <string name="accessibility_data_connection_lte_plus" msgid="361876866906946007">"LTE+"</string>
    <string name="accessibility_data_connection_cdma" msgid="6132648193978823023">"CDMA"</string>
    <string name="accessibility_data_connection_roaming" msgid="5977362333466556094">"ውሂብን በማዛወር ላይ"</string>
    <string name="accessibility_data_connection_edge" msgid="4477457051631979278">"Edge"</string>
    <string name="accessibility_data_connection_wifi" msgid="2324496756590645221">"Wi-Fi"</string>
    <string name="accessibility_no_sim" msgid="8274017118472455155">"ምንም SIM የለም።"</string>
    <string name="accessibility_cell_data" msgid="5326139158682385073">"የተንቀሳቃሽ ስልክ ውሂብ"</string>
    <string name="accessibility_cell_data_on" msgid="5927098403452994422">"የተንቀሳቃሽ ስልክ ውሂብ በርቷል"</string>
    <string name="accessibility_cell_data_off" msgid="443267573897409704">"የተንቀሳቃሽ ስልክ ውሂብ ጠፍቷል"</string>
    <string name="accessibility_bluetooth_tether" msgid="4102784498140271969">"ብሉቱዝ ማያያዝ።"</string>
    <string name="accessibility_airplane_mode" msgid="834748999790763092">"የአውሮፕላን ሁነታ።"</string>
    <string name="accessibility_vpn_on" msgid="5993385083262856059">"ቪፒኤን በርቷል።"</string>
    <string name="accessibility_no_sims" msgid="3957997018324995781">"ምንም SIM ካርድ የለም።"</string>
    <string name="accessibility_carrier_network_change_mode" msgid="4017301580441304305">"የአገልግሎት አቅራቢ አውታረ መረብን በመቀየር ላይ።"</string>
    <string name="accessibility_battery_details" msgid="7645516654955025422">"የባትሪ ዝርዝሮችን ክፈት"</string>
    <string name="accessibility_battery_level" msgid="7451474187113371965">"የባትሪ <xliff:g id="NUMBER">%d</xliff:g> መቶኛ።"</string>
    <string name="accessibility_battery_level_charging" msgid="1147587904439319646">"ባትሪ ኃይል በመሙላት ላይ፣ <xliff:g id="BATTERY_PERCENTAGE">%d</xliff:g> በመቶ።"</string>
    <string name="accessibility_settings_button" msgid="799583911231893380">"የስርዓት ቅንብሮች"</string>
    <string name="accessibility_notifications_button" msgid="4498000369779421892">"ማሳወቂያዎች"</string>
    <string name="accessibility_overflow_action" msgid="5681882033274783311">"ሁሉንም ማሳወቂያዎች ይመልከቱ"</string>
    <string name="accessibility_remove_notification" msgid="3603099514902182350">"ማሳወቂያ አጽዳ"</string>
    <string name="accessibility_gps_enabled" msgid="3511469499240123019">"GPS ነቅቷል።"</string>
    <string name="accessibility_gps_acquiring" msgid="8959333351058967158">"GPS በማግኘት ላይ።"</string>
    <string name="accessibility_tty_enabled" msgid="4613200365379426561">"TeleTypewriter ነቅቷል።"</string>
    <string name="accessibility_ringer_vibrate" msgid="666585363364155055">"የስልክ ጥሪ ይንዘር።"</string>
    <string name="accessibility_ringer_silent" msgid="9061243307939135383">"የስልክ ጥሪ ፀጥታ።"</string>
    <!-- no translation found for accessibility_casting (6887382141726543668) -->
    <skip />
    <string name="accessibility_work_mode" msgid="2478631941714607225">"የሥራ ሁነታ"</string>
    <string name="accessibility_recents_item_will_be_dismissed" msgid="395770242498031481">"<xliff:g id="APP">%s</xliff:g> አስወግድ።"</string>
    <string name="accessibility_recents_item_dismissed" msgid="6803574935084867070">"<xliff:g id="APP">%s</xliff:g> ተሰናብቷል::"</string>
    <string name="accessibility_recents_all_items_dismissed" msgid="4464697366179168836">"ሁሉም የቅርብ ጊዜ ማመልከቻዎች ተሰናብተዋል።"</string>
    <string name="accessibility_recents_item_open_app_info" msgid="5107479759905883540">"የ<xliff:g id="APP">%s</xliff:g> መተግበሪያ መረጃውን ይክፈቱ።"</string>
    <string name="accessibility_recents_item_launched" msgid="7616039892382525203">"<xliff:g id="APP">%s</xliff:g> በመጀመር ላይ።"</string>
    <string name="accessibility_recents_task_header" msgid="1437183540924535457">"<xliff:g id="APP">%1$s</xliff:g> <xliff:g id="ACTIVITY_LABEL">%2$s</xliff:g>"</string>
    <string name="accessibility_notification_dismissed" msgid="854211387186306927">"ማሳወቂያ ተወግዷል።"</string>
    <string name="accessibility_desc_notification_shade" msgid="4690274844447504208">"የማሳወቂያ ጥላ።"</string>
    <string name="accessibility_desc_quick_settings" msgid="6186378411582437046">"ፈጣን ቅንብሮች።"</string>
    <string name="accessibility_desc_lock_screen" msgid="5625143713611759164">"ማያ ገጽ ቆልፍ።"</string>
    <string name="accessibility_desc_settings" msgid="3417884241751434521">"ቅንብሮች"</string>
    <string name="accessibility_desc_recent_apps" msgid="4876900986661819788">"አጠቃላይ እይታ።"</string>
    <string name="accessibility_desc_work_lock" msgid="4288774420752813383">"የስራ ማያ ገጽ ቁልፍ"</string>
    <string name="accessibility_desc_close" msgid="7479755364962766729">"ዝጋ"</string>
    <string name="accessibility_quick_settings_wifi" msgid="5518210213118181692">"<xliff:g id="SIGNAL">%1$s</xliff:g>።"</string>
    <string name="accessibility_quick_settings_wifi_changed_off" msgid="8716484460897819400">"Wifi ጠፍቷል።"</string>
    <string name="accessibility_quick_settings_wifi_changed_on" msgid="6440117170789528622">"Wifi በርቷል።"</string>
    <string name="accessibility_quick_settings_mobile" msgid="4876806564086241341">"ተንቀሳቃሽ ስልክ <xliff:g id="SIGNAL">%1$s</xliff:g>። <xliff:g id="TYPE">%2$s</xliff:g>። <xliff:g id="NETWORK">%3$s</xliff:g>።"</string>
    <string name="accessibility_quick_settings_battery" msgid="1480931583381408972">"ባትሪ <xliff:g id="STATE">%s</xliff:g>።"</string>
    <string name="accessibility_quick_settings_airplane_off" msgid="7786329360056634412">"የአውሮፕላን ሁነታ ጠፍቷል።"</string>
    <string name="accessibility_quick_settings_airplane_on" msgid="6406141469157599296">"የአውሮፕላን ሁነታ በርቷል።"</string>
    <string name="accessibility_quick_settings_airplane_changed_off" msgid="66846307818850664">"የአውሮፕላን ሁነታ ጠፍቷል።"</string>
    <string name="accessibility_quick_settings_airplane_changed_on" msgid="8983005603505087728">"የአውሮፕላን ሁነታ በርቷል።"</string>
    <string name="accessibility_quick_settings_dnd_priority_on" msgid="1448402297221249355">"አትረብሽ በርቷል፣ ቅድሚያ የሚሰጠው ብቻ።"</string>
    <string name="accessibility_quick_settings_dnd_none_on" msgid="6882582132662613537">"አትረብሽ በርቷል፣ ሙሉ ለሙሉ ጸጥታ።"</string>
    <string name="accessibility_quick_settings_dnd_alarms_on" msgid="9152834845587554157">"አትረብሽ በርቷል፣ ማንቂያዎች ብቻ።"</string>
    <string name="accessibility_quick_settings_dnd" msgid="6607873236717185815">"አትረብሽ።"</string>
    <string name="accessibility_quick_settings_dnd_off" msgid="2371832603753738581">"አትረብሽ ጠፍቷል።"</string>
    <string name="accessibility_quick_settings_dnd_changed_off" msgid="898107593453022935">"አትረብሽ ጠፍቷል።"</string>
    <string name="accessibility_quick_settings_dnd_changed_on" msgid="4483780856613561039">"አትረብሽ በርቷል።"</string>
    <string name="accessibility_quick_settings_bluetooth" msgid="6341675755803320038">"ብሉቱዝ።"</string>
    <string name="accessibility_quick_settings_bluetooth_off" msgid="2133631372372064339">"ብሉቱዝ ጠፍቷል።"</string>
    <string name="accessibility_quick_settings_bluetooth_on" msgid="7681999166216621838">"ብሉቱዝ በርቷል።"</string>
    <string name="accessibility_quick_settings_bluetooth_connecting" msgid="6953242966685343855">"ብሉቱዝ በመገናኘት ላይ።"</string>
    <string name="accessibility_quick_settings_bluetooth_connected" msgid="4306637793614573659">"ብሉቱዝ ተገናኝቷል።"</string>
    <string name="accessibility_quick_settings_bluetooth_changed_off" msgid="2730003763480934529">"ብሉቱዝ ጠፍቷል።"</string>
    <string name="accessibility_quick_settings_bluetooth_changed_on" msgid="8722351798763206577">"ብሉቱዝ በርቷል።"</string>
    <string name="accessibility_quick_settings_location_off" msgid="5119080556976115520">"አካባቢን ሪፖርት ማድረግ ጠፍቷል።"</string>
    <string name="accessibility_quick_settings_location_on" msgid="5809937096590102036">"አካባቢን ሪፖርት ማድረግ በርቷል።"</string>
    <string name="accessibility_quick_settings_location_changed_off" msgid="8526845571503387376">"አካባቢን ሪፖርት ማድረግ ጠፍቷል።"</string>
    <string name="accessibility_quick_settings_location_changed_on" msgid="339403053079338468">"አካባቢን ሪፖርት ማድረግ በርቷል።"</string>
    <string name="accessibility_quick_settings_alarm" msgid="3959908972897295660">"ማንቂያ ለ<xliff:g id="TIME">%s</xliff:g> ተዋቅሯል።"</string>
    <string name="accessibility_quick_settings_close" msgid="3115847794692516306">"ፓነል ዝጋ።"</string>
    <string name="accessibility_quick_settings_more_time" msgid="3659274935356197708">"ተጨማሪ ጊዜ።"</string>
    <string name="accessibility_quick_settings_less_time" msgid="2404728746293515623">"ያነሰ ጊዜ።"</string>
    <string name="accessibility_quick_settings_flashlight_off" msgid="4936432000069786988">"የባትሪ ብርሃን ጠፍቷል።"</string>
    <string name="accessibility_quick_settings_flashlight_unavailable" msgid="8012811023312280810">"የባትሪ ብርሃን አይገኝም።"</string>
    <string name="accessibility_quick_settings_flashlight_on" msgid="2003479320007841077">"የባትሪ ብርሃን በርቷል።"</string>
    <string name="accessibility_quick_settings_flashlight_changed_off" msgid="3303701786768224304">"የባትሪ ብርሃን ጠፍቷል።"</string>
    <string name="accessibility_quick_settings_flashlight_changed_on" msgid="6531793301533894686">"የባትሪ ብርሃን በርቷል።"</string>
    <string name="accessibility_quick_settings_color_inversion_changed_off" msgid="4406577213290173911">"የቀለም ግልበጣ ጠፍቷል።"</string>
    <string name="accessibility_quick_settings_color_inversion_changed_on" msgid="6897462320184911126">"የቀለም ግልበጣ በርቷል።"</string>
    <string name="accessibility_quick_settings_hotspot_changed_off" msgid="5004708003447561394">"የተንቀሳቃሽ ስልክ መገናኛ ነጥብ ጠፍቷል።"</string>
    <string name="accessibility_quick_settings_hotspot_changed_on" msgid="2890951609226476206">"የተንቀሳቃሽ ስልክ መገናኛ ነጥብ በርቷል።"</string>
    <string name="accessibility_casting_turned_off" msgid="1430668982271976172">"ማያ ገጽ መውሰድ ቆሟል።"</string>
    <string name="accessibility_quick_settings_work_mode_off" msgid="7045417396436552890">"የሥራ ሁነታ ጠፍቷል።"</string>
    <string name="accessibility_quick_settings_work_mode_on" msgid="7650588553988014341">"የሥራ ሁነታ በርቷል።"</string>
    <string name="accessibility_quick_settings_work_mode_changed_off" msgid="5605534876107300711">"የሥራ ሁነታ ጠፍቷል።"</string>
    <string name="accessibility_quick_settings_work_mode_changed_on" msgid="249840330756998612">"የሥራ ሁነታ በርቷል።"</string>
    <string name="accessibility_quick_settings_data_saver_changed_off" msgid="650231949881093289">"ውሂብ ቆጣቢ ጠፍቷል።"</string>
    <string name="accessibility_quick_settings_data_saver_changed_on" msgid="4218725402373934151">"ውሂብ ቆጣቢ በርቷል።"</string>
    <string name="accessibility_brightness" msgid="8003681285547803095">"ብሩህነት ያሳዩ"</string>
    <string name="accessibility_ambient_display_charging" msgid="9084521679384069087">"ኃይል በመሙላት ላይ"</string>
    <string name="data_usage_disabled_dialog_3g_title" msgid="5281770593459841889">"2ጂ-3ጂ ውሂብ ላፍታ ቆሟል"</string>
    <string name="data_usage_disabled_dialog_4g_title" msgid="1601769736881078016">"4ጂ ውሂብ ላፍታ ቆሟል"</string>
    <string name="data_usage_disabled_dialog_mobile_title" msgid="6801382439018099779">"የተንቀሳቃሽ ስልክ ውሂብ ባለበት ቆሟል"</string>
    <string name="data_usage_disabled_dialog_title" msgid="3932437232199671967">"ውሂብ ላፍታ ቆሟል"</string>
    <string name="data_usage_disabled_dialog" msgid="4919541636934603816">"የውሂብ ገደቡ ላይ ተደርሷል። ከእንግዲህ የተንቀሳቃሽ ስልክ ውሂብ እየተጠቀሙ አይደሉም።\n\nከቆመበት ከቀጠሉ የውሂብ አጠቃቀም ክፍያዎች ተፈጻሚ ሊሆኑ ይችላሉ።"</string>
    <string name="data_usage_disabled_dialog_enable" msgid="1412395410306390593">"ከቆመበት ቀጥል"</string>
    <string name="status_bar_settings_signal_meter_disconnected" msgid="1940231521274147771">"ምንም በይነመረብ ተያያዥ የለም።"</string>
    <string name="status_bar_settings_signal_meter_wifi_nossid" msgid="6557486452774597820">"Wi-Fi ተያይዟል"</string>
    <string name="gps_notification_searching_text" msgid="8574247005642736060">"ለGPS በመፈለግ ላይ"</string>
    <string name="gps_notification_found_text" msgid="4619274244146446464">"በ GPS የተዘጋጀ ሥፍራ"</string>
    <string name="accessibility_location_active" msgid="2427290146138169014">"የአካባቢ ጥያቄዎች ነቅተዋል"</string>
    <string name="accessibility_clear_all" msgid="5235938559247164925">"ሁሉንም ማሳወቂያዎች አጽዳ"</string>
    <string name="notification_group_overflow_indicator" msgid="1863231301642314183">"+ <xliff:g id="NUMBER">%s</xliff:g>"</string>
    <plurals name="notification_group_overflow_description" formatted="false" msgid="4579313201268495404">
      <item quantity="one">ከውስጥ ተጨማሪ <xliff:g id="NUMBER_1">%s</xliff:g> ማሳወቂያዎች።</item>
      <item quantity="other">ከውስጥ ተጨማሪ <xliff:g id="NUMBER_1">%s</xliff:g> ማሳወቂያዎች።</item>
    </plurals>
    <string name="status_bar_notification_inspect_item_title" msgid="5668348142410115323">"የማሳወቂያ ቅንብሮች"</string>
    <string name="status_bar_notification_app_settings_title" msgid="5525260160341558869">"የ<xliff:g id="APP_NAME">%s</xliff:g> ቅንብሮች"</string>
    <string name="accessibility_rotation_lock_off" msgid="4062780228931590069">"ማያ ገጽ በራስ ሰር ይዞራል።"</string>
    <string name="accessibility_rotation_lock_on_landscape" msgid="6731197337665366273">"ማያ ገጽ በወርድ ገፅ አቀማመጥ ተቆልፏል።"</string>
    <string name="accessibility_rotation_lock_on_portrait" msgid="5809367521644012115">"ማያ ገጽ በቁም ገፅ አቀማመጥ ተቆልፏል።"</string>
    <string name="accessibility_rotation_lock_off_changed" msgid="8134601071026305153">"ማያ ገጽ አሁን በራስ-ሰር ይሽከረከራል።"</string>
    <string name="accessibility_rotation_lock_on_landscape_changed" msgid="3135965553707519743">"ማያ ገጽ አሁን በወርድ አቀማመጠ-ገፅ ተቆልፏል።"</string>
    <string name="accessibility_rotation_lock_on_portrait_changed" msgid="8922481981834012126">"ማያ ገጽ አሁን በቁም አቀማመጠ-ገፅ ተቆልፏል።"</string>
    <string name="dessert_case" msgid="1295161776223959221">"የማወራረጃ ምግቦች መያዣ"</string>
    <string name="start_dreams" msgid="5640361424498338327">"የማያ ገጽ ማቆያ"</string>
    <string name="ethernet_label" msgid="7967563676324087464">"ኤተርኔት"</string>
    <string name="quick_settings_dnd_label" msgid="8735855737575028208">"አትረብሽ"</string>
    <string name="quick_settings_dnd_priority_label" msgid="483232950670692036">"ቅድሚያ የሚሰጠው ብቻ"</string>
    <string name="quick_settings_dnd_alarms_label" msgid="2559229444312445858">"ማንቂያዎች ብቻ"</string>
    <string name="quick_settings_dnd_none_label" msgid="5025477807123029478">"ሙሉ ለሙሉ ጸጥታ"</string>
    <string name="quick_settings_bluetooth_label" msgid="6304190285170721401">"ብሉቱዝ"</string>
    <string name="quick_settings_bluetooth_multiple_devices_label" msgid="3912245565613684735">"ብሉቱዝ (<xliff:g id="NUMBER">%d</xliff:g> መሣሪያዎች)"</string>
    <string name="quick_settings_bluetooth_off_label" msgid="8159652146149219937">"ብሉቱዝ ጠፍቷል"</string>
    <string name="quick_settings_bluetooth_detail_empty_text" msgid="4910015762433302860">"ምንም የተጣመሩ መሣሪያዎች አይገኝም"</string>
    <string name="quick_settings_brightness_label" msgid="6968372297018755815">"ብሩህነት"</string>
    <string name="quick_settings_rotation_unlocked_label" msgid="7305323031808150099">"በራስ ሰር አሽከርክር"</string>
    <string name="accessibility_quick_settings_rotation" msgid="4231661040698488779">"ማያ ገጽን በራስ-አሽከርክር"</string>
    <string name="accessibility_quick_settings_rotation_value" msgid="8187398200140760213">"<xliff:g id="ID_1">%s</xliff:g> ሁነታ"</string>
    <string name="quick_settings_rotation_locked_label" msgid="6359205706154282377">"አዙሪት ተቆልፏል"</string>
    <string name="quick_settings_rotation_locked_portrait_label" msgid="5102691921442135053">"በቁመት"</string>
    <string name="quick_settings_rotation_locked_landscape_label" msgid="8553157770061178719">"በወርድ"</string>
    <string name="quick_settings_ime_label" msgid="7073463064369468429">"የግቤት ስልት"</string>
    <string name="quick_settings_location_label" msgid="5011327048748762257">"አካባቢ"</string>
    <string name="quick_settings_location_off_label" msgid="7464544086507331459">"አካባቢ ጠፍቷል"</string>
    <string name="quick_settings_media_device_label" msgid="1302906836372603762">"የሚዲያ መሣሪያ"</string>
    <string name="quick_settings_rssi_label" msgid="7725671335550695589">"RSSI"</string>
    <string name="quick_settings_rssi_emergency_only" msgid="2713774041672886750">"የአደጋ ጊዜ ጥሪዎች ብቻ"</string>
    <string name="quick_settings_settings_label" msgid="5326556592578065401">"ቅንብሮች"</string>
    <string name="quick_settings_time_label" msgid="4635969182239736408">"ሰዓት"</string>
    <string name="quick_settings_user_label" msgid="5238995632130897840">"እኔ"</string>
    <string name="quick_settings_user_title" msgid="4467690427642392403">"ተጠቃሚ"</string>
    <string name="quick_settings_user_new_user" msgid="9030521362023479778">"አዲስ ተጠቃሚ"</string>
    <string name="quick_settings_wifi_label" msgid="9135344704899546041">"Wi-Fi"</string>
    <string name="quick_settings_wifi_not_connected" msgid="7171904845345573431">"አልተገናኘም"</string>
    <string name="quick_settings_wifi_no_network" msgid="2221993077220856376">"ምንም አውታረ መረብ የለም"</string>
    <string name="quick_settings_wifi_off_label" msgid="7558778100843885864">"Wi-Fi ጠፍቷል"</string>
    <string name="quick_settings_wifi_on_label" msgid="7607810331387031235">"Wi-Fi በርቷል"</string>
    <string name="quick_settings_wifi_detail_empty_text" msgid="269990350383909226">"ምንም የWi-Fi  አውታረ መረቦች የሉም"</string>
    <string name="quick_settings_cast_title" msgid="7709016546426454729">"Cast"</string>
    <string name="quick_settings_casting" msgid="6601710681033353316">"በመውሰድ ላይ"</string>
    <string name="quick_settings_cast_device_default_name" msgid="5367253104742382945">"ያልተሰየመ መሳሪያ"</string>
    <string name="quick_settings_cast_device_default_description" msgid="2484573682378634413">"ለመውሰድ ዝግጁ"</string>
    <string name="quick_settings_cast_detail_empty_text" msgid="311785821261640623">"ምንም መሣሪያዎች አይገኙም"</string>
    <string name="quick_settings_brightness_dialog_title" msgid="8599674057673605368">"ብሩህነት"</string>
    <string name="quick_settings_brightness_dialog_auto_brightness_label" msgid="5064982743784071218">"ራስ-ሰር"</string>
    <string name="quick_settings_inversion_label" msgid="8790919884718619648">"ቀለማትን ግልብጥ"</string>
    <string name="quick_settings_color_space_label" msgid="853443689745584770">"የቀለም እርማት ሁነታ"</string>
    <string name="quick_settings_more_settings" msgid="326112621462813682">"ተጨማሪ ቅንብሮች"</string>
    <string name="quick_settings_done" msgid="3402999958839153376">"ተከናውኗል"</string>
    <string name="quick_settings_connected" msgid="1722253542984847487">"ተገናኝቷል"</string>
    <string name="quick_settings_connected_battery_level" msgid="4136051440381328892">"ተገናኝቷል፣ ባትሪ <xliff:g id="BATTERY_LEVEL_AS_PERCENTAGE">%1$s</xliff:g>"</string>
    <string name="quick_settings_connecting" msgid="47623027419264404">"በማገናኘት ላይ..."</string>
    <string name="quick_settings_tethering_label" msgid="7153452060448575549">"በማገናኘት ላይ"</string>
    <string name="quick_settings_hotspot_label" msgid="6046917934974004879">"መገናኛ ነጥብ"</string>
    <string name="quick_settings_notifications_label" msgid="4818156442169154523">"ማሳወቂያዎች"</string>
    <string name="quick_settings_flashlight_label" msgid="2133093497691661546">"የባትሪ ብርሃን"</string>
    <string name="quick_settings_cellular_detail_title" msgid="3661194685666477347">"የተንቀሳቃሽ ስልክ ውሂብ"</string>
    <string name="quick_settings_cellular_detail_data_usage" msgid="1964260360259312002">"የውሂብ አጠቃቀም"</string>
    <string name="quick_settings_cellular_detail_remaining_data" msgid="722715415543541249">"ቀሪ ውሂብ"</string>
    <string name="quick_settings_cellular_detail_over_limit" msgid="967669665390990427">"ከገደብ በላይ"</string>
    <string name="quick_settings_cellular_detail_data_used" msgid="1476810587475761478">"<xliff:g id="DATA_USED">%s</xliff:g> ጥቅም ላይ ውሏል"</string>
    <string name="quick_settings_cellular_detail_data_limit" msgid="56011158504994128">"<xliff:g id="DATA_LIMIT">%s</xliff:g> ገደብ"</string>
    <string name="quick_settings_cellular_detail_data_warning" msgid="2440098045692399009">"የ<xliff:g id="DATA_LIMIT">%s</xliff:g> ማስጠንቀቂያ"</string>
    <string name="quick_settings_work_mode_label" msgid="6244915274350490429">"የሥራ ሁነታ"</string>
    <string name="quick_settings_night_display_label" msgid="3577098011487644395">"የምሽት ብርሃን"</string>
    <string name="quick_settings_nfc_label" msgid="9012153754816969325">"ኤንኤፍሲ"</string>
    <string name="quick_settings_nfc_off" msgid="6883274004315134333">"ኤንኤፍሲ ተሰናክሏል"</string>
    <string name="quick_settings_nfc_on" msgid="6680317193676884311">"ኤንኤፍሲ ነቅቷል"</string>
    <string name="recents_empty_message" msgid="808480104164008572">"ምንም የቅርብ ጊዜ ንጥሎች የሉም"</string>
    <string name="recents_empty_message_dismissed_all" msgid="2791312568666558651">"ሁሉንም ነገር አጽድተዋል"</string>
    <string name="recents_app_info_button_label" msgid="2890317189376000030">"የመተግበሪያ መረጃ"</string>
    <string name="recents_lock_to_app_button_label" msgid="6942899049072506044">"ማያ ገጽ መሰካት"</string>
    <string name="recents_search_bar_label" msgid="8074997400187836677">"ፈልግ"</string>
    <string name="recents_launch_error_message" msgid="2969287838120550506">"<xliff:g id="APP">%s</xliff:g>ን መጀመር አልተቻለም።"</string>
    <string name="recents_launch_disabled_message" msgid="1624523193008871793">"<xliff:g id="APP">%s</xliff:g> በጥንቃቄ ሁነታ ውስጥ ታግዷል።"</string>
    <string name="recents_stack_action_button_label" msgid="6593727103310426253">"ሁሉንም አጽዳ"</string>
    <string name="recents_drag_hint_message" msgid="2649739267073203985">"የተከፈለ ማያ ገጽን ለመጠቀም እዚህ ላይ ይጎትቱ"</string>
    <string name="recents_multistack_add_stack_dialog_split_horizontal" msgid="8848514474543427332">"አግድም ክፈል"</string>
    <string name="recents_multistack_add_stack_dialog_split_vertical" msgid="9075292233696180813">"ቁልቁል ክፈል"</string>
    <string name="recents_multistack_add_stack_dialog_split_custom" msgid="4177837597513701943">"በብጁ ክፈል"</string>
    <string name="recents_accessibility_split_screen_top" msgid="9056056469282256287">"ማያ ገጽ ወደ ላይ ክፈል"</string>
    <string name="recents_accessibility_split_screen_left" msgid="8987144699630620019">"ማያ ገጽ ወደ ግራ ክፈል"</string>
    <string name="recents_accessibility_split_screen_right" msgid="275069779299592867">"ማያ ገጽ ወደ ቀኝ ክፈል"</string>
  <string-array name="recents_blacklist_array">
  </string-array>
    <string name="expanded_header_battery_charged" msgid="5945855970267657951">"ባትሪ ሞልቷል"</string>
    <string name="expanded_header_battery_charging" msgid="205623198487189724">"ኃይል በመሙላት ላይ"</string>
    <string name="expanded_header_battery_charging_with_time" msgid="457559884275395376">"<xliff:g id="CHARGING_TIME">%s</xliff:g> እስኪሞላ ድረስ"</string>
    <string name="expanded_header_battery_not_charging" msgid="4798147152367049732">"ባትሪ እየሞላ አይደለም"</string>
    <string name="ssl_ca_cert_warning" msgid="9005954106902053641">"አውታረ መረብ\nክትትል ሊደረግበት ይችላል"</string>
    <string name="description_target_search" msgid="3091587249776033139">"ፍለጋ"</string>
    <string name="description_direction_up" msgid="7169032478259485180">"ለ<xliff:g id="TARGET_DESCRIPTION">%s</xliff:g> ወደ ላይ አንሸራትት።"</string>
    <string name="description_direction_left" msgid="7207478719805562165">"ለ<xliff:g id="TARGET_DESCRIPTION">%s</xliff:g> ወደ ግራ አንሸራትት።"</string>
<<<<<<< HEAD
    <string name="zen_priority_introduction" msgid="7577965386868311310">"እርስዎ ከወሰንዋቸው ማንቂያዎች፣ አስታዋሾች፣ ክስተቶች እና ደዋዮች በስተቀር፣ በድምጾች እና ንዝረቶች አይረበሹም። ሙዚቃ፣ ቪዲዮዎች እና ጨዋታዎች ጨምሮ ለመጫወት የሚመርጡትን ማንኛውም ነገር አሁንም ይሰማሉ።"</string>
    <string name="zen_alarms_introduction" msgid="7034415210361973827">"ከማንቂያዎች በስተቀር፣ በድምጾች እና ንዝረቶች አይረበሹም። ሙዚቃ፣ ቪዲዮዎች እና ጨዋታዎች ጨምሮ ለመጫወት የሚመርጡትን ማንኛውም ነገር አሁንም ይሰማሉ።"</string>
=======
    <string name="zen_priority_introduction" msgid="1149025108714420281">"እርስዎ ከወሰንዋቸው ማንቂያዎች፣ አስታዋሾች፣ ክስተቶች እና ደዋዮች በስተቀር፣ በድምጾች እና ንዝረቶች አይረበሹም። ሙዚቃ፣ ቪዲዮዎች እና ጨዋታዎች ጨምሮ ለመጫወት የሚመርጡትን ማንኛውም ነገር አሁንም ይሰማሉ።"</string>
    <string name="zen_alarms_introduction" msgid="4934328096749380201">"ከማንቂያዎች በስተቀር፣ በድምጾች እና ንዝረቶች አይረበሹም። ሙዚቃ፣ ቪዲዮዎች እና ጨዋታዎች ጨምሮ ለመጫወት የሚመርጡትን ማንኛውም ነገር አሁንም ይሰማሉ።"</string>
>>>>>>> 98e12851
    <string name="zen_priority_customize_button" msgid="7948043278226955063">"አብጅ"</string>
    <string name="zen_silence_introduction_voice" msgid="3948778066295728085">"ይሄ ማንቂያዎችን፣ ሙዚቃን፣ ቪዲዮዎችን እና ጨዋታዎችንም ጨምሮ ሁሉንም ድምጾች እና ንዝረቶች ያጠፋል። አሁንም የድምጽ ጥሪዎችን ማድረግ ይችላሉ።"</string>
    <string name="zen_silence_introduction" msgid="3137882381093271568">"ይሄ ማንቂያዎችን፣ ሙዚቃን፣ ቪዲዮዎችን እና ጨዋታዎችንም ጨምሮ ሁሉንም ድምጾች እና ንዝረቶች ያጠፋል።"</string>
    <string name="keyguard_more_overflow_text" msgid="9195222469041601365">"+<xliff:g id="NUMBER_OF_NOTIFICATIONS">%d</xliff:g>"</string>
    <string name="speed_bump_explanation" msgid="1288875699658819755">"በጣም አስቸካይ ያልሆኑ ማሳወቂያዎች ከታች"</string>
    <string name="notification_tap_again" msgid="7590196980943943842">"ለመክፈት ዳግም መታ ያድርጉ"</string>
    <string name="keyguard_unlock" msgid="8043466894212841998">"ለማስከፈት ወደ ላይ ያንሸራትቱ"</string>
    <string name="do_disclosure_generic" msgid="5615898451805157556">"ይህ መሣሪያ በእርስዎ ድርጅት የሚተዳደር ነው"</string>
    <string name="do_disclosure_with_name" msgid="5640615509915445501">"ይህ መሣሪያ በ<xliff:g id="ORGANIZATION_NAME">%s</xliff:g> የሚተዳደር ነው"</string>
    <string name="phone_hint" msgid="4872890986869209950">"ለስልክ ከአዶ ላይ ጠረግ ያድርጉ"</string>
    <string name="voice_hint" msgid="8939888732119726665">"ለድምጽ ረዳት ከአዶ ጠረግ ያድርጉ"</string>
    <string name="camera_hint" msgid="7939688436797157483">"ለካሜራ ከአዶ ላይ ጠረግ ያድርጉ"</string>
    <string name="interruption_level_none_with_warning" msgid="5114872171614161084">"አጠቃላይ ጸጥታ። ይህ በተጨማሪ ማያ ገጽ አንባቢን ፀጥ ያደርጋል።"</string>
    <string name="interruption_level_none" msgid="6000083681244492992">"ሙሉ ለሙሉ ጸጥታ"</string>
    <string name="interruption_level_priority" msgid="6426766465363855505">"ቅድሚያ የሚሰጠው ብቻ"</string>
    <string name="interruption_level_alarms" msgid="5226306993448328896">"ማንቂያዎች ብቻ"</string>
    <string name="interruption_level_none_twoline" msgid="3957581548190765889">"ሙሉ ለሙሉ\nጸጥታ"</string>
    <string name="interruption_level_priority_twoline" msgid="1564715335217164124">"ቅድሚያ ተሰጪ\nብቻ"</string>
    <string name="interruption_level_alarms_twoline" msgid="3266909566410106146">"ማንቂያዎች\nብቻ"</string>
    <string name="keyguard_indication_charging_time" msgid="1757251776872835768">"ሃይል በመሙላት ላይ (<xliff:g id="CHARGING_TIME_LEFT">%s</xliff:g> እስከሚሞላ ድረስ)"</string>
    <string name="keyguard_indication_charging_time_fast" msgid="9018981952053914986">"ኃይል በፍጥነት በመሙላት ላይ (<xliff:g id="CHARGING_TIME_LEFT">%s</xliff:g> እስከሚሞላ ድረስ)"</string>
    <string name="keyguard_indication_charging_time_slowly" msgid="955252797961724952">"ኃይል በዝግታ በመሙላት ላይ (<xliff:g id="CHARGING_TIME_LEFT">%s</xliff:g> እስከሚሞላ ድረስ)"</string>
    <string name="accessibility_multi_user_switch_switcher" msgid="7305948938141024937">"ተጠቃሚ ቀይር"</string>
    <string name="accessibility_multi_user_switch_switcher_with_current" msgid="8434880595284601601">"ተጠቃሚ ይለውጡ፣ የአሁን ተጠቃሚ <xliff:g id="CURRENT_USER_NAME">%s</xliff:g>"</string>
    <string name="accessibility_multi_user_switch_inactive" msgid="1424081831468083402">"የአሁን ተጠቃሚ <xliff:g id="CURRENT_USER_NAME">%s</xliff:g>"</string>
    <string name="accessibility_multi_user_switch_quick_contact" msgid="3020367729287990475">"መገለጫ አሳይ"</string>
    <string name="user_add_user" msgid="5110251524486079492">"ተጠቃሚ አክል"</string>
    <string name="user_new_user_name" msgid="426540612051178753">"አዲስ ተጠቃሚ"</string>
    <string name="guest_nickname" msgid="8059989128963789678">"እንግዳ"</string>
    <string name="guest_new_guest" msgid="600537543078847803">"እንግዳ አክል"</string>
    <string name="guest_exit_guest" msgid="7187359342030096885">"እንግዳ አስወግድ"</string>
    <string name="guest_exit_guest_dialog_title" msgid="8480693520521766688">"እንግዳ ይወገድ?"</string>
    <string name="guest_exit_guest_dialog_message" msgid="4155503224769676625">"በዚህ ክፍለ-ጊዜ ውስጥ ያሉ ሁሉም መተግበሪያዎች እና ውሂብ ይሰረዛሉ።"</string>
    <string name="guest_exit_guest_dialog_remove" msgid="7402231963862520531">"አስወግድ"</string>
    <string name="guest_wipe_session_title" msgid="6419439912885956132">"እንኳን በደህና ተመለሱ እንግዳ!"</string>
    <string name="guest_wipe_session_message" msgid="8476238178270112811">"ክፍለ-ጊዜዎን መቀጠል ይፈልጋሉ?"</string>
    <string name="guest_wipe_session_wipe" msgid="5065558566939858884">"እንደገና ጀምር"</string>
    <string name="guest_wipe_session_dontwipe" msgid="1401113462524894716">"አዎ፣ ቀጥል"</string>
    <string name="guest_notification_title" msgid="1585278533840603063">"የእንግዳ ተጠቃሚ"</string>
    <string name="guest_notification_text" msgid="335747957734796689">"መተግበሪያዎችና ውሂብ ለመሰረዝ እንግዳ ተጣቀሚን ያስወግዱ"</string>
    <string name="guest_notification_remove_action" msgid="8820670703892101990">"እንግዳን አስወግድ"</string>
    <string name="user_logout_notification_title" msgid="1453960926437240727">"ተጠቃሚን አስወጣ"</string>
    <string name="user_logout_notification_text" msgid="3350262809611876284">"አሁን ያለውን ተጠቃሚ አስወጣ"</string>
    <string name="user_logout_notification_action" msgid="1195428991423425062">"ተጠቃሚን አስወጣ"</string>
    <string name="user_add_user_title" msgid="4553596395824132638">"አዲስ ተጠቃሚ ይታከል?"</string>
    <string name="user_add_user_message_short" msgid="2161624834066214559">"እርስዎ አንድ አዲስ ተጠቃሚ ሲያክሉ ያ ሰው የራሱ ቦታ ማዘጋጀት አለበት።\n\nማንኛውም ተጠቃሚ መተግበሪያዎችን ለሌሎች ተጠቃሚዎች ሁሉ ሊያዘምን ይችላል።"</string>
    <string name="user_remove_user_title" msgid="4681256956076895559">"ተጠቃሚ ይወገድ?"</string>
    <string name="user_remove_user_message" msgid="1453218013959498039">"ሁሉም የዚህ ተጠቃሚ መተግበሪያዎች እና ውሂብ ይሰረዛሉ።"</string>
    <string name="user_remove_user_remove" msgid="7479275741742178297">"አስወግድ"</string>
    <string name="battery_saver_notification_title" msgid="237918726750955859">"የባትሪ ኃይል ቆጣቢ በርቷል"</string>
    <string name="battery_saver_notification_text" msgid="820318788126672692">"አፈጻጸምን እና የጀርባ ውሂብ ይቀንሳል"</string>
    <string name="battery_saver_notification_action_text" msgid="109158658238110382">"ባትሪ ቆጣቢን አጥፋ"</string>
    <string name="media_projection_dialog_text" msgid="3071431025448218928">"<xliff:g id="APP_SEEKING_PERMISSION">%s</xliff:g> በማያ ገጽዎ ላይ የታየውን ነገር በሙሉ ማንሳት ይጀምራል።"</string>
    <string name="media_projection_remember_text" msgid="3103510882172746752">"ዳግመኛ አታሳይ"</string>
    <string name="clear_all_notifications_text" msgid="814192889771462828">"ሁሉንም አጽዳ"</string>
    <string name="media_projection_action_text" msgid="8470872969457985954">"አሁን ጀምር"</string>
    <string name="empty_shade_text" msgid="708135716272867002">"ምንም ማሳወቂያ የለም"</string>
    <string name="profile_owned_footer" msgid="8021888108553696069">"መገለጫ ክትትል ሊደረግበት ይችላል"</string>
    <string name="vpn_footer" msgid="2388611096129106812">"አውታረ መረብ በክትትል እየተደረገበት ሊሆን ይችላል"</string>
    <string name="branded_vpn_footer" msgid="2168111859226496230">"አውታረ መረብ ክትትል የሚደረግበት ሊሆን ይችላል"</string>
    <string name="quick_settings_disclosure_management_monitoring" msgid="6645176135063957394">"የእርስዎ ድርጅት ይህን መሣሪያ ያስተዳድራል፣ እና የአውታረ መረብ ትራፊክን ሊከታተል ይችላል"</string>
    <string name="quick_settings_disclosure_named_management_monitoring" msgid="370622174777570853">"<xliff:g id="ORGANIZATION_NAME">%1$s</xliff:g> ይህን መሣሪያ ያስተዳድራል፣ እና የአውታረ መረብ ትራፊክን ሊከታተል ይችላል"</string>
    <string name="quick_settings_disclosure_management_named_vpn" msgid="1085137869053332307">"ይህ መሣሪያ በእርስዎ ድርጅት የሚተዳደር ሲሆን ከ<xliff:g id="VPN_APP">%1$s</xliff:g> ጋር ተገናኝቷል"</string>
    <string name="quick_settings_disclosure_named_management_named_vpn" msgid="6290456493852584017">"ይህ መሣሪያ በ<xliff:g id="ORGANIZATION_NAME">%1$s</xliff:g> የሚተዳደር ሲሆን ወደ <xliff:g id="VPN_APP">%2$s</xliff:g> ተገናኝቷል"</string>
    <string name="quick_settings_disclosure_management" msgid="3294967280853150271">"መሣሪያ በእርስዎ ድርጅት የሚተዳደር ነው"</string>
    <string name="quick_settings_disclosure_named_management" msgid="1059403025094542908">"ይህ መሣሪያ በ<xliff:g id="ORGANIZATION_NAME">%1$s</xliff:g> የሚተዳደር ነው"</string>
    <string name="quick_settings_disclosure_management_vpns" msgid="3698767349925266482">"ይህ መሣሪያ በእርስዎ ድርጅት የሚተዳደር ሲሆን ወደ VPNዎች ተገናኝቷል።"</string>
    <string name="quick_settings_disclosure_named_management_vpns" msgid="7777821385318891527">"ይህ መሣሪያ በ<xliff:g id="ORGANIZATION_NAME">%1$s</xliff:g> የሚተዳደር ሲሆን ወደ VPNዎች ተገናኝቷል"</string>
    <string name="quick_settings_disclosure_managed_profile_monitoring" msgid="5125463987558278215">"የእርስዎ ድርጅት በእርስዎ የሥራ መገለጫ ያለን የአውታረ መረብ ትራፊክን ሊቆጣጠር ይችል ይሆናል"</string>
    <string name="quick_settings_disclosure_named_managed_profile_monitoring" msgid="8973606847896650284">"<xliff:g id="ORGANIZATION_NAME">%1$s</xliff:g> በእርስዎ የሥራ መገለጫ ውስጥ የአውታረ መረብ ትራፊክ ላይ ክትትል ሊያደርግ ይችላል"</string>
    <string name="quick_settings_disclosure_monitoring" msgid="679658227269205728">"አውታረ መረብ ክትትል የሚደረግበት ሊሆን ይችላል"</string>
    <string name="quick_settings_disclosure_vpns" msgid="8170318392053156330">"ይህ መሣሪያ ወደ VPNዎች ተገናኝቷል"</string>
    <string name="quick_settings_disclosure_managed_profile_named_vpn" msgid="3494535754792751741">"የሥራ መገለጫ ወደ <xliff:g id="VPN_APP">%1$s</xliff:g> ተገናኝቷል"</string>
    <string name="quick_settings_disclosure_personal_profile_named_vpn" msgid="4467456202486569906">"የግል መገለጫ ወደ <xliff:g id="VPN_APP">%1$s</xliff:g> ተገናኝቷል"</string>
    <string name="quick_settings_disclosure_named_vpn" msgid="6943724064780847080">"ይህ መሣሪያ ወደ <xliff:g id="VPN_APP">%1$s</xliff:g> ተገናኝቷል"</string>
    <string name="monitoring_title_device_owned" msgid="1652495295941959815">"የመሣሪያ አስተዳደር"</string>
    <string name="monitoring_title_profile_owned" msgid="6790109874733501487">"መገለጫን መከታተል"</string>
    <string name="monitoring_title" msgid="169206259253048106">"የአውታረ መረብ ክትትል"</string>
    <string name="monitoring_subtitle_vpn" msgid="876537538087857300">"VPN"</string>
    <string name="monitoring_subtitle_network_logging" msgid="3341264304793193386">"የአውታረ መረብ ምዝግብ ማስታወሻ መያዝ"</string>
    <string name="monitoring_subtitle_ca_certificate" msgid="3874151893894355988">"CA ምስክርነቶች"</string>
    <string name="disable_vpn" msgid="4435534311510272506">"VPN አሰናክል"</string>
    <string name="disconnect_vpn" msgid="1324915059568548655">"የVPN ግንኙነት አቋርጥ"</string>
    <string name="monitoring_button_view_policies" msgid="100913612638514424">"መመሪያዎችን ይመልከቱ"</string>
    <string name="monitoring_description_named_management" msgid="5281789135578986303">"የእርስዎ መሣሪያ በ<xliff:g id="ORGANIZATION_NAME">%1$s</xliff:g> የሚተዳደር ነው።\n\nየእርስዎ አስተዳዳሪ ከመሣሪያዎ ጋር የተጎዳኙ ቅንብሮችን፣ የኮርፖሬት መዳረሻን፣ መተግበሪያዎችን እና የመሣሪያዎን የአካባቢ መረጃ መከታተል እና ማቀናበር ይችላሉ።\n\nተጨማሪ መረጃ ለማግኘት አስተዳዳሪዎን ያነጋግሩ።"</string>
    <string name="monitoring_description_management" msgid="4573721970278370790">"የእርስዎ መሣሪያ በድርጅትዎ የሚተዳደር ነው።\n\nየእርስዎ አስተዳዳሪ ከመሣሪያዎ ጋር የተጎዳኙ ቅንብሮችን፣ የኮርፖሬት መዳረሻንና ውሂብን እና የመሣሪያዎን የአካባቢ መረጃ መከታተል እና ማቀናበር ይችላሉ።\n\nተጨማሪ መረጃ ለማግኘት አስተዳዳሪዎን ያነጋግሩ።"</string>
    <string name="monitoring_description_management_ca_certificate" msgid="5202023784131001751">"የእርስዎ ድርጅት የእውቅና ማረጋገጫ ሰጪ ባለሥልጣን በዚህ መሣሪያ ላይ ጭኗል። የእርስዎ ደኅንነቱ የተጠበቀ አውታረ መረብ ትራፊክ ክትትል ሊደረግበት እና ሊሻሻል ይችላል።"</string>
    <string name="monitoring_description_managed_profile_ca_certificate" msgid="4683248196789897964">"የእርስዎ ድርጅት የእውቅና ማረጋገጫ ሰጪ ባለሥልጣን በእርስዎ የሥራ መገለጫ ላይ ጭኗል። የእርስዎ ደኅንነቱ የተጠበቀ አውታረ መረብ ትራፊክ ክትትል ሊደረግበት እና ሊሻሻል ይችላል።"</string>
    <string name="monitoring_description_ca_certificate" msgid="7886985418413598352">"የእውቅና ማረጋገጫ ሰጪ ባለሥልጣን በዚህ መሣሪያ ላይ ተጭኗል። የእርስዎ ደኅንነቱ የተጠበቀ አውታረ መረብ ትራፊክ ክትትል ሊደረግበት እና ሊሻሻል ይችላል።"</string>
    <string name="monitoring_description_management_network_logging" msgid="7184005419733060736">"የእርስዎ አስተዳዳሪ የአውታረ መረብ ምዝግብ ማስታወሻ መያዝን አብርተዋል፣ ይህም በመሣሪያዎ ላይ ያለውን ትራፊክ ይከታተላል።"</string>
    <string name="monitoring_description_named_vpn" msgid="7403457334088909254">"እርስዎ ኢሜይሎችን፣ መተግበሪያዎችን እና ድር ጣቢያዎችንም ጨምሮ የግል የአውታረ መረብ እንቅስቃሴዎን መከታተል ከሚችለው <xliff:g id="VPN_APP">%1$s</xliff:g> ጋር ተገናኝተዋል።"</string>
    <string name="monitoring_description_two_named_vpns" msgid="4198511413729213802">"ኢሜይሎችን፣ መተግበሪያዎችን እና ድር ጣቢያዎችንም ጨምሮ የግል የአውታረ መረብ እንቅስቃሴዎን መከታተል ከሚችሉት <xliff:g id="VPN_APP_0">%1$s</xliff:g> እና <xliff:g id="VPN_APP_1">%2$s</xliff:g> ጋር ተገናኝተዋል።"</string>
    <string name="monitoring_description_managed_profile_named_vpn" msgid="1427905889862420559">"የእርስዎ የሥራ መገለጫ የእርስዎን ኢሜይሎችን፣ መተግበሪያዎችን እና ድር ጣቢያዎችንም ጨምሮ የግል የአውታረ መረብ እንቅስቃሴዎን መከታተል ከሚችለው <xliff:g id="VPN_APP">%1$s</xliff:g> ጋር ተገናኝቷል።"</string>
    <string name="monitoring_description_personal_profile_named_vpn" msgid="3133980926929069283">"የእርስዎ የግል መገለጫ ኢሜይሎችን፣ መተግበሪያዎችን እና ድር ጣቢያዎችንም ጨምሮ የግል የአውታረ መረብ እንቅስቃሴዎን መከታተል ከሚችለው <xliff:g id="VPN_APP">%1$s</xliff:g> ጋር ተገናኝቷል።"</string>
    <string name="monitoring_description_do_header_generic" msgid="96588491028288691">"የእርስዎ መሣሪያ በ<xliff:g id="DEVICE_OWNER_APP">%1$s</xliff:g> ነው የሚቀናበረው።"</string>
    <string name="monitoring_description_do_header_with_name" msgid="5511133708978206460">"<xliff:g id="ORGANIZATION_NAME">%1$s</xliff:g> የእርስዎን መሣሪያ ለማቀናበር <xliff:g id="DEVICE_OWNER_APP">%2$s</xliff:g>ን ይጠቀማል።"</string>
    <string name="monitoring_description_do_body" msgid="3639594537660975895">"የእርስዎ አስተዳዳሪ ቅንብሮችን፣ የኮርፖሬት መዳረሻን፣ መተግበሪያዎችን፣ ከዚህ መሣሪያ ጋር የተጎዳኘ ውሂብን እና የመሣሪያዎን አካባቢ መከታተል እና ማቀናበር ይችላሉ።"</string>
    <string name="monitoring_description_do_learn_more_separator" msgid="3785251953067436862">" "</string>
    <string name="monitoring_description_do_learn_more" msgid="1849514470437907421">"የበለጠ ለመረዳት"</string>
    <string name="monitoring_description_do_body_vpn" msgid="8255218762488901796">"እርስዎ ኢሜይሎችን፣ መተግበሪያዎችን እና ድር ጣቢያዎችንም ጨምሮ የግል የአውታረ መረብ እንቅስቃሴዎን መከታተል ከሚችለው <xliff:g id="VPN_APP">%1$s</xliff:g> ጋር ተገናኝተዋል።"</string>
    <string name="monitoring_description_vpn_settings_separator" msgid="1933186756733474388">" "</string>
    <string name="monitoring_description_vpn_settings" msgid="8869300202410505143">"የVPN ቅንብሮችን ይክፈቱ"</string>
    <string name="monitoring_description_ca_cert_settings_separator" msgid="4987350385906393626">" "</string>
    <string name="monitoring_description_ca_cert_settings" msgid="5489969458872997092">"የታመኑ ምስክርነቶችን ክፈት"</string>
    <string name="monitoring_description_network_logging" msgid="7223505523384076027">"የእርስዎ አስተዳዳሪ የአውታረ መረብ ምዝግብ ማስታወሻ መያዝን አብርተዋል፣ ይህም በመሣሪያዎ ላይ ያለውን ትራፊክ ይከታተላል።\n\nተጨማሪ መረጃ ለማግኘት አስተዳዳሪዎን ያነጋግሩ።"</string>
    <string name="monitoring_description_vpn" msgid="4445150119515393526">"አንድ መተግበሪያ የVPN ግንኙነት እንዲያዋቅር ፍቃድ ሰጥተውታል።\n\nይህ መተግበሪያ ኢሜይሎችን፣ መተግበሪያዎችን እና ድር ጣቢያዎችንም ጨምሮ የመሣሪያዎን እና የአውታረ መረብ እንቅስቃሴዎን መከታተል ይችላል።"</string>
    <string name="monitoring_description_vpn_profile_owned" msgid="2958019119161161530">"የእርስዎ የስራ መገለጫ በ<xliff:g id="ORGANIZATION">%1$s</xliff:g> ነው የሚቀናበረው።\n\nየእርስዎ አስተዳዳሪ ኢሜይሎችን፣ መተግበሪያዎችን እና ድር ጣቢያዎችን ጨምሮ የአውታረ መረብ እንቅስቃሴዎን መከታተል ይችላል።\n\nተጨማሪ መረጃ ለማግኘት አስተዳዳሪዎን ያነጋግሩ።\n\nእርስዎ እንዲሁም የአውታረ መረብ እንቅስቃሴዎን መከታተል ከሚችል ቪፒኤን ጋር ተገናኝተዋል።"</string>
    <string name="legacy_vpn_name" msgid="6604123105765737830">"VPN"</string>
    <string name="monitoring_description_app" msgid="1828472472674709532">"እርስዎ ኢሜይሎችን፣ መተግበሪያዎችን እና ድር ጣቢያዎችንም ጨምሮ የአውታረ መረብ እንቅስቃሴዎን ከሚከታተለው <xliff:g id="APPLICATION">%1$s</xliff:g> ጋር ተገናኝተዋል።"</string>
    <string name="monitoring_description_app_personal" msgid="484599052118316268">"እርስዎ ኢሜይሎችን፣ መተግበሪያዎችን እና ድር ጣቢያዎችንም ጨምሮ የግል የአውታረ መረብ እንቅስቃሴዎን መከታተል ከሚችለው <xliff:g id="APPLICATION">%1$s</xliff:g> ጋር ተገናኝተዋል።"</string>
    <string name="branded_monitoring_description_app_personal" msgid="2669518213949202599">"እርስዎ ኢሜይሎችን፣ መተግበሪያዎችን እና ድር ጣቢያዎችንም ጨምሮ የግል የአውታረ መረብ እንቅስቃሴዎን ከሚከታተለው ከ<xliff:g id="APPLICATION">%1$s</xliff:g> ጋር ተገናኝተዋል።"</string>
    <string name="monitoring_description_app_work" msgid="4612997849787922906">"የእርስዎ የሥራ መገለጫ በ<xliff:g id="ORGANIZATION">%1$s</xliff:g> የሚተዳደር ነው። መገለጫው ኢሜይሎችን፣ መተግበሪያዎችን፣ እና የድር ጣቢያዎችን ጨምሮ የአውታረ መረብ እንቅስቃሴን መቆጣጠር ከሚችለው ከ<xliff:g id="APPLICATION">%2$s</xliff:g> ጋር ተገናኝቷል።\n\nለተጨማሪ መረጃ የእርስዎን አስተዳዳሪ ያነጋግሩ።"</string>
    <string name="monitoring_description_app_personal_work" msgid="5664165460056859391">"የእርስዎ የሥራ መገለጫ በ<xliff:g id="ORGANIZATION">%1$s</xliff:g> የሚተዳደር ነው። መገለጫው ኢሜይሎችን፣ መተግበሪያዎችን፣ እና የድር ጣቢያዎችን ጨምሮ የአውታረ መረብ እንቅስቃሴን መቆጣጠር ከሚችለው ከ<xliff:g id="APPLICATION_WORK">%2$s</xliff:g> ጋር ተገናኝቷል።\n\nበተጨማሪ የእርስዎን የግል የአውታረ መረብ እንቅስቃሴ መቆጣጠር ከሚችለው ከ<xliff:g id="APPLICATION_PERSONAL">%3$s</xliff:g> ጋር ተገናኝተዋል።"</string>
    <string name="keyguard_indication_trust_granted" msgid="4985003749105182372">"ለ<xliff:g id="USER_NAME">%1$s</xliff:g> ተከፍቷል"</string>
    <string name="keyguard_indication_trust_managed" msgid="8319646760022357585">"<xliff:g id="TRUST_AGENT">%1$s</xliff:g> እያሄደ ነው"</string>
    <string name="keyguard_indication_trust_disabled" msgid="7412534203633528135">"እራስዎ እስኪከፍቱት ድረስ መሣሪያ እንደተቆለፈ ይቆያል"</string>
    <string name="hidden_notifications_title" msgid="7139628534207443290">"ማሳወቂያዎችን ፈጥነው ያግኙ"</string>
    <string name="hidden_notifications_text" msgid="2326409389088668981">"ከመክፈትዎ በፊት ይመልከቷቸው"</string>
    <string name="hidden_notifications_cancel" msgid="3690709735122344913">"አይ፣ አመሰግናለሁ"</string>
    <string name="hidden_notifications_setup" msgid="41079514801976810">"አዋቅር"</string>
    <string name="zen_mode_and_condition" msgid="4462471036429759903">"<xliff:g id="ZEN_MODE">%1$s</xliff:g>። <xliff:g id="EXIT_CONDITION">%2$s</xliff:g>"</string>
    <string name="volume_zen_end_now" msgid="6930243045593601084">"አሁን አጥፋ"</string>
    <string name="accessibility_volume_expand" msgid="5946812790999244205">"አስፋ"</string>
    <string name="accessibility_volume_collapse" msgid="3609549593031810875">"ሰብስብ"</string>
    <string name="screen_pinning_title" msgid="3273740381976175811">"ማያ ገጽ ተሰክቷል"</string>
    <string name="screen_pinning_description" msgid="8909878447196419623">"ይሄ እስኪነቅሉት ድረስ በእይታ ውስጥ ያስቀምጠዋል። ለመንቀል ተመለስ እና አጠቃላይ ዕይታ የሚለውን ይጫኑ እና ይያዙ።"</string>
    <string name="screen_pinning_description_accessible" msgid="426190689254018656">"ይሄ እስኪነቅሉት ድረስ በእይታ ውስጥ ያስቀምጠዋል። ለመንቀል አጠቃላይ ዕይታ ተጭነው ይያዙ።"</string>
    <string name="screen_pinning_positive" msgid="3783985798366751226">"ገባኝ"</string>
    <string name="screen_pinning_negative" msgid="3741602308343880268">"አይ፣ አመሰግናለሁ"</string>
    <string name="quick_settings_reset_confirmation_title" msgid="748792586749897883">"<xliff:g id="TILE_LABEL">%1$s</xliff:g> ይደበቅ?"</string>
    <string name="quick_settings_reset_confirmation_message" msgid="2235970126803317374">"በቅንብሮች ውስጥ በሚቀጥለው ጊዜ እንዲበራ በሚያደርጉበት ጊዜ ዳግመኛ ብቅ ይላል።"</string>
    <string name="quick_settings_reset_confirmation_button" msgid="2660339101868367515">"ደብቅ"</string>
    <string name="managed_profile_foreground_toast" msgid="5421487114739245972">"የስራ መገለጫዎን እየተጠቀሙ ነው"</string>
    <string name="stream_voice_call" msgid="4410002696470423714">"ጥሪ"</string>
    <string name="stream_system" msgid="7493299064422163147">"ሥርዓት"</string>
    <string name="stream_ring" msgid="8213049469184048338">"ጥሪ"</string>
    <string name="stream_music" msgid="9086982948697544342">"ማህደረ መረጃ"</string>
    <string name="stream_alarm" msgid="5209444229227197703">"ማንቂያ"</string>
    <string name="stream_notification" msgid="2563720670905665031">"ማሳወቂያ"</string>
    <string name="stream_bluetooth_sco" msgid="2055645746402746292">"ብሉቱዝ"</string>
    <string name="stream_dtmf" msgid="2447177903892477915">"ድርብ ባለ በርካታ ቅላጼ ድግምግሞሽ"</string>
    <string name="stream_accessibility" msgid="301136219144385106">"ተደራሽነት"</string>
    <string name="volume_stream_content_description_unmute" msgid="4436631538779230857">"%1$s። ድምጸ-ከል ለማድረግ መታ ያድርጉ"</string>
    <string name="volume_stream_content_description_vibrate" msgid="1187944970457807498">"%1$s። ወደ ንዝረት ለማቀናበር መታ ያድርጉ። የተደራሽነት አገልግሎቶች ድምጸ-ከል ሊደረግባቸው ይችላል።"</string>
    <string name="volume_stream_content_description_mute" msgid="3625049841390467354">"%1$s። ድምጸ-ከል ለማድረግ መታ ያድርጉ። የተደራሽነት አገልግሎቶች ድምጸ-ከል ሊደረግባቸው ይችላል።"</string>
    <string name="volume_stream_content_description_vibrate_a11y" msgid="6427727603978431301">"%1$s። ወደ ንዝረት ለማቀናበር መታ ያድርጉ።"</string>
    <string name="volume_stream_content_description_mute_a11y" msgid="8995013018414535494">"%1$s። ድምጸ-ከል ለማድረግ መታ ያድርጉ።"</string>
    <string name="volume_dialog_accessibility_shown_message" msgid="1834631467074259998">"የ%s ድምጽ መቆጣጠሪያዎች ይታያሉ። ለማሰናበት ወደ ላይ ያንሸራትቱ።"</string>
    <string name="volume_dialog_accessibility_dismissed_message" msgid="51543526013711399">"የድምጽ መቆጣጠሪያዎች ተደብቀዋል"</string>
    <string name="system_ui_tuner" msgid="708224127392452018">"የስርዓት በይነገጽ መቃኛ"</string>
    <string name="show_battery_percentage" msgid="5444136600512968798">"የተቀላቀለ የባትሪ አጠቃቀም መቶኛ አሳይ"</string>
    <string name="show_battery_percentage_summary" msgid="3215025775576786037">"ኃይል በማይሞላበት ጊዜ በሁነታ አሞሌ አዶ ውስጥ የባትሪ ደረጃ መቶኛን አሳይ"</string>
    <string name="quick_settings" msgid="10042998191725428">"ፈጣን ቅንብሮች"</string>
    <string name="status_bar" msgid="4877645476959324760">"የሁኔታ አሞሌ"</string>
    <string name="overview" msgid="4018602013895926956">"አጠቃላይ እይታ"</string>
    <string name="demo_mode" msgid="2532177350215638026">"የስርዓት ተጠቃሚ በይነገጽ ማሳያ ሁነታ"</string>
    <string name="enable_demo_mode" msgid="4844205668718636518">"የማሳያ ሁነታውን ያንቁ"</string>
    <string name="show_demo_mode" msgid="2018336697782464029">"ማሳያ ሁነታን አሳይ"</string>
    <string name="status_bar_ethernet" msgid="5044290963549500128">"ኤተርኔት"</string>
    <string name="status_bar_alarm" msgid="8536256753575881818">"ማንቂያ"</string>
    <string name="status_bar_work" msgid="6022553324802866373">"የስራ መገለጫ"</string>
    <string name="status_bar_airplane" msgid="7057575501472249002">"የአውሮፕላን ሁነታ"</string>
    <string name="add_tile" msgid="2995389510240786221">"ሰቅ ያክሉ"</string>
    <string name="broadcast_tile" msgid="3894036511763289383">"ሰቅ አሰራጭ"</string>
    <string name="zen_alarm_warning_indef" msgid="3482966345578319605">"ከዚያ በፊት ይህንን ካላጠፉት በቀር የእርስዎን ቀጣይ ማንቂያ <xliff:g id="WHEN">%1$s</xliff:g> አይሰሙም"</string>
    <string name="zen_alarm_warning" msgid="444533119582244293">"የእርስዎን ቀጣይ ማንቂያ <xliff:g id="WHEN">%1$s</xliff:g> አይሰሙም"</string>
    <string name="alarm_template" msgid="3980063409350522735">"በ<xliff:g id="WHEN">%1$s</xliff:g> ላይ"</string>
    <string name="alarm_template_far" msgid="4242179982586714810">"በ<xliff:g id="WHEN">%1$s</xliff:g> ላይ"</string>
    <string name="accessibility_quick_settings_detail" msgid="2579369091672902101">"ፈጣን ቅንብሮች፣ <xliff:g id="TITLE">%s</xliff:g>።"</string>
    <string name="accessibility_status_bar_hotspot" msgid="4099381329956402865">"መገናኛ ነጥብ"</string>
    <string name="accessibility_managed_profile" msgid="6613641363112584120">"የስራ መገለጫ"</string>
    <string name="tuner_warning_title" msgid="7094689930793031682">"ለአንዳንዶች አስደሳች ቢሆንም ለሁሉም አይደለም"</string>
    <string name="tuner_warning" msgid="8730648121973575701">"የስርዓት በይነገጽ መቃኛ የAndroid ተጠቃሚ በይነገጹን የሚነካኩበት እና የሚያበጁበት ተጨማሪ መንገዶች ይሰጠዎታል። እነዚህ የሙከራ ባህሪዎች ወደፊት በሚኖሩ ልቀቶች ላይ ሊለወጡ፣ ሊሰበሩ ወይም ሊጠፉ ይችላሉ። ከጥንቃቄ ጋር ወደፊት ይቀጥሉ።"</string>
    <string name="tuner_persistent_warning" msgid="8597333795565621795">"እነዚህ የሙከራ ባህሪዎች ወደፊት በሚኖሩ ልቀቶች ላይ ሊለወጡ፣ ሊሰበሩ ወይም ሊጠፉ ይችላሉ። ከጥንቃቄ ጋር ወደፊት ይቀጥሉ።"</string>
    <string name="got_it" msgid="2239653834387972602">"ገባኝ"</string>
    <string name="tuner_toast" msgid="603429811084428439">"እንኳን ደስ ያለዎት! የስርዓት በይነገጽ መቃኛ ወደ ቅንብሮች ታክሏል"</string>
    <string name="remove_from_settings" msgid="8389591916603406378">"ከቅንብሮች አስወግድ"</string>
    <string name="remove_from_settings_prompt" msgid="6069085993355887748">"ከቅንብሮች ላይ የስርዓት በይነገጽ መቃኛ ተወግዶ ሁሉም ባህሪዎቹን መጠቀም ይቁም?"</string>
    <string name="activity_not_found" msgid="348423244327799974">"መተግበሪያ በእርስዎ መሣሪያ ላይ አልተጫነም"</string>
    <string name="clock_seconds" msgid="7689554147579179507">"የሰዓት ሰከንዶችን አሳይ"</string>
    <string name="clock_seconds_desc" msgid="6282693067130470675">"የሰዓት ሰከንዶችን በሁኔታ አሞሌ ውስጥ አሳይ። በባትሪ ዕድሜ ላይ ተጽዕኖ ሊኖርው ይችል ይሆናል።"</string>
    <string name="qs_rearrange" msgid="8060918697551068765">"ፈጣን ቅንብሮችን ዳግም ያደራጁ"</string>
    <string name="show_brightness" msgid="6613930842805942519">"በፈጣን ቅንብሮች ውስጥ ብሩህነትን አሳይ"</string>
    <string name="experimental" msgid="6198182315536726162">"የሙከራ"</string>
    <string name="enable_bluetooth_title" msgid="5027037706500635269">"ብሉቱዝ ይብራ?"</string>
    <string name="enable_bluetooth_message" msgid="9106595990708985385">"የቁልፍ ሰሌዳዎን ከእርስዎ ጡባዊ ጋር ለማገናኘት በመጀመሪያ ብሉቱዝን ማብራት አለብዎት።"</string>
    <string name="enable_bluetooth_confirmation_ok" msgid="6258074250948309715">"አብራ"</string>
    <string name="show_silently" msgid="6841966539811264192">"ማሳወቂያዎችን በጸጥታ አሳይ"</string>
    <string name="block" msgid="2734508760962682611">"ሁሉንም ማሳወቂያዎች አግድ"</string>
    <string name="do_not_silence" msgid="6878060322594892441">"ድምፅ አትዝጋ"</string>
    <string name="do_not_silence_block" msgid="4070647971382232311">"ድምፅ አትዝጋ ወይም አታግድ"</string>
    <string name="tuner_full_importance_settings" msgid="3207312268609236827">"የኃይል ማሳወቂያ መቆጣጠሪያዎች"</string>
    <string name="tuner_full_importance_settings_on" msgid="7545060756610299966">"በርቷል"</string>
    <string name="tuner_full_importance_settings_off" msgid="8208165412614935229">"ጠፍቷል"</string>
    <string name="power_notification_controls_description" msgid="4372459941671353358">"በኃይል ማሳወቂያ መቆጣጠሪያዎች አማካኝነት የአንድ መተግበሪያ ማሳወቂያዎች የአስፈላጊነት ደረጃ ከ0 እስከ 5 ድረስ ማዘጋጀት ይችላሉ። \n\n"<b>"ደረጃ 5"</b>" \n- በማሳወቂያ ዝርዝሩ አናት ላይ አሳይ \n- የሙሉ ማያ ገጽ ማቋረጥን ፍቀድ \n- ሁልጊዜ አጮልቀው ይመልከቱ \n\n"<b>"ደረጃ 4"</b>" \n- የሙሉ ማያ ገጽ ማቋረጥን ከልክል \n- ሁልጊዜ አጮልቀው ይመልከቱ \n\n"<b>"ደረጃ 3"</b>" \n- የሙሉ ማያ ገጽ ማቋረጥን ከልክል \n- በፍጹም አጮልቀው አይምልከቱ \n\n"<b>"ደረጃ 2"</b>" \n- የሙሉ ማያ ገጽ ማቋረጥን ይከልክሉ \n- በፍጹም አጮልቀው አይመልከቱ \n- ድምፅ እና ንዝረትን በፍጹም አይኑር \n\n"<b>"ደረጃ 1"</b>" \n- የሙሉ ማያ ገጽ ማቋረጥን ይከልክሉ \n- በፍጹም አጮልቀው አይመልከቱ \n- ድምፅ ወይም ንዝረትን በፍጹም አያደርጉ \n- ከመቆለፊያ ገጽ እና የሁኔታ አሞሌ ይደብቁ \n- በማሳወቂያ ዝርዝር ግርጌ ላይ አሳይ \n\n"<b>"ደረጃ 0"</b>" \n- ሁሉንም የመተግበሪያው ማሳወቂያዎች ያግዱ"</string>
    <string name="notification_header_default_channel" msgid="7506845022070889909">"ማሳወቂያዎች"</string>
    <string name="notification_channel_disabled" msgid="2139193533791840539">"እነዚህን ማሳወቂያዎች ከእንግዲህ አያገኟቸውም"</string>
    <string name="notification_num_channels" msgid="2048144408999179471">"<xliff:g id="NUMBER">%d</xliff:g> የማሳወቂያ ምድቦች"</string>
    <string name="notification_default_channel_desc" msgid="2506053815870808359">"ይህ መተግበሪያ የማሳወቂያ ምድቦች የሉትም"</string>
    <string name="notification_unblockable_desc" msgid="3561016061737896906">"ከዚህ መተግበሪያ የሚመጡ ማሳወቂያዎች ሊጠፉ አይችሉም"</string>
    <plurals name="notification_num_channels_desc" formatted="false" msgid="5492793452274077663">
      <item quantity="one">1 ከ<xliff:g id="NUMBER_1">%d</xliff:g> የማሳወቂያ ምድቦች ከዚህ መተግበሪያ</item>
      <item quantity="other">1 <xliff:g id="NUMBER_1">%d</xliff:g> የማሳወቂያ ምድቦች ከዚህ መተግበሪያ</item>
    </plurals>
    <string name="notification_channels_list_desc_2" msgid="6214732715833946441">"<xliff:g id="CHANNEL_NAME_1">%1$s</xliff:g>፣ <xliff:g id="CHANNEL_NAME_2">%2$s</xliff:g>"</string>
    <plurals name="notification_channels_list_desc_2_and_others" formatted="false" msgid="2747813553355336157">
      <item quantity="one"><xliff:g id="CHANNEL_NAME_1_3">%1$s</xliff:g>፣ <xliff:g id="CHANNEL_NAME_2_4">%2$s</xliff:g> እና <xliff:g id="NUMBER_5">%3$d</xliff:g> ሌሎች</item>
      <item quantity="other"><xliff:g id="CHANNEL_NAME_1_3">%1$s</xliff:g>፣ <xliff:g id="CHANNEL_NAME_2_4">%2$s</xliff:g> እና <xliff:g id="NUMBER_5">%3$d</xliff:g> ሌሎች</item>
    </plurals>
    <string name="notification_channel_controls_opened_accessibility" msgid="6553950422055908113">"የ<xliff:g id="APP_NAME">%1$s</xliff:g> ማሳወቂያ መቆጣጠሪያዎች ተከፍተዋል"</string>
    <string name="notification_channel_controls_closed_accessibility" msgid="7521619812603693144">"የ<xliff:g id="APP_NAME">%1$s</xliff:g> ማሳወቂያ መቆጣጠሪያዎች ተዘግተዋል"</string>
    <string name="notification_channel_switch_accessibility" msgid="3420796005601900717">"ከዚህ ሰርጥ የመጡ ሁሉንም ማሳወቂያች ፍቀድ"</string>
    <string name="notification_all_categories" msgid="5407190218055113282">"ሁሉም ምድቦች"</string>
    <string name="notification_more_settings" msgid="816306283396553571">"ተጨማሪ ቅንብሮች"</string>
    <string name="notification_app_settings" msgid="3743278649182392015">"ያብጁ፦ <xliff:g id="SUB_CATEGORY">%1$s</xliff:g>"</string>
    <string name="notification_done" msgid="5279426047273930175">"ተከናውኗል"</string>
    <string name="notification_menu_accessibility" msgid="2046162834248888553">"<xliff:g id="APP_NAME">%1$s</xliff:g> <xliff:g id="MENU_DESCRIPTION">%2$s</xliff:g>"</string>
    <string name="notification_menu_gear_description" msgid="2204480013726775108">"የማሳወቂያ መቆጣጠሪያዎች"</string>
    <string name="notification_menu_snooze_description" msgid="3653669438131034525">"የማሳወቂያ ማሸለቢያ አማራጮች"</string>
    <string name="snooze_undo" msgid="6074877317002985129">"ቀልብስ"</string>
    <string name="snoozed_for_time" msgid="2390718332980204462">"ለ<xliff:g id="TIME_AMOUNT">%1$s</xliff:g> አሸልቧል"</string>
    <plurals name="snoozeHourOptions" formatted="false" msgid="2124335842674413030">
      <item quantity="one"> %d ሰዓቶች</item>
      <item quantity="other"> %d ሰዓቶች</item>
    </plurals>
    <plurals name="snoozeMinuteOptions" formatted="false" msgid="4127251700591510196">
      <item quantity="one"> %d ደቂቃዎች</item>
      <item quantity="other"> %d ደቂቃዎች</item>
    </plurals>
    <string name="battery_panel_title" msgid="7944156115535366613">"የባትሪ አጠቃቀም"</string>
    <string name="battery_detail_charging_summary" msgid="1279095653533044008">"ኃይል በሚሞላበት ጊዜ ባትሪ ቆጣቢ አይገኝም"</string>
    <string name="battery_detail_switch_title" msgid="6285872470260795421">"ባትሪ ቆጣቢ"</string>
    <string name="battery_detail_switch_summary" msgid="9049111149407626804">"አፈጻጸምን እና የጀርባ ውሂብን ይቀንሳል"</string>
    <string name="keyboard_key_button_template" msgid="6230056639734377300">"አዝራር <xliff:g id="NAME">%1$s</xliff:g>"</string>
    <string name="keyboard_key_home" msgid="2243500072071305073">"መነሻ"</string>
    <string name="keyboard_key_back" msgid="2337450286042721351">"ተመለስ"</string>
    <string name="keyboard_key_dpad_up" msgid="5584144111755734686">"ላይ"</string>
    <string name="keyboard_key_dpad_down" msgid="7331518671788337815">"ወደታች"</string>
    <string name="keyboard_key_dpad_left" msgid="1346446024676962251">"ግራ"</string>
    <string name="keyboard_key_dpad_right" msgid="3317323247127515341">"ቀኝ"</string>
    <string name="keyboard_key_dpad_center" msgid="2566737770049304658">"መሃል"</string>
    <string name="keyboard_key_tab" msgid="3871485650463164476">"ትር"</string>
    <string name="keyboard_key_space" msgid="2499861316311153293">"ክፍተት"</string>
    <string name="keyboard_key_enter" msgid="5739632123216118137">"አስገባ"</string>
    <string name="keyboard_key_backspace" msgid="1559580097512385854">"የኋሊት መደምሰሻ"</string>
    <string name="keyboard_key_media_play_pause" msgid="3861975717393887428">"አጫውት/ለአፍታ አቁም"</string>
    <string name="keyboard_key_media_stop" msgid="2859963958595908962">"አቁም"</string>
    <string name="keyboard_key_media_next" msgid="1894394911630345607">"ቀጣይ"</string>
    <string name="keyboard_key_media_previous" msgid="4256072387192967261">"ቀዳሚ"</string>
    <string name="keyboard_key_media_rewind" msgid="2654808213360820186">"ወደኋላ አጠንጥን"</string>
    <string name="keyboard_key_media_fast_forward" msgid="3849417047738200605">"በፍጥነት አሳልፍ"</string>
    <string name="keyboard_key_page_up" msgid="5654098530106845603">"ገጽ ወደ ላይ"</string>
    <string name="keyboard_key_page_down" msgid="8720502083731906136">"ገጽ ወደ ታች"</string>
    <string name="keyboard_key_forward_del" msgid="1391451334716490176">"ሰርዝ"</string>
    <string name="keyboard_key_move_home" msgid="2765693292069487486">"መነሻ"</string>
    <string name="keyboard_key_move_end" msgid="5901174332047975247">"መጨረሻ"</string>
    <string name="keyboard_key_insert" msgid="8530501581636082614">"አስገባ"</string>
    <string name="keyboard_key_num_lock" msgid="5052537581246772117">"Num Lock"</string>
    <string name="keyboard_key_numpad_template" msgid="8729216555174634026">"የቁጥር ሰሌዳ <xliff:g id="NAME">%1$s</xliff:g>"</string>
    <string name="keyboard_shortcut_group_system" msgid="6472647649616541064">"ሥርዓት"</string>
    <string name="keyboard_shortcut_group_system_home" msgid="3054369431319891965">"መነሻ"</string>
    <string name="keyboard_shortcut_group_system_recents" msgid="3154851905021926744">"የቅርብ ጊዜዎቹ"</string>
    <string name="keyboard_shortcut_group_system_back" msgid="2207004531216446378">"ተመለስ"</string>
    <string name="keyboard_shortcut_group_system_notifications" msgid="8366964080041773224">"ማሳወቂያዎች"</string>
    <string name="keyboard_shortcut_group_system_shortcuts_helper" msgid="4892255911160332762">"የቁልፍ ሰሌዳ አቋራጮች"</string>
    <string name="keyboard_shortcut_group_system_switch_input" msgid="2334164096341310324">"የግቤት ስልት ቀይር"</string>
    <string name="keyboard_shortcut_group_applications" msgid="9129465955073449206">"መተግበሪያዎች"</string>
    <string name="keyboard_shortcut_group_applications_assist" msgid="9095441910537146013">"ረዳት"</string>
    <string name="keyboard_shortcut_group_applications_browser" msgid="6465985474000766533">"አሳሽ"</string>
    <string name="keyboard_shortcut_group_applications_contacts" msgid="2064197111278436375">"እውቂያዎች"</string>
    <string name="keyboard_shortcut_group_applications_email" msgid="6257036897441939004">"ኢሜይል"</string>
    <string name="keyboard_shortcut_group_applications_sms" msgid="638701213803242744">"ኤስኤምኤስ"</string>
    <string name="keyboard_shortcut_group_applications_music" msgid="4775559515850922780">"ሙዚቃ"</string>
    <string name="keyboard_shortcut_group_applications_youtube" msgid="6555453761294723317">"YouTube"</string>
    <string name="keyboard_shortcut_group_applications_calendar" msgid="9043614299194991263">"የቀን መቁጠሪያ"</string>
    <string name="tuner_full_zen_title" msgid="4540823317772234308">"ከድምፅ መቆጣጠሪያዎች ጋር አሳይ"</string>
    <string name="volume_and_do_not_disturb" msgid="3373784330208603030">"አትረብሽ"</string>
    <string name="volume_dnd_silent" msgid="4363882330723050727">"የድምፅ አዝራሮች አቋራጭ"</string>
    <string name="volume_up_silent" msgid="7141255269783588286">"ድምጽ ሲጨመር አትረብሽን ትተህ ውጣ"</string>
    <string name="battery" msgid="7498329822413202973">"ባትሪ"</string>
    <string name="clock" msgid="7416090374234785905">"ሰዓት"</string>
    <string name="headset" msgid="4534219457597457353">"ጆሮ ማዳመጫ"</string>
    <string name="accessibility_status_bar_headphones" msgid="9156307120060559989">"የጆር ማዳመጫዎች ተገናኝተዋል"</string>
    <string name="accessibility_status_bar_headset" msgid="8666419213072449202">"የጆሮ ማዳመጫ ተገናኝቷል"</string>
    <string name="data_saver" msgid="5037565123367048522">"ውሂብ ቆጣቢ"</string>
    <string name="accessibility_data_saver_on" msgid="8454111686783887148">"ውሂብ ቆጣቢ በርቷል"</string>
    <string name="accessibility_data_saver_off" msgid="8841582529453005337">"ውሂብ ቆጣቢ ጠፍቷል"</string>
    <string name="switch_bar_on" msgid="1142437840752794229">"በርቷል"</string>
    <string name="switch_bar_off" msgid="8803270596930432874">"ጠፍቷል"</string>
    <string name="nav_bar" msgid="1993221402773877607">"የአሰሳ አሞሌ"</string>
    <string name="nav_bar_layout" msgid="3664072994198772020">"አቀማመጥ"</string>
    <string name="left_nav_bar_button_type" msgid="8555981238887546528">"ተጨማሪ የግራ አዝራር ዓይነት"</string>
    <string name="right_nav_bar_button_type" msgid="2481056627065649656">"ተጨማሪ የቀኝ አዝራር ዓይነት"</string>
    <string name="nav_bar_default" msgid="8587114043070993007">"(ነባሪ)"</string>
  <string-array name="nav_bar_buttons">
    <item msgid="1545641631806817203">"የቅንጥብ ሰሌዳ"</item>
    <item msgid="5742013440802239414">"የቁልፍ ኮድ"</item>
    <item msgid="8802889973626281575">"የቁልፍ ሰሌዳ መቀየሪያ"</item>
    <item msgid="8175437057325747277">"ምንም የለም"</item>
  </string-array>
  <string-array name="nav_bar_layouts">
    <item msgid="8077901629964902399">"መደበኛ"</item>
    <item msgid="8256205964297588988">"እምቅ"</item>
    <item msgid="8719936228094005878">"ወደ ግራ ያዘነበለ"</item>
    <item msgid="586019486955594690">"ወደ ቀኝ ያዘነበለ"</item>
  </string-array>
    <string name="menu_ime" msgid="4998010205321292416">"የቁልፍ ሰሌዳ መቀየሪያ"</string>
    <string name="save" msgid="2311877285724540644">"አስቀምጥ"</string>
    <string name="reset" msgid="2448168080964209908">"ዳግም አስጀምር"</string>
    <string name="adjust_button_width" msgid="6138616087197632947">"የአዝራር ስፋት አስተካክል"</string>
    <string name="clipboard" msgid="1313879395099896312">"የቅንጥብ ሰሌዳ"</string>
    <string name="accessibility_key" msgid="5701989859305675896">"ብጁ የአሰሳ አዝራር"</string>
    <string name="left_keycode" msgid="2010948862498918135">"የግራ ቁልፍ ኮድ"</string>
    <string name="right_keycode" msgid="708447961000848163">"የቀኝ ቁልፍ ኮድ"</string>
    <string name="left_icon" msgid="3096287125959387541">"የግራ አዶ"</string>
    <string name="right_icon" msgid="3952104823293824311">"የቀኝ አዶ"</string>
    <string name="drag_to_add_tiles" msgid="7058945779098711293">"ሰቆችን ለማከል ይጎትቱ"</string>
    <string name="drag_to_remove_tiles" msgid="3361212377437088062">"ለማስወገድ ወደዚህ ይጎትቱ"</string>
    <string name="qs_edit" msgid="2232596095725105230">"አርትዕ"</string>
    <string name="tuner_time" msgid="6572217313285536011">"ሰዓት"</string>
  <string-array name="clock_options">
    <item msgid="5965318737560463480">"ሰዓቶችን፣ ደቂቃዎችን፣ ሴኮንዶችን አሳይ"</item>
    <item msgid="1427801730816895300">"ሰዓቶችን እና ደቂቃዎችን አሳይ (ነባሪ)"</item>
    <item msgid="3830170141562534721">"ይህን አዶ አታሳይ"</item>
  </string-array>
  <string-array name="battery_options">
    <item msgid="3160236755818672034">"ሁልጊዜ መቶኛ አሳይ"</item>
    <item msgid="2139628951880142927">"የባትሪ ኃይል በሚሞላበት ጊዜ መቶኛ አሳይ (ነባሪ)"</item>
    <item msgid="3327323682209964956">"ይህን አዶ አታሳይ"</item>
  </string-array>
    <string name="other" msgid="4060683095962566764">"ሌላ"</string>
    <string name="accessibility_divider" msgid="5903423481953635044">"የተከፈለ የማያ ገጽ ከፋይ"</string>
    <string name="accessibility_action_divider_left_full" msgid="2801570521881574972">"የግራ ሙሉ ማያ ገጽ"</string>
    <string name="accessibility_action_divider_left_70" msgid="3612060638991687254">"ግራ 70%"</string>
    <string name="accessibility_action_divider_left_50" msgid="1248083470322193075">"ግራ 50%"</string>
    <string name="accessibility_action_divider_left_30" msgid="543324403127069386">"ግራ 30%"</string>
    <string name="accessibility_action_divider_right_full" msgid="4639381073802030463">"የቀኝ ሙሉ ማያ ገጽ"</string>
    <string name="accessibility_action_divider_top_full" msgid="5357010904067731654">"የላይ ሙሉ ማያ ገጽ"</string>
    <string name="accessibility_action_divider_top_70" msgid="5090779195650364522">"ከላይ 70%"</string>
    <string name="accessibility_action_divider_top_50" msgid="6385859741925078668">"ከላይ 50%"</string>
    <string name="accessibility_action_divider_top_30" msgid="6201455163864841205">"ከላይ 30%"</string>
    <string name="accessibility_action_divider_bottom_full" msgid="301433196679548001">"የታች ሙሉ ማያ ገጽ"</string>
    <string name="accessibility_qs_edit_tile_label" msgid="8374924053307764245">"ቦታ <xliff:g id="POSITION">%1$d</xliff:g>፣ <xliff:g id="TILE_NAME">%2$s</xliff:g>። ለማርትዕ ሁለቴ መታ ያድርጉ።"</string>
    <string name="accessibility_qs_edit_add_tile_label" msgid="8133209638023882667">"<xliff:g id="TILE_NAME">%1$s</xliff:g>። ለማከል ሁለቴ መታ ያድርጉ።"</string>
    <string name="accessibility_qs_edit_position_label" msgid="5055306305919289819">"ቦታ <xliff:g id="POSITION">%1$d</xliff:g>። ለመምረጥ ሁለቴ መታ ያድርጉ።"</string>
    <string name="accessibility_qs_edit_move_tile" msgid="2461819993780159542">"<xliff:g id="TILE_NAME">%1$s</xliff:g>ን ይውሰዱ"</string>
    <string name="accessibility_qs_edit_remove_tile" msgid="7484493384665907197">"<xliff:g id="TILE_NAME">%1$s</xliff:g>ን ያስወግዱ"</string>
    <string name="accessibility_qs_edit_tile_added" msgid="8050200862063548309">"<xliff:g id="TILE_NAME">%1$s</xliff:g> ወደ ቦታ <xliff:g id="POSITION">%2$d</xliff:g> ታክሏል"</string>
    <string name="accessibility_qs_edit_tile_removed" msgid="8584304916627913440">"<xliff:g id="TILE_NAME">%1$s</xliff:g> ተወግዷል"</string>
    <string name="accessibility_qs_edit_tile_moved" msgid="4343693412689365038">"<xliff:g id="TILE_NAME">%1$s</xliff:g> ወደ ቦታ <xliff:g id="POSITION">%2$d</xliff:g> ተወስዷል"</string>
    <string name="accessibility_desc_quick_settings_edit" msgid="8073587401747016103">"የፈጣን ቅንብሮች አርታዒ።"</string>
    <string name="accessibility_desc_notification_icon" msgid="8352414185263916335">"የ<xliff:g id="ID_1">%1$s</xliff:g> ማሳወቂያ፦ <xliff:g id="ID_2">%2$s</xliff:g>"</string>
    <string name="dock_forced_resizable" msgid="5914261505436217520">"መተግበሪያ ከተከፈለ ማያ ገጽ ጋር ላይሠራ ይችላል"</string>
    <string name="dock_non_resizeble_failed_to_dock_text" msgid="3871617304250207291">"መተግበሪያው የተከፈለ ማያ ገጽን አይደግፍም።"</string>
    <string name="forced_resizable_secondary_display" msgid="4230857851756391925">"መተግበሪያ በሁለተኛ ማሳያ ላይ ላይሠራ ይችላል።"</string>
    <string name="activity_launch_on_secondary_display_failed_text" msgid="7793821742158306742">"መተግበሪያ በሁለተኛ ማሳያዎች ላይ ማስጀመርን አይደግፍም።"</string>
    <string name="accessibility_quick_settings_settings" msgid="6132460890024942157">"ቅንብሮችን ክፈት።"</string>
    <string name="accessibility_quick_settings_expand" msgid="2375165227880477530">"ፈጣን ቅንብሮችን ክፈት።"</string>
    <string name="accessibility_quick_settings_collapse" msgid="1792625797142648105">"ፈጣን ቅንብሮችን ዝጋ።"</string>
    <string name="accessibility_quick_settings_alarm_set" msgid="1863000242431528676">"ማንቂያ ተዘጋጅቷል።"</string>
    <string name="accessibility_quick_settings_user" msgid="1567445362870421770">"እንደ <xliff:g id="ID_1">%s</xliff:g> ሆነው ገብተዋል"</string>
    <string name="accessibility_quick_settings_no_internet" msgid="31890692343084075">"ምንም በይነመረብ የለም።"</string>
    <string name="accessibility_quick_settings_open_details" msgid="4230931801728005194">"ዝርዝሮችን ክፈት።"</string>
    <string name="accessibility_quick_settings_open_settings" msgid="7806613775728380737">"የ<xliff:g id="ID_1">%s</xliff:g> ቅንብሮችን ክፈት።"</string>
    <string name="accessibility_quick_settings_edit" msgid="7839992848995240393">"የቅንብሮድ ቅደም-ተከተል አርትዕ።"</string>
    <string name="accessibility_quick_settings_page" msgid="5032979051755200721">"ገጽ <xliff:g id="ID_1">%1$d</xliff:g> ከ <xliff:g id="ID_2">%2$d</xliff:g>"</string>
    <string name="tuner_lock_screen" msgid="5755818559638850294">"ማያ ገጽ ቁልፍ"</string>
    <string name="pip_phone_expand" msgid="5889780005575693909">"ዘርጋ"</string>
    <string name="pip_phone_minimize" msgid="1079119422589131792">"አሳንስ"</string>
    <string name="pip_phone_close" msgid="8416647892889710330">"ዝጋ"</string>
    <string name="pip_phone_dismiss_hint" msgid="6351678169095923899">"ለማሰናበት ወደ ታች ይጎትቱ"</string>
    <string name="pip_menu_title" msgid="3328510504196964712">"በስዕል ምናሌ ውስጥ ያለ ስዕል"</string>
    <string name="pip_notification_title" msgid="3204024940158161322">"<xliff:g id="NAME">%s</xliff:g> በስዕል-ላይ-ስዕል ውስጥ ነው"</string>
    <string name="pip_notification_message" msgid="5619512781514343311">"<xliff:g id="NAME">%s</xliff:g> ይህን ባህሪ እንዲጠቀም ካልፈለጉ ቅንብሮችን ለመክፈት መታ ያድርጉና ያጥፉት።"</string>
    <string name="pip_play" msgid="1417176722760265888">"አጫውት"</string>
    <string name="pip_pause" msgid="8881063404466476571">"ባለበት አቁም"</string>
    <string name="pip_skip_to_next" msgid="1948440006726306284">"ወደ ቀጣይ ዝለል"</string>
    <string name="pip_skip_to_prev" msgid="1955311326688637914">"ወደ ቀዳሚ ዝለል"</string>
    <string name="thermal_shutdown_title" msgid="4458304833443861111">"ስልክ በሙቀት ምክንያት ጠፍቷል"</string>
    <string name="thermal_shutdown_message" msgid="9006456746902370523">"የእርስዎ ስልክ አሁን በመደበኝነት እያሄደ ነው"</string>
    <string name="thermal_shutdown_dialog_message" msgid="566347880005304139">"የእርስዎ ስልክ በጣም ግሎ ነበር፣ ስለዚህ እንዲቀዘቅዝ ጠፍቷል። የእርስዎ ስልክ አሁን በመደበኝነት እያሄደ ነው።\n\nየሚከተሉትን ካደረጉ የእርስዎ በጣም ሊግል ይችላል፦\n	• ኃይል በጣም የሚጠቀሙ መተግበሪያዎችን (እንደ ጨዋታ፣ ቪዲዮ ወይም የአሰሳ መተግበሪያዎች ያሉ) ከተጠቀሙ\n	• ትላልቅ ፋይሎችን ካወረዱ ወይም ከሰቀሉ\n	• ስልክዎን በከፍተኛ ሙቀት ውስጥ ከተጠቀሙ"</string>
    <string name="high_temp_title" msgid="4589508026407318374">"ስልኩ እየሞቀ ነው"</string>
    <string name="high_temp_notif_message" msgid="5642466103153429279">"ስልኩ እየቀዘቀዘ ሳለ አንዳንድ ባህሪዎች ይገደባሉ"</string>
    <string name="high_temp_dialog_message" msgid="6840700639374113553">"የእርስዎ ስልክ በራስ-ሰር ለመቀዝቀዝ ይሞክራል። አሁንም ስልክዎን መጠቀም ይችላሉ፣ ነገር ግን ሊንቀራፈፍ ይችላል።\n\nአንዴ ስልክዎ ከቀዘቀዘ በኋላ በመደበኝነት ያሄዳል።"</string>
    <string name="lockscreen_shortcut_left" msgid="2182769107618938629">"የግራ አቋራጭ"</string>
    <string name="lockscreen_shortcut_right" msgid="3328683699505226536">"የቀኝ አቋራጭ"</string>
    <string name="lockscreen_unlock_left" msgid="2043092136246951985">"የግራ አቋራጭ እንዲሁም ይከፍታል"</string>
    <string name="lockscreen_unlock_right" msgid="1529992940510318775">"ቀኝ አቋራጭ እንዲሁም ይከፍታል"</string>
    <string name="lockscreen_none" msgid="4783896034844841821">"ምንም የለም"</string>
    <string name="tuner_launch_app" msgid="1527264114781925348">"<xliff:g id="APP">%1$s</xliff:g>ን ያስጀምሩ"</string>
    <string name="tuner_other_apps" msgid="4726596850501162493">"ሌሎች መተግበሪያዎች"</string>
    <string name="tuner_circle" msgid="2340998864056901350">"ክብ"</string>
    <string name="tuner_plus" msgid="6792960658533229675">"ፐላስ"</string>
    <string name="tuner_minus" msgid="4806116839519226809">"ሲቀነስ"</string>
    <string name="tuner_left" msgid="8404287986475034806">"ግራ"</string>
    <string name="tuner_right" msgid="6222734772467850156">"ቀኝ"</string>
    <string name="tuner_menu" msgid="191640047241552081">"ምናሌ"</string>
    <string name="tuner_app" msgid="3507057938640108777">"የ<xliff:g id="APP">%1$s</xliff:g> መተግበሪያ"</string>
    <string name="notification_channel_alerts" msgid="4496839309318519037">"ማንቂያዎች"</string>
    <string name="notification_channel_screenshot" msgid="6314080179230000938">"ቅጽበታዊ ገጽ እይታዎች"</string>
    <string name="notification_channel_general" msgid="4525309436693914482">"አጠቃላይ መልዕክቶች"</string>
    <string name="notification_channel_storage" msgid="3077205683020695313">"ማከማቻ"</string>
    <string name="instant_apps" msgid="6647570248119804907">"የቅጽበት መተግበሪያዎች"</string>
    <string name="instant_apps_message" msgid="8116608994995104836">"ቅጽበታዊ መተግበሪያዎች መጫን አያስፈልጋቸውም።"</string>
    <string name="app_info" msgid="6856026610594615344">"የመተግበሪያ መረጃ"</string>
    <string name="go_to_web" msgid="1106022723459948514">"ወደ ድር ሂድ"</string>
    <string name="mobile_data" msgid="7094582042819250762">"የተንቀሳቃሽ ስልክ ውሂብ"</string>
    <string name="wifi_is_off" msgid="1838559392210456893">"Wi-Fi ጠፍቷል"</string>
    <string name="bt_is_off" msgid="2640685272289706392">"ብሉቱዝ ጠፍቷል"</string>
    <string name="dnd_is_off" msgid="6167780215212497572">"አትረብሽ ጠፍቷል"</string>
    <string name="qs_dnd_prompt_auto_rule" msgid="862559028345233052">"አትረብሽ በአንድ ራስ-ሰር ደንብ (<xliff:g id="ID_1">%s</xliff:g>) በርቷል።"</string>
    <string name="qs_dnd_prompt_app" msgid="7978037419334156034">"አትረብሽ በአንድ መተግበሪያ (<xliff:g id="ID_1">%s</xliff:g>) በርቷል።"</string>
    <string name="qs_dnd_prompt_auto_rule_app" msgid="2599343675391111951">"አትረብሽ በአንድ ራስ-ሰር ደንብ ወይም መተግበሪያ በርቷል።"</string>
    <string name="qs_dnd_until" msgid="3469471136280079874">"እስከ <xliff:g id="ID_1">%s</xliff:g> ድረስ"</string>
    <string name="qs_dnd_keep" msgid="1825009164681928736">"አቆይ"</string>
    <string name="qs_dnd_replace" msgid="8019520786644276623">"ተካ"</string>
    <string name="running_foreground_services_title" msgid="381024150898615683">"በጀርባ ውስጥ የሚያሄዱ መተግበሪያዎች"</string>
    <string name="running_foreground_services_msg" msgid="6326247670075574355">"በባትሪ እና ውሂብ አጠቃቀም ላይ ዝርዝሮችን ለማግኘት መታ ያድርጉ"</string>
    <string name="data_usage_disable_mobile" msgid="5116269981510015864">"የተንቀሳቃሽ ስልክ ውሂብ ይጥፋ?"</string>
</resources><|MERGE_RESOLUTION|>--- conflicted
+++ resolved
@@ -298,7 +298,7 @@
     <string name="quick_settings_wifi_off_label" msgid="7558778100843885864">"Wi-Fi ጠፍቷል"</string>
     <string name="quick_settings_wifi_on_label" msgid="7607810331387031235">"Wi-Fi በርቷል"</string>
     <string name="quick_settings_wifi_detail_empty_text" msgid="269990350383909226">"ምንም የWi-Fi  አውታረ መረቦች የሉም"</string>
-    <string name="quick_settings_cast_title" msgid="7709016546426454729">"Cast"</string>
+    <string name="quick_settings_cast_title" msgid="7709016546426454729">"ውሰድ"</string>
     <string name="quick_settings_casting" msgid="6601710681033353316">"በመውሰድ ላይ"</string>
     <string name="quick_settings_cast_device_default_name" msgid="5367253104742382945">"ያልተሰየመ መሳሪያ"</string>
     <string name="quick_settings_cast_device_default_description" msgid="2484573682378634413">"ለመውሰድ ዝግጁ"</string>
@@ -353,13 +353,8 @@
     <string name="description_target_search" msgid="3091587249776033139">"ፍለጋ"</string>
     <string name="description_direction_up" msgid="7169032478259485180">"ለ<xliff:g id="TARGET_DESCRIPTION">%s</xliff:g> ወደ ላይ አንሸራትት።"</string>
     <string name="description_direction_left" msgid="7207478719805562165">"ለ<xliff:g id="TARGET_DESCRIPTION">%s</xliff:g> ወደ ግራ አንሸራትት።"</string>
-<<<<<<< HEAD
-    <string name="zen_priority_introduction" msgid="7577965386868311310">"እርስዎ ከወሰንዋቸው ማንቂያዎች፣ አስታዋሾች፣ ክስተቶች እና ደዋዮች በስተቀር፣ በድምጾች እና ንዝረቶች አይረበሹም። ሙዚቃ፣ ቪዲዮዎች እና ጨዋታዎች ጨምሮ ለመጫወት የሚመርጡትን ማንኛውም ነገር አሁንም ይሰማሉ።"</string>
-    <string name="zen_alarms_introduction" msgid="7034415210361973827">"ከማንቂያዎች በስተቀር፣ በድምጾች እና ንዝረቶች አይረበሹም። ሙዚቃ፣ ቪዲዮዎች እና ጨዋታዎች ጨምሮ ለመጫወት የሚመርጡትን ማንኛውም ነገር አሁንም ይሰማሉ።"</string>
-=======
     <string name="zen_priority_introduction" msgid="1149025108714420281">"እርስዎ ከወሰንዋቸው ማንቂያዎች፣ አስታዋሾች፣ ክስተቶች እና ደዋዮች በስተቀር፣ በድምጾች እና ንዝረቶች አይረበሹም። ሙዚቃ፣ ቪዲዮዎች እና ጨዋታዎች ጨምሮ ለመጫወት የሚመርጡትን ማንኛውም ነገር አሁንም ይሰማሉ።"</string>
     <string name="zen_alarms_introduction" msgid="4934328096749380201">"ከማንቂያዎች በስተቀር፣ በድምጾች እና ንዝረቶች አይረበሹም። ሙዚቃ፣ ቪዲዮዎች እና ጨዋታዎች ጨምሮ ለመጫወት የሚመርጡትን ማንኛውም ነገር አሁንም ይሰማሉ።"</string>
->>>>>>> 98e12851
     <string name="zen_priority_customize_button" msgid="7948043278226955063">"አብጅ"</string>
     <string name="zen_silence_introduction_voice" msgid="3948778066295728085">"ይሄ ማንቂያዎችን፣ ሙዚቃን፣ ቪዲዮዎችን እና ጨዋታዎችንም ጨምሮ ሁሉንም ድምጾች እና ንዝረቶች ያጠፋል። አሁንም የድምጽ ጥሪዎችን ማድረግ ይችላሉ።"</string>
     <string name="zen_silence_introduction" msgid="3137882381093271568">"ይሄ ማንቂያዎችን፣ ሙዚቃን፣ ቪዲዮዎችን እና ጨዋታዎችንም ጨምሮ ሁሉንም ድምጾች እና ንዝረቶች ያጠፋል።"</string>
@@ -778,5 +773,4 @@
     <string name="qs_dnd_replace" msgid="8019520786644276623">"ተካ"</string>
     <string name="running_foreground_services_title" msgid="381024150898615683">"በጀርባ ውስጥ የሚያሄዱ መተግበሪያዎች"</string>
     <string name="running_foreground_services_msg" msgid="6326247670075574355">"በባትሪ እና ውሂብ አጠቃቀም ላይ ዝርዝሮችን ለማግኘት መታ ያድርጉ"</string>
-    <string name="data_usage_disable_mobile" msgid="5116269981510015864">"የተንቀሳቃሽ ስልክ ውሂብ ይጥፋ?"</string>
 </resources>