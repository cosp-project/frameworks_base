<?xml version="1.0" encoding="UTF-8"?>
<!-- 
/**
 * Copyright (c) 2009, The Android Open Source Project
 *
 * Licensed under the Apache License, Version 2.0 (the "License");
 * you may not use this file except in compliance with the License.
 * You may obtain a copy of the License at
 *
 *     http://www.apache.org/licenses/LICENSE-2.0
 *
 * Unless required by applicable law or agreed to in writing, software
 * distributed under the License is distributed on an "AS IS" BASIS,
 * WITHOUT WARRANTIES OR CONDITIONS OF ANY KIND, either express or implied.
 * See the License for the specific language governing permissions and
 * limitations under the License.
 */
 -->

<resources xmlns:android="http://schemas.android.com/apk/res/android"
    xmlns:xliff="urn:oasis:names:tc:xliff:document:1.2">
    <string name="app_label" msgid="7164937344850004466">"‏سسٹم UI"</string>
    <string name="status_bar_clear_all_button" msgid="7774721344716731603">"صاف کریں"</string>
    <string name="status_bar_recent_remove_item_title" msgid="6026395868129852968">"فہرست سے ہٹائیں"</string>
    <string name="status_bar_recent_inspect_item_title" msgid="7793624864528818569">"ایپ کی معلومات"</string>
    <string name="status_bar_no_recent_apps" msgid="7374907845131203189">"آپ کی حالیہ اسکرینز یہاں ظاہر ہوتی ہیں"</string>
    <string name="status_bar_accessibility_dismiss_recents" msgid="4576076075226540105">"حالیہ ایپس برخاست کریں"</string>
    <plurals name="status_bar_accessibility_recent_apps" formatted="false" msgid="9138535907802238759">
      <item quantity="other">‏عمومی جائزہ میں ‎%d اسکرینز</item>
      <item quantity="one">عمومی جائزہ میں 1 اسکرین</item>
    </plurals>
    <string name="status_bar_no_notifications_title" msgid="4755261167193833213">"کوئی اطلاعات نہیں ہیں"</string>
    <string name="status_bar_ongoing_events_title" msgid="1682504513316879202">"جاری"</string>
    <string name="status_bar_latest_events_title" msgid="6594767438577593172">"اطلاعات"</string>
    <string name="battery_low_title" msgid="6456385927409742437">"بیٹری کم ہے"</string>
    <string name="battery_low_percent_format" msgid="2900940511201380775">"<xliff:g id="PERCENTAGE">%s</xliff:g> باقی ہے"</string>
    <string name="battery_low_percent_format_saver_started" msgid="6859235584035338833">"<xliff:g id="PERCENTAGE">%s</xliff:g> باقی ہے۔ بیٹری سیور آن ہے۔"</string>
    <string name="invalid_charger" msgid="4549105996740522523">"‏USB چارجنگ تعاون یافتہ نہیں ہے.\nصرف فراہم کردہ چارجر کا ہی استعمال کریں۔"</string>
    <string name="invalid_charger_title" msgid="3515740382572798460">"‏USB چارجنگ تعاون یافتہ نہیں ہے۔"</string>
    <string name="invalid_charger_text" msgid="5474997287953892710">"صرف فراہم کردہ چارجر استعمال کریں۔"</string>
    <string name="battery_low_why" msgid="4553600287639198111">"ترتیبات"</string>
    <string name="battery_saver_confirmation_title" msgid="5299585433050361634">"بیٹری کی بچت آن کریں؟"</string>
    <string name="battery_saver_confirmation_ok" msgid="7507968430447930257">"آن کریں"</string>
    <string name="battery_saver_start_action" msgid="5576697451677486320">"بیٹری کی بچت آن کریں"</string>
    <string name="status_bar_settings_settings_button" msgid="3023889916699270224">"ترتیبات"</string>
    <string name="status_bar_settings_wifi_button" msgid="1733928151698311923">"Wi-Fi"</string>
    <string name="status_bar_settings_auto_rotation" msgid="3790482541357798421">"سکرین کو خودکار طور پر گھمائیں"</string>
    <string name="status_bar_settings_mute_label" msgid="554682549917429396">"خاموش کریں"</string>
    <string name="status_bar_settings_auto_brightness_label" msgid="511453614962324674">"خودکار"</string>
    <string name="status_bar_settings_notifications" msgid="397146176280905137">"اطلاعات"</string>
    <string name="bluetooth_tethered" msgid="7094101612161133267">"بلوٹوتھ مربوط کر دیا گیا"</string>
    <string name="status_bar_input_method_settings_configure_input_methods" msgid="3504292471512317827">"ان پٹ کے طریقوں کو ترتیب دیں"</string>
    <string name="status_bar_use_physical_keyboard" msgid="7551903084416057810">"طبعی کی بورڈ"</string>
    <string name="usb_device_permission_prompt" msgid="834698001271562057">"‏ایپ <xliff:g id="APPLICATION">%1$s</xliff:g> کو USB آلہ تک رسائی کی اجازت دیں؟"</string>
    <string name="usb_accessory_permission_prompt" msgid="5171775411178865750">"‏<xliff:g id="APPLICATION">%1$s</xliff:g> ایپ کو USB لازمہ تک رسائی حاصل کرنے کی اجازت دیں؟"</string>
    <string name="usb_device_confirm_prompt" msgid="5161205258635253206">"‏اس USB آلہ کے مربوط ہونے پر <xliff:g id="ACTIVITY">%1$s</xliff:g> کھولیں؟"</string>
    <string name="usb_accessory_confirm_prompt" msgid="3808984931830229888">"‏اس USB لوازم کے مربوط ہونے پر <xliff:g id="ACTIVITY">%1$s</xliff:g> کھولیں؟"</string>
    <string name="usb_accessory_uri_prompt" msgid="513450621413733343">"‏اس USB لوازم کے ساتھ کوئی انسٹال کردہ ایپس کام نہیں کرتی ہیں۔ <xliff:g id="URL">%1$s</xliff:g> پر مزید جانیں"</string>
    <string name="title_usb_accessory" msgid="4966265263465181372">"‏USB لوازم"</string>
    <string name="label_view" msgid="6304565553218192990">"دیکھیں"</string>
    <string name="always_use_device" msgid="1450287437017315906">"‏اس USB آلہ کیلئے بطور ڈیفالٹ استعمال کریں"</string>
    <string name="always_use_accessory" msgid="1210954576979621596">"‏اس USB لوازم کیلئے بطور ڈیفالٹ استعمال کریں"</string>
    <string name="usb_debugging_title" msgid="4513918393387141949">"‏USB ڈیبگ کرنے کی اجازت دیں؟"</string>
    <string name="usb_debugging_message" msgid="2220143855912376496">"‏کمپیوٹر کے RSA کا کلیدی فنگر پرنٹ ہے:\n<xliff:g id="FINGERPRINT">%1$s</xliff:g>"</string>
    <string name="usb_debugging_always" msgid="303335496705863070">"اس کمپیوٹر سے ہمیشہ اجازت دیں"</string>
    <string name="usb_debugging_secondary_user_title" msgid="6353808721761220421">"‏USB ڈیبگ کرنے کی اجازت نہیں ہے"</string>
    <string name="usb_debugging_secondary_user_message" msgid="8572228137833020196">"‏اس آلہ پر فی الحال سائن ان کردہ صارف USB ڈیبگ کرنا آن نہیں کر سکتا۔ اس خصوصیت کو استعمال کرنے کیلئے ایڈمن صارف پر سوئچ کریں۔"</string>
    <string name="compat_mode_on" msgid="6623839244840638213">"پوری سکرین پر زوم کریں"</string>
    <string name="compat_mode_off" msgid="4434467572461327898">"پوری سکرین پر پھیلائیں"</string>
    <string name="screenshot_saving_ticker" msgid="7403652894056693515">"اسکرین شاٹ محفوظ ہو رہا ہے…"</string>
    <string name="screenshot_saving_title" msgid="8242282144535555697">"اسکرین شاٹ محفوظ ہو رہا ہے…"</string>
    <string name="screenshot_saving_text" msgid="2419718443411738818">"اسکرین شاٹ محفوظ کیا جا رہا ہے۔"</string>
    <string name="screenshot_saved_title" msgid="6461865960961414961">"اسکرین شاٹ کیپچر کیا گیا۔"</string>
    <string name="screenshot_saved_text" msgid="2685605830386712477">"اپنا اسکرین شاٹ دیکھنے کیلئے تھپتھپائیں۔"</string>
    <string name="screenshot_failed_title" msgid="705781116746922771">"اسکرین شاٹ کیپچر نہیں کر سکے۔"</string>
    <string name="screenshot_failed_to_save_unknown_text" msgid="7887826345701753830">"اسکرین شاٹ محفوظ کرتے وقت مسئلہ پیش آ گیا۔"</string>
    <string name="screenshot_failed_to_save_text" msgid="2592658083866306296">"محدود اسٹوریج جگہ کی وجہ سے اسکرین شاٹس نہیں لئے جا سکتے۔"</string>
    <string name="screenshot_failed_to_capture_text" msgid="173674476457581486">"ایپ یا آپ کی تنظیم کی جانب سے اسکرین شاٹس لینے کی اجازت نہیں ہے"</string>
    <string name="usb_preference_title" msgid="6551050377388882787">"‏USB فائل منتقل کرنیکے اختیارات"</string>
    <string name="use_mtp_button_title" msgid="4333504413563023626">"‏ایک میڈیا پلیئر (MTP) کے بطور ماؤنٹ کریں"</string>
    <string name="use_ptp_button_title" msgid="7517127540301625751">"‏ایک کیمرہ (PTP) کے بطور ماؤنٹ کریں"</string>
    <string name="installer_cd_button_title" msgid="2312667578562201583">"‏Android فائل منتقلی ایپ برائے Mac انسٹال کریں"</string>
    <string name="accessibility_back" msgid="567011538994429120">"واپس جائیں"</string>
    <string name="accessibility_home" msgid="8217216074895377641">"ہوم"</string>
    <string name="accessibility_menu" msgid="316839303324695949">"مینو"</string>
    <string name="accessibility_accessibility_button" msgid="7601252764577607915">"ایکسیسبیلٹی"</string>
    <string name="accessibility_recent" msgid="5208608566793607626">"مجموعی جائزہ"</string>
    <string name="accessibility_search_light" msgid="1103867596330271848">"تلاش کریں"</string>
    <string name="accessibility_camera_button" msgid="8064671582820358152">"کیمرا"</string>
    <string name="accessibility_phone_button" msgid="6738112589538563574">"فون"</string>
    <string name="accessibility_voice_assist_button" msgid="487611083884852965">"صوتی معاون"</string>
    <string name="accessibility_unlock_button" msgid="128158454631118828">"غیر مقفل کریں"</string>
    <string name="accessibility_waiting_for_fingerprint" msgid="4808860050517462885">"فنگر پرنٹ کا انتظار ہے"</string>
    <string name="accessibility_unlock_without_fingerprint" msgid="7541705575183694446">"فنگر پرنٹ استعمال کیے بغیرغیر مقفل کریں"</string>
    <string name="unlock_label" msgid="8779712358041029439">"غیر مقفل کریں"</string>
    <string name="phone_label" msgid="2320074140205331708">"فون کھولیں"</string>
    <string name="voice_assist_label" msgid="3956854378310019854">"صوتی معاون کھولیں"</string>
    <string name="camera_label" msgid="7261107956054836961">"کیمرا کھولیں"</string>
    <string name="recents_caption_resize" msgid="3517056471774958200">"نئے کام کا لے آؤٹ منتخب کریں"</string>
    <string name="cancel" msgid="6442560571259935130">"منسوخ کریں"</string>
    <string name="accessibility_compatibility_zoom_button" msgid="8461115318742350699">"مطابقت پذیری زوم بٹن۔"</string>
    <string name="accessibility_compatibility_zoom_example" msgid="4220687294564945780">"چھوٹی سے بڑی اسکرین پر زوم کریں۔"</string>
    <string name="accessibility_bluetooth_connected" msgid="2707027633242983370">"بلوٹوتھ مربوط ہے۔"</string>
    <string name="accessibility_bluetooth_disconnected" msgid="7416648669976870175">"بلوٹوتھ غیر مربوط ہے۔"</string>
    <string name="accessibility_no_battery" msgid="358343022352820946">"کوئی بیٹری نہیں ہے۔"</string>
    <string name="accessibility_battery_one_bar" msgid="7774887721891057523">"بیٹری کا ایک بار۔"</string>
    <string name="accessibility_battery_two_bars" msgid="8500650438735009973">"بیٹری کے دو بارز۔"</string>
    <string name="accessibility_battery_three_bars" msgid="2302983330865040446">"بیٹری کے تین بارز۔"</string>
    <string name="accessibility_battery_full" msgid="8909122401720158582">"بیٹری بھری ہے۔"</string>
    <string name="accessibility_no_phone" msgid="4894708937052611281">"کوئی فون نہیں ہے۔"</string>
    <string name="accessibility_phone_one_bar" msgid="687699278132664115">"فون کا ایک بار۔"</string>
    <string name="accessibility_phone_two_bars" msgid="8384905382804815201">"فون کے دو بارز۔"</string>
    <string name="accessibility_phone_three_bars" msgid="8521904843919971885">"فون کے تین بارز۔"</string>
    <string name="accessibility_phone_signal_full" msgid="6471834868580757898">"فون سگنل پورا ہے۔"</string>
    <string name="accessibility_no_data" msgid="4791966295096867555">"کوئی ڈیٹا نہیں ہے۔"</string>
    <string name="accessibility_data_one_bar" msgid="1415625833238273628">"ڈیٹا کا ایک بار۔"</string>
    <string name="accessibility_data_two_bars" msgid="6166018492360432091">"ڈیٹا کے دو بارز۔"</string>
    <string name="accessibility_data_three_bars" msgid="9167670452395038520">"ڈیٹا کے تین بارز۔"</string>
    <string name="accessibility_data_signal_full" msgid="2708384608124519369">"ڈیٹا سگنل بھرا ہوا ہے۔"</string>
    <string name="accessibility_wifi_name" msgid="7202151365171148501">"<xliff:g id="WIFI">%s</xliff:g> سے منسلک ہیں۔"</string>
    <string name="accessibility_bluetooth_name" msgid="8441517146585531676">"<xliff:g id="BLUETOOTH">%s</xliff:g> سے منسلک ہیں۔"</string>
    <string name="accessibility_cast_name" msgid="4026393061247081201">"<xliff:g id="CAST">%s</xliff:g> سے منسلک ہے۔"</string>
    <string name="accessibility_no_wimax" msgid="4329180129727630368">"‏کوئی WiMAX نہیں ہے۔"</string>
    <string name="accessibility_wimax_one_bar" msgid="4170994299011863648">"‏WiMAX ایک بار۔"</string>
    <string name="accessibility_wimax_two_bars" msgid="9176236858336502288">"‏WiMAX دو بارز۔"</string>
    <string name="accessibility_wimax_three_bars" msgid="6116551636752103927">"‏WiMAX تین بارز۔"</string>
    <string name="accessibility_wimax_signal_full" msgid="2768089986795579558">"‏WiMAX سگنل پورا ہے۔"</string>
    <string name="accessibility_ethernet_disconnected" msgid="5896059303377589469">"ایتھرنیٹ منقطع ہے۔"</string>
    <string name="accessibility_ethernet_connected" msgid="2692130313069182636">"ایتھرنیٹ منسلک ہے۔"</string>
    <string name="accessibility_no_signal" msgid="7064645320782585167">"کوئی سگنل نہیں ہے۔"</string>
    <string name="accessibility_not_connected" msgid="6395326276213402883">"مربوط نہیں ہے۔"</string>
    <string name="accessibility_zero_bars" msgid="3806060224467027887">"صفر بارز۔"</string>
    <string name="accessibility_one_bar" msgid="1685730113192081895">"ایک بار۔"</string>
    <string name="accessibility_two_bars" msgid="6437363648385206679">"دو بارز۔"</string>
    <string name="accessibility_three_bars" msgid="2648241415119396648">"تین بارز۔"</string>
    <string name="accessibility_signal_full" msgid="9122922886519676839">"سگنل پورا ہے۔"</string>
    <string name="accessibility_desc_on" msgid="2385254693624345265">"آن۔"</string>
    <string name="accessibility_desc_off" msgid="6475508157786853157">"آف۔"</string>
    <string name="accessibility_desc_connected" msgid="8366256693719499665">"مربوط۔"</string>
    <string name="accessibility_desc_connecting" msgid="3812924520316280149">"مربوط ہو رہا ہے۔"</string>
    <string name="accessibility_data_connection_gprs" msgid="1606477224486747751">"GPRS"</string>
    <string name="accessibility_data_connection_1x" msgid="994133468120244018">"‎1 X"</string>
    <string name="accessibility_data_connection_hspa" msgid="2032328855462645198">"HSPA"</string>
    <string name="accessibility_data_connection_3g" msgid="8628562305003568260">"3G"</string>
    <string name="accessibility_data_connection_3.5g" msgid="8664845609981692001">"3.5G"</string>
    <string name="accessibility_data_connection_4g" msgid="7741000750630089612">"4G"</string>
    <string name="accessibility_data_connection_4g_plus" msgid="3032226872470658661">"4G+‎"</string>
    <string name="accessibility_data_connection_lte" msgid="5413468808637540658">"LTE"</string>
    <string name="accessibility_data_connection_lte_plus" msgid="361876866906946007">"LTE+‎"</string>
    <string name="accessibility_data_connection_cdma" msgid="6132648193978823023">"CDMA"</string>
    <string name="accessibility_data_connection_roaming" msgid="5977362333466556094">"رومنگ"</string>
    <string name="accessibility_data_connection_edge" msgid="4477457051631979278">"Edge"</string>
    <string name="accessibility_data_connection_wifi" msgid="2324496756590645221">"Wi-Fi"</string>
    <string name="accessibility_no_sim" msgid="8274017118472455155">"‏کوئی SIM نہیں ہے۔"</string>
    <string name="accessibility_cell_data" msgid="5326139158682385073">"موبائل ڈیٹا"</string>
    <string name="accessibility_cell_data_on" msgid="5927098403452994422">"موبائل ڈیٹا آن ہے"</string>
    <string name="accessibility_cell_data_off" msgid="443267573897409704">"موبائل ڈیٹا آف ہے"</string>
    <string name="accessibility_bluetooth_tether" msgid="4102784498140271969">"بلوٹوتھ ٹیدرنگ۔"</string>
    <string name="accessibility_airplane_mode" msgid="834748999790763092">"ہوائی جہاز وضع۔"</string>
    <string name="accessibility_vpn_on" msgid="5993385083262856059">"‏VPN آن ہے۔"</string>
    <string name="accessibility_no_sims" msgid="3957997018324995781">"‏کوئی SIM کارڈ نہیں ہے۔"</string>
    <string name="accessibility_carrier_network_change_mode" msgid="4017301580441304305">"کیریئر نیٹ ورک تبدیل ہو رہا ہے۔"</string>
    <string name="accessibility_battery_details" msgid="7645516654955025422">"بیٹری کی تفصیلات کھولیں"</string>
    <string name="accessibility_battery_level" msgid="7451474187113371965">"بیٹری <xliff:g id="NUMBER">%d</xliff:g> فیصد۔"</string>
    <string name="accessibility_battery_level_charging" msgid="1147587904439319646">"بیٹری چارجنگ، <xliff:g id="BATTERY_PERCENTAGE">%d</xliff:g> فیصد۔"</string>
    <string name="accessibility_settings_button" msgid="799583911231893380">"سسٹم کی ترتیبات۔"</string>
    <string name="accessibility_notifications_button" msgid="4498000369779421892">"اطلاعات۔"</string>
    <string name="accessibility_overflow_action" msgid="5681882033274783311">"تمام اطلاعات دیکھیں"</string>
    <string name="accessibility_remove_notification" msgid="3603099514902182350">"اطلاع صاف کریں۔"</string>
    <string name="accessibility_gps_enabled" msgid="3511469499240123019">"‏GPS فعال ہے۔"</string>
    <string name="accessibility_gps_acquiring" msgid="8959333351058967158">"‏GPS حاصل کرنا۔"</string>
    <string name="accessibility_tty_enabled" msgid="4613200365379426561">"ٹیلی ٹائپ رائٹر فعال ہے۔"</string>
    <string name="accessibility_ringer_vibrate" msgid="666585363364155055">"رنگر وائبریٹ۔"</string>
    <string name="accessibility_ringer_silent" msgid="9061243307939135383">"رنگر خاموش۔"</string>
    <!-- no translation found for accessibility_casting (6887382141726543668) -->
    <skip />
    <string name="accessibility_work_mode" msgid="2478631941714607225">"کام موڈ"</string>
    <string name="accessibility_recents_item_will_be_dismissed" msgid="395770242498031481">"<xliff:g id="APP">%s</xliff:g> کو مسترد کریں۔"</string>
    <string name="accessibility_recents_item_dismissed" msgid="6803574935084867070">"<xliff:g id="APP">%s</xliff:g> کو ہٹا دیا گیا۔"</string>
    <string name="accessibility_recents_all_items_dismissed" msgid="4464697366179168836">"سبھی حالیہ ایپلیکیشنز کو برخاست کر دیا گیا۔"</string>
    <string name="accessibility_recents_item_open_app_info" msgid="5107479759905883540">"<xliff:g id="APP">%s</xliff:g> ایپلیکیشن معلومات کھولیں۔"</string>
    <string name="accessibility_recents_item_launched" msgid="7616039892382525203">"<xliff:g id="APP">%s</xliff:g> شروع ہو رہی ہے۔"</string>
    <string name="accessibility_recents_task_header" msgid="1437183540924535457">"<xliff:g id="APP">%1$s</xliff:g> <xliff:g id="ACTIVITY_LABEL">%2$s</xliff:g>"</string>
    <string name="accessibility_notification_dismissed" msgid="854211387186306927">"اطلاع مسترد ہوگئی۔"</string>
    <string name="accessibility_desc_notification_shade" msgid="4690274844447504208">"اطلاعاتی شیڈ۔"</string>
    <string name="accessibility_desc_quick_settings" msgid="6186378411582437046">"فوری ترتیبات۔"</string>
    <string name="accessibility_desc_lock_screen" msgid="5625143713611759164">"مقفل اسکرین۔"</string>
    <string name="accessibility_desc_settings" msgid="3417884241751434521">"ترتیبات"</string>
    <string name="accessibility_desc_recent_apps" msgid="4876900986661819788">"مجموعی جائزہ۔"</string>
    <string name="accessibility_desc_work_lock" msgid="4288774420752813383">"دفتری مقفل اسکرین"</string>
    <string name="accessibility_desc_close" msgid="7479755364962766729">"بند کریں"</string>
    <string name="accessibility_quick_settings_wifi" msgid="5518210213118181692">"<xliff:g id="SIGNAL">%1$s</xliff:g>۔"</string>
    <string name="accessibility_quick_settings_wifi_changed_off" msgid="8716484460897819400">"‏Wifi کو آف کر دیا گیا۔"</string>
    <string name="accessibility_quick_settings_wifi_changed_on" msgid="6440117170789528622">"‏Wifi کو آن کر دیا گیا۔"</string>
    <string name="accessibility_quick_settings_mobile" msgid="4876806564086241341">"موبائل <xliff:g id="SIGNAL">%1$s</xliff:g>۔ <xliff:g id="TYPE">%2$s</xliff:g>۔ <xliff:g id="NETWORK">%3$s</xliff:g>۔"</string>
    <string name="accessibility_quick_settings_battery" msgid="1480931583381408972">"بیٹری <xliff:g id="STATE">%s</xliff:g>۔"</string>
    <string name="accessibility_quick_settings_airplane_off" msgid="7786329360056634412">"ہوائی جہاز وضع آف ہے۔"</string>
    <string name="accessibility_quick_settings_airplane_on" msgid="6406141469157599296">"ہوائی جہاز وضع آن ہے۔"</string>
    <string name="accessibility_quick_settings_airplane_changed_off" msgid="66846307818850664">"ہوائی جہاز وضع کو آف کر دیا گیا۔"</string>
    <string name="accessibility_quick_settings_airplane_changed_on" msgid="8983005603505087728">"ہوائی جہاز وضع کو آن کر دیا گیا۔"</string>
    <string name="accessibility_quick_settings_dnd_priority_on" msgid="1448402297221249355">"ڈسٹرب نہ کریں آن ہے، صرف ترجیحی۔"</string>
    <string name="accessibility_quick_settings_dnd_none_on" msgid="6882582132662613537">"مداخلت نہ کریں آن ہے، مکمل خاموشی۔"</string>
    <string name="accessibility_quick_settings_dnd_alarms_on" msgid="9152834845587554157">"ڈسٹرب نہ کریں آن ہے، صرف الارمز۔"</string>
    <string name="accessibility_quick_settings_dnd" msgid="6607873236717185815">"ڈسٹرب نہ کریں۔"</string>
    <string name="accessibility_quick_settings_dnd_off" msgid="2371832603753738581">"ڈسٹرب نہ کریں آف ہے۔"</string>
    <string name="accessibility_quick_settings_dnd_changed_off" msgid="898107593453022935">"ڈسٹرب نہ کریں کو آف کر دیا گیا۔"</string>
    <string name="accessibility_quick_settings_dnd_changed_on" msgid="4483780856613561039">"ڈسٹرب نہ کریں کو آن کر دیا گیا۔"</string>
    <string name="accessibility_quick_settings_bluetooth" msgid="6341675755803320038">"بلوٹوتھ۔"</string>
    <string name="accessibility_quick_settings_bluetooth_off" msgid="2133631372372064339">"بلوٹوتھ آف ہے۔"</string>
    <string name="accessibility_quick_settings_bluetooth_on" msgid="7681999166216621838">"بلوٹوتھ آن ہے۔"</string>
    <string name="accessibility_quick_settings_bluetooth_connecting" msgid="6953242966685343855">"بلوٹوتھ منسلک ہو رہا ہے۔"</string>
    <string name="accessibility_quick_settings_bluetooth_connected" msgid="4306637793614573659">"بلوٹوتھ منسلک ہے۔"</string>
    <string name="accessibility_quick_settings_bluetooth_changed_off" msgid="2730003763480934529">"بلوٹوتھ کو آف کر دیا گیا۔"</string>
    <string name="accessibility_quick_settings_bluetooth_changed_on" msgid="8722351798763206577">"بلوٹوتھ کو آن کر دیا گیا۔"</string>
    <string name="accessibility_quick_settings_location_off" msgid="5119080556976115520">"مقام کی اطلاع دہندگی آف ہے۔"</string>
    <string name="accessibility_quick_settings_location_on" msgid="5809937096590102036">"مقام کی اطلاع دہندگی آن ہے۔"</string>
    <string name="accessibility_quick_settings_location_changed_off" msgid="8526845571503387376">"مقام کی اطلاع دہندگی کو آف کر دیا گیا۔"</string>
    <string name="accessibility_quick_settings_location_changed_on" msgid="339403053079338468">"مقام کی اطلاع دہندگی کو آن کر دیا گیا۔"</string>
    <string name="accessibility_quick_settings_alarm" msgid="3959908972897295660">"الارم <xliff:g id="TIME">%s</xliff:g> کیلئے سیٹ ہے۔"</string>
    <string name="accessibility_quick_settings_close" msgid="3115847794692516306">"پینل بند کریں۔"</string>
    <string name="accessibility_quick_settings_more_time" msgid="3659274935356197708">"مزید وقت۔"</string>
    <string name="accessibility_quick_settings_less_time" msgid="2404728746293515623">"کم وقت۔"</string>
    <string name="accessibility_quick_settings_flashlight_off" msgid="4936432000069786988">"فلیش لائٹ آف ہے۔"</string>
    <string name="accessibility_quick_settings_flashlight_unavailable" msgid="8012811023312280810">"فلیش لائٹ دستیاب نہیں ہے"</string>
    <string name="accessibility_quick_settings_flashlight_on" msgid="2003479320007841077">"فلیش لائٹ آن ہے۔"</string>
    <string name="accessibility_quick_settings_flashlight_changed_off" msgid="3303701786768224304">"فلیش لائٹ کو آف کر دیا گیا۔"</string>
    <string name="accessibility_quick_settings_flashlight_changed_on" msgid="6531793301533894686">"فلیش لائٹ کو آن کر دیا گیا۔"</string>
    <string name="accessibility_quick_settings_color_inversion_changed_off" msgid="4406577213290173911">"رنگ کی تبدیلی کو آف کر دیا گیا۔"</string>
    <string name="accessibility_quick_settings_color_inversion_changed_on" msgid="6897462320184911126">"رنگ کی تبدیلی کو آن کر دیا گیا۔"</string>
    <string name="accessibility_quick_settings_hotspot_changed_off" msgid="5004708003447561394">"موبائل ہاٹ اسپاٹ کو آف کر دیا گیا۔"</string>
    <string name="accessibility_quick_settings_hotspot_changed_on" msgid="2890951609226476206">"موبائل ہاٹ اسپاٹ کو آن کر دیا گیا۔"</string>
    <string name="accessibility_casting_turned_off" msgid="1430668982271976172">"اسکرین کو کاسٹ کرنا بند کر دیا۔"</string>
    <string name="accessibility_quick_settings_work_mode_off" msgid="7045417396436552890">"کام موڈ آف ہے۔"</string>
    <string name="accessibility_quick_settings_work_mode_on" msgid="7650588553988014341">"کام موڈ آن ہے۔"</string>
    <string name="accessibility_quick_settings_work_mode_changed_off" msgid="5605534876107300711">"کام موڈ آف ہو گیا۔"</string>
    <string name="accessibility_quick_settings_work_mode_changed_on" msgid="249840330756998612">"کام موڈ آن ہو گیا۔"</string>
    <string name="accessibility_quick_settings_data_saver_changed_off" msgid="650231949881093289">"ڈیٹا سیور آف ہو گیا۔"</string>
    <string name="accessibility_quick_settings_data_saver_changed_on" msgid="4218725402373934151">"ڈیٹا سرور آن ہو گیا۔"</string>
    <string name="accessibility_brightness" msgid="8003681285547803095">"ڈسپلے کی چمک"</string>
    <string name="accessibility_ambient_display_charging" msgid="9084521679384069087">"چارج ہو رہا ہے"</string>
    <string name="data_usage_disabled_dialog_3g_title" msgid="5281770593459841889">"‏2G-3G ڈیٹا موقوف کر دیا گیا"</string>
    <string name="data_usage_disabled_dialog_4g_title" msgid="1601769736881078016">"‏4G ڈیٹا موقوف کر دیا گیا"</string>
    <string name="data_usage_disabled_dialog_mobile_title" msgid="6801382439018099779">"موبائل ڈیٹا موقوف کر دیا گیا ہے"</string>
    <string name="data_usage_disabled_dialog_title" msgid="3932437232199671967">"ڈیٹا موقوف کر دیا گیا"</string>
    <string name="data_usage_disabled_dialog" msgid="4919541636934603816">"ڈیٹا کا استعمال آپ کی مقرر کردہ حد کو پہنچ چکا ہے۔ اب آپ موبائل ڈیٹا کا استعمال نہیں کر رہے ہیں۔\n\nاگر آپ دوبارہ شروع کرتے ہیں تو ڈیٹا استعمال کیلئے چارجز لاگو ہو سکتے ہیں۔"</string>
    <string name="data_usage_disabled_dialog_enable" msgid="1412395410306390593">"دوبارہ شروع کریں"</string>
    <string name="status_bar_settings_signal_meter_disconnected" msgid="1940231521274147771">"کوئی انٹرنیٹ کنکشن نہیں"</string>
    <string name="status_bar_settings_signal_meter_wifi_nossid" msgid="6557486452774597820">"‏Wi-Fi مربوط ہے"</string>
    <string name="gps_notification_searching_text" msgid="8574247005642736060">"‏GPS کی تلاش کر رہا ہے"</string>
    <string name="gps_notification_found_text" msgid="4619274244146446464">"‏مقام متعین کیا گیا بذریعہ GPS"</string>
    <string name="accessibility_location_active" msgid="2427290146138169014">"مقام کی درخواستیں فعال ہیں"</string>
    <string name="accessibility_clear_all" msgid="5235938559247164925">"سبھی اطلاعات صاف کریں۔"</string>
    <string name="notification_group_overflow_indicator" msgid="1863231301642314183">"<xliff:g id="NUMBER">%s</xliff:g> +"</string>
    <plurals name="notification_group_overflow_description" formatted="false" msgid="4579313201268495404">
      <item quantity="other">اندر <xliff:g id="NUMBER_1">%s</xliff:g> مزید اطلاعات ہیں۔ </item>
      <item quantity="one">اندر <xliff:g id="NUMBER_0">%s</xliff:g> مزید اطلاع ہے۔</item>
    </plurals>
    <string name="status_bar_notification_inspect_item_title" msgid="5668348142410115323">"اطلاع کی ترتیبات"</string>
    <string name="status_bar_notification_app_settings_title" msgid="5525260160341558869">"<xliff:g id="APP_NAME">%s</xliff:g> ترتیبات"</string>
    <string name="accessibility_rotation_lock_off" msgid="4062780228931590069">"اسکرین خود بخود گردش کرے گی۔"</string>
    <string name="accessibility_rotation_lock_on_landscape" msgid="6731197337665366273">"اسکرین لینڈ اسکیپ سمت بندی میں مقفل ہے۔"</string>
    <string name="accessibility_rotation_lock_on_portrait" msgid="5809367521644012115">"اسکرین پورٹریٹ سمت بندی میں مقفل ہے۔"</string>
    <string name="accessibility_rotation_lock_off_changed" msgid="8134601071026305153">"اسکرین اب خود بخود گردش کرے گی۔"</string>
    <string name="accessibility_rotation_lock_on_landscape_changed" msgid="3135965553707519743">"اسکرین اب لینڈ اسکیپ سمت بندی میں مقفل ہے۔"</string>
    <string name="accessibility_rotation_lock_on_portrait_changed" msgid="8922481981834012126">"اسکرین اب پورٹریٹ سمت بندی میں مقفل ہے۔"</string>
    <string name="dessert_case" msgid="1295161776223959221">"ڈیزرٹ کیس"</string>
    <string name="start_dreams" msgid="5640361424498338327">"اسکرین سیور"</string>
    <string name="ethernet_label" msgid="7967563676324087464">"ایتھرنیٹ"</string>
    <string name="quick_settings_dnd_label" msgid="8735855737575028208">"ڈسٹرب نہ کریں"</string>
    <string name="quick_settings_dnd_priority_label" msgid="483232950670692036">"صرف ترجیحی"</string>
    <string name="quick_settings_dnd_alarms_label" msgid="2559229444312445858">"صرف الارمز"</string>
    <string name="quick_settings_dnd_none_label" msgid="5025477807123029478">"مکمل خاموشی"</string>
    <string name="quick_settings_bluetooth_label" msgid="6304190285170721401">"بلوٹوتھ"</string>
    <string name="quick_settings_bluetooth_multiple_devices_label" msgid="3912245565613684735">"بلوٹوتھ (<xliff:g id="NUMBER">%d</xliff:g> آلات)"</string>
    <string name="quick_settings_bluetooth_off_label" msgid="8159652146149219937">"بلوٹوتھ آف ہے"</string>
    <string name="quick_settings_bluetooth_detail_empty_text" msgid="4910015762433302860">"کوئی جوڑا بنائے ہوئے آلات دستیاب نہیں ہیں"</string>
    <string name="quick_settings_brightness_label" msgid="6968372297018755815">"چمکیلا پن"</string>
    <string name="quick_settings_rotation_unlocked_label" msgid="7305323031808150099">"خود کار طور پر گھمائیں"</string>
    <string name="accessibility_quick_settings_rotation" msgid="4231661040698488779">"اسکرین کو خود کار طور پر گھمائیں"</string>
    <string name="accessibility_quick_settings_rotation_value" msgid="8187398200140760213">"<xliff:g id="ID_1">%s</xliff:g> وضع"</string>
    <string name="quick_settings_rotation_locked_label" msgid="6359205706154282377">"گردش مقفل ہے"</string>
    <string name="quick_settings_rotation_locked_portrait_label" msgid="5102691921442135053">"پورٹریٹ"</string>
    <string name="quick_settings_rotation_locked_landscape_label" msgid="8553157770061178719">"لینڈ اسکیپ"</string>
    <string name="quick_settings_ime_label" msgid="7073463064369468429">"ان پٹ کا طریقہ"</string>
    <string name="quick_settings_location_label" msgid="5011327048748762257">"مقام"</string>
    <string name="quick_settings_location_off_label" msgid="7464544086507331459">"مقام آف"</string>
    <string name="quick_settings_media_device_label" msgid="1302906836372603762">"میڈیا آلہ"</string>
    <string name="quick_settings_rssi_label" msgid="7725671335550695589">"RSSI"</string>
    <string name="quick_settings_rssi_emergency_only" msgid="2713774041672886750">"صرف ہنگامی کالیں"</string>
    <string name="quick_settings_settings_label" msgid="5326556592578065401">"ترتیبات"</string>
    <string name="quick_settings_time_label" msgid="4635969182239736408">"وقت"</string>
    <string name="quick_settings_user_label" msgid="5238995632130897840">"میں"</string>
    <string name="quick_settings_user_title" msgid="4467690427642392403">"صارف"</string>
    <string name="quick_settings_user_new_user" msgid="9030521362023479778">"نیا صارف"</string>
    <string name="quick_settings_wifi_label" msgid="9135344704899546041">"Wi-Fi"</string>
    <string name="quick_settings_wifi_not_connected" msgid="7171904845345573431">"مربوط نہیں ہے"</string>
    <string name="quick_settings_wifi_no_network" msgid="2221993077220856376">"کوئی نیٹ ورک نہیں ہے"</string>
    <string name="quick_settings_wifi_off_label" msgid="7558778100843885864">"‏Wi-Fi آف ہے"</string>
    <string name="quick_settings_wifi_on_label" msgid="7607810331387031235">"‏Wi-Fi آن ہے"</string>
    <string name="quick_settings_wifi_detail_empty_text" msgid="269990350383909226">"‏کوئی WI-FI نیٹ ورک دستیاب نہیں"</string>
    <string name="quick_settings_cast_title" msgid="7709016546426454729">"کاسٹ کریں"</string>
    <string name="quick_settings_casting" msgid="6601710681033353316">"کاسٹنگ"</string>
    <string name="quick_settings_cast_device_default_name" msgid="5367253104742382945">"بغیر نام والا آلہ"</string>
    <string name="quick_settings_cast_device_default_description" msgid="2484573682378634413">"کاسٹ کرنے کیلئے تیار"</string>
    <string name="quick_settings_cast_detail_empty_text" msgid="311785821261640623">"کوئی آلات دستیاب نہیں ہیں"</string>
    <string name="quick_settings_brightness_dialog_title" msgid="8599674057673605368">"چمکیلا پن"</string>
    <string name="quick_settings_brightness_dialog_auto_brightness_label" msgid="5064982743784071218">"خودکار"</string>
    <string name="quick_settings_inversion_label" msgid="8790919884718619648">"رنگ پلٹیں"</string>
    <string name="quick_settings_color_space_label" msgid="853443689745584770">"رنگ کی اصلاح کی وضع"</string>
    <string name="quick_settings_more_settings" msgid="326112621462813682">"مزید ترتیبات"</string>
    <string name="quick_settings_done" msgid="3402999958839153376">"ہو گیا"</string>
    <string name="quick_settings_connected" msgid="1722253542984847487">"مربوط"</string>
    <string name="quick_settings_connected_battery_level" msgid="4136051440381328892">"منسلک ہے، بیٹری <xliff:g id="BATTERY_LEVEL_AS_PERCENTAGE">%1$s</xliff:g>"</string>
    <string name="quick_settings_connecting" msgid="47623027419264404">"مربوط ہو رہا ہے…"</string>
    <string name="quick_settings_tethering_label" msgid="7153452060448575549">"ٹیدرنگ"</string>
    <string name="quick_settings_hotspot_label" msgid="6046917934974004879">"ہاٹ اسپاٹ"</string>
    <string name="quick_settings_notifications_label" msgid="4818156442169154523">"اطلاعات"</string>
    <string name="quick_settings_flashlight_label" msgid="2133093497691661546">"فلیش لائٹ"</string>
    <string name="quick_settings_cellular_detail_title" msgid="3661194685666477347">"موبائل ڈیٹا"</string>
    <string name="quick_settings_cellular_detail_data_usage" msgid="1964260360259312002">"ڈیٹا کا استعمال"</string>
    <string name="quick_settings_cellular_detail_remaining_data" msgid="722715415543541249">"باقی ڈیٹا"</string>
    <string name="quick_settings_cellular_detail_over_limit" msgid="967669665390990427">"حد سے زیادہ"</string>
    <string name="quick_settings_cellular_detail_data_used" msgid="1476810587475761478">"<xliff:g id="DATA_USED">%s</xliff:g> استعمال کردہ"</string>
    <string name="quick_settings_cellular_detail_data_limit" msgid="56011158504994128">"<xliff:g id="DATA_LIMIT">%s</xliff:g> حد"</string>
    <string name="quick_settings_cellular_detail_data_warning" msgid="2440098045692399009">"<xliff:g id="DATA_LIMIT">%s</xliff:g> وارننگ"</string>
    <string name="quick_settings_work_mode_label" msgid="6244915274350490429">"کام موڈ"</string>
    <string name="quick_settings_night_display_label" msgid="3577098011487644395">"نائٹ لائٹ"</string>
    <string name="quick_settings_nfc_label" msgid="9012153754816969325">"NFC"</string>
    <string name="quick_settings_nfc_off" msgid="6883274004315134333">"‏NFC غیر فعال ہے"</string>
    <string name="quick_settings_nfc_on" msgid="6680317193676884311">"‏NFC فعال ہے"</string>
    <string name="recents_empty_message" msgid="808480104164008572">"کوئی حالیہ آئٹم نہیں"</string>
    <string name="recents_empty_message_dismissed_all" msgid="2791312568666558651">"آپ نے سب کچھ صاف کر دیا ہے"</string>
    <string name="recents_app_info_button_label" msgid="2890317189376000030">"ایپلیکیشن کی معلومات"</string>
    <string name="recents_lock_to_app_button_label" msgid="6942899049072506044">"اسکرین کو پن کرنا"</string>
    <string name="recents_search_bar_label" msgid="8074997400187836677">"تلاش کریں"</string>
    <string name="recents_launch_error_message" msgid="2969287838120550506">"<xliff:g id="APP">%s</xliff:g> کو شروع نہیں کیا جا سکا۔"</string>
    <string name="recents_launch_disabled_message" msgid="1624523193008871793">"محفوظ موڈ میں <xliff:g id="APP">%s</xliff:g> غیر فعال ہوتی ہے۔"</string>
    <string name="recents_stack_action_button_label" msgid="6593727103310426253">"سبھی کو صاف کریں"</string>
    <string name="recents_drag_hint_message" msgid="2649739267073203985">"اسپلٹ اسکرین استعمال کرنے کیلئے یہاں گھسیٹیں"</string>
    <string name="recents_multistack_add_stack_dialog_split_horizontal" msgid="8848514474543427332">"بلحاظ افقی الگ کریں"</string>
    <string name="recents_multistack_add_stack_dialog_split_vertical" msgid="9075292233696180813">"بلحاظ عمودی الگ کریں"</string>
    <string name="recents_multistack_add_stack_dialog_split_custom" msgid="4177837597513701943">"بلحاظ حسب ضرورت الگ کریں"</string>
    <string name="recents_accessibility_split_screen_top" msgid="9056056469282256287">"اسکرین کو اوپر کی جانب تقسیم کریں"</string>
    <string name="recents_accessibility_split_screen_left" msgid="8987144699630620019">"اسکرین کو بائیں جانب تقسیم کریں"</string>
    <string name="recents_accessibility_split_screen_right" msgid="275069779299592867">"اسکرین کو دائیں جانب تقسیم کریں"</string>
  <string-array name="recents_blacklist_array">
  </string-array>
    <string name="expanded_header_battery_charged" msgid="5945855970267657951">"چارج ہوگئی"</string>
    <string name="expanded_header_battery_charging" msgid="205623198487189724">"چارج ہو رہی ہے"</string>
    <string name="expanded_header_battery_charging_with_time" msgid="457559884275395376">"<xliff:g id="CHARGING_TIME">%s</xliff:g> مکمل ہونے تک"</string>
    <string name="expanded_header_battery_not_charging" msgid="4798147152367049732">"چارج نہیں ہو رہی ہے"</string>
    <string name="ssl_ca_cert_warning" msgid="9005954106902053641">"نیٹ ورک کو\nمانیٹر کیا جا سکتا ہے"</string>
    <string name="description_target_search" msgid="3091587249776033139">"تلاش کریں"</string>
    <string name="description_direction_up" msgid="7169032478259485180">"<xliff:g id="TARGET_DESCRIPTION">%s</xliff:g> کیلئے اوپر سلائیڈ کریں۔"</string>
    <string name="description_direction_left" msgid="7207478719805562165">"<xliff:g id="TARGET_DESCRIPTION">%s</xliff:g> کیلئے بائیں سلائیڈ کریں۔"</string>
<<<<<<< HEAD
    <string name="zen_priority_introduction" msgid="7577965386868311310">"الارمز، یاد دہانیوں، ایونٹس اور آپ کے متعین کردہ کالرز کے علاوہ، آپ آوازوں اور وائبریشنز سے ڈسٹرب نہیں ہوں گے۔ موسیقی، ویڈیوز اور گیمز سمیت آپ ابھی بھی ہر وہ چیز سنیں گے جسے چلانے کا آپ انتخاب کرتے ہیں۔"</string>
    <string name="zen_alarms_introduction" msgid="7034415210361973827">"الارمز کے علاوہ، آپ آوازوں اور وائبریشنز سے ڈسٹرب نہیں ہوں گے۔ موسیقی، ویڈیوز اور گیمز سمیت آپ ہر وہ چیز سنیں گے جسے چلانے کا آپ انتخاب کرتے ہیں۔"</string>
=======
    <string name="zen_priority_introduction" msgid="1149025108714420281">"الارمز، یاددہانیوں، ایونٹس اور آپ کے متعین کردہ کالرز کے علاوہ، آپ آوازوں اور وائبریشنز سے ڈسٹرب نہیں ہوں گے۔ موسیقی، ویڈیوز اور گیمز سمیت آپ ابھی بھی ہر وہ چیز سنیں گے جسے چلانے کا آپ انتخاب کرتے ہیں۔"</string>
    <string name="zen_alarms_introduction" msgid="4934328096749380201">"الارمز کے علاوہ، آپ آوازوں اور وائبریشنز سے ڈسٹرب نہیں ہوں گے۔ موسیقی، ویڈیوز اور گیمز سمیت آپ ہر وہ چیز سنیں گے جسے چلانے کا آپ انتخاب کرتے ہیں۔"</string>
>>>>>>> 98e12851
    <string name="zen_priority_customize_button" msgid="7948043278226955063">"حسب ضرورت بنائیں"</string>
    <string name="zen_silence_introduction_voice" msgid="3948778066295728085">"یہ الارمز، موسیقی، ویڈیوز اور گیمز کی آوازوں اور وائبریشنز سمیت سبھی آوازیں اور وائبریشنز مسدود کر دیتا ہے۔ آپ ابھی بھی فون کالز کر سکیں گے۔"</string>
    <string name="zen_silence_introduction" msgid="3137882381093271568">"یہ الارمز، موسیقی، ویڈیوز اور گیمز کی آوازوں اور وائبریشنز سمیت سبھی آوازیں اور وائبریشنز مسدود کر دیتا ہے۔"</string>
    <string name="keyguard_more_overflow_text" msgid="9195222469041601365">"‎+<xliff:g id="NUMBER_OF_NOTIFICATIONS">%d</xliff:g>‎"</string>
    <string name="speed_bump_explanation" msgid="1288875699658819755">"کم اہم اطلاعات ذیل میں ہیں"</string>
    <string name="notification_tap_again" msgid="7590196980943943842">"کھولنے کیلئے دوبارہ تھپتھپائیں"</string>
    <string name="keyguard_unlock" msgid="8043466894212841998">"غیر مقفل کرنے کیلئے اوپر سوائپ کریں"</string>
    <string name="do_disclosure_generic" msgid="5615898451805157556">"یہ آلہ آپ کی تنظیم کے زیر انتظام ہے"</string>
    <string name="do_disclosure_with_name" msgid="5640615509915445501">"یہ آلہ <xliff:g id="ORGANIZATION_NAME">%s</xliff:g> کے زیر انتظام ہے"</string>
    <string name="phone_hint" msgid="4872890986869209950">"فون کیلئے آئیکن سے سوائپ کریں"</string>
    <string name="voice_hint" msgid="8939888732119726665">"صوتی معاون کیلئے آئیکن سے سوائپ کریں"</string>
    <string name="camera_hint" msgid="7939688436797157483">"کیمرہ کیلئے آئیکن سے سوائپ کریں"</string>
    <string name="interruption_level_none_with_warning" msgid="5114872171614161084">"مکمل خاموشی۔ یہ سکرین قارئین کو بھی خاموش کر دے گا۔"</string>
    <string name="interruption_level_none" msgid="6000083681244492992">"مکمل خاموشی"</string>
    <string name="interruption_level_priority" msgid="6426766465363855505">"صرف ترجیحی"</string>
    <string name="interruption_level_alarms" msgid="5226306993448328896">"صرف الارمز"</string>
    <string name="interruption_level_none_twoline" msgid="3957581548190765889">"مکمل\nخاموشی"</string>
    <string name="interruption_level_priority_twoline" msgid="1564715335217164124">"صرف\nترجیحی"</string>
    <string name="interruption_level_alarms_twoline" msgid="3266909566410106146">"صرف\nالارمز"</string>
    <string name="keyguard_indication_charging_time" msgid="1757251776872835768">"چارج ہو رہا ہے (مکمل ہونے تک <xliff:g id="CHARGING_TIME_LEFT">%s</xliff:g> باقی ہیں)"</string>
    <string name="keyguard_indication_charging_time_fast" msgid="9018981952053914986">"تیزی سے چارج ہو رہا ہے (مکمل ہونے میں <xliff:g id="CHARGING_TIME_LEFT">%s</xliff:g>)"</string>
    <string name="keyguard_indication_charging_time_slowly" msgid="955252797961724952">"آہستہ چارج ہو رہا ہے (مکمل ہونے میں <xliff:g id="CHARGING_TIME_LEFT">%s</xliff:g>)"</string>
    <string name="accessibility_multi_user_switch_switcher" msgid="7305948938141024937">"صارف سوئچ کریں"</string>
    <string name="accessibility_multi_user_switch_switcher_with_current" msgid="8434880595284601601">"صارف سوئچ کریں، موجودہ صارف <xliff:g id="CURRENT_USER_NAME">%s</xliff:g>"</string>
    <string name="accessibility_multi_user_switch_inactive" msgid="1424081831468083402">"موجودہ صارف <xliff:g id="CURRENT_USER_NAME">%s</xliff:g>"</string>
    <string name="accessibility_multi_user_switch_quick_contact" msgid="3020367729287990475">"پروفائل دکھائیں"</string>
    <string name="user_add_user" msgid="5110251524486079492">"صارف کو شامل کریں"</string>
    <string name="user_new_user_name" msgid="426540612051178753">"نیا صارف"</string>
    <string name="guest_nickname" msgid="8059989128963789678">"مہمان"</string>
    <string name="guest_new_guest" msgid="600537543078847803">"مہمان کو شامل کریں"</string>
    <string name="guest_exit_guest" msgid="7187359342030096885">"مہمان کو ہٹائیں"</string>
    <string name="guest_exit_guest_dialog_title" msgid="8480693520521766688">"مہمان کو ہٹائیں؟"</string>
    <string name="guest_exit_guest_dialog_message" msgid="4155503224769676625">"اس سیشن میں موجود سبھی ایپس اور ڈیٹا کو حذف کر دیا جائے گا۔"</string>
    <string name="guest_exit_guest_dialog_remove" msgid="7402231963862520531">"ہٹائیں"</string>
    <string name="guest_wipe_session_title" msgid="6419439912885956132">"مہمان، پھر سے خوش آمدید!"</string>
    <string name="guest_wipe_session_message" msgid="8476238178270112811">"کیا آپ اپنا سیشن جاری رکھنا چاہتے ہیں؟"</string>
    <string name="guest_wipe_session_wipe" msgid="5065558566939858884">"دوبارہ شروع کریں"</string>
    <string name="guest_wipe_session_dontwipe" msgid="1401113462524894716">"ہاں، جاری رکھیں"</string>
    <string name="guest_notification_title" msgid="1585278533840603063">"مہمان صارف"</string>
    <string name="guest_notification_text" msgid="335747957734796689">"ایپس اور ڈیٹا حذف کرنے کیلئے مہمان صارف کو ہٹائیں"</string>
    <string name="guest_notification_remove_action" msgid="8820670703892101990">"مہمان کو ہٹائیں"</string>
    <string name="user_logout_notification_title" msgid="1453960926437240727">"صارف لاگ آؤٹ کریں"</string>
    <string name="user_logout_notification_text" msgid="3350262809611876284">"موجودہ صارف کو لاگ آؤٹ کریں"</string>
    <string name="user_logout_notification_action" msgid="1195428991423425062">"صارف لاگ آؤٹ کریں"</string>
    <string name="user_add_user_title" msgid="4553596395824132638">"نیا صارف شامل کریں؟"</string>
    <string name="user_add_user_message_short" msgid="2161624834066214559">"جب آپ ایک نیا صارف شامل کرتے ہیں تو اس شخص کو اپنی جگہ کو ترتیب دینے کی ضرورت ہوتی ہے۔\n\nکوئی بھی صارف دیگر سبھی صارفین کیلئے ایپس کو اپ ڈیٹ کر سکتا ہے۔"</string>
    <string name="user_remove_user_title" msgid="4681256956076895559">"صارف کو ہٹائیں؟"</string>
    <string name="user_remove_user_message" msgid="1453218013959498039">"اس صارف کی سبھی ایپس اور ڈیٹا حذف کر دیا جائے گا۔"</string>
    <string name="user_remove_user_remove" msgid="7479275741742178297">"ہٹائیں"</string>
    <string name="battery_saver_notification_title" msgid="237918726750955859">"بیٹری سیور آن ہے"</string>
    <string name="battery_saver_notification_text" msgid="820318788126672692">"کارکردگی اور پس منظر کا ڈیٹا کم کر دیتا ہے"</string>
    <string name="battery_saver_notification_action_text" msgid="109158658238110382">"بیٹری کی بچت آف کریں"</string>
    <string name="media_projection_dialog_text" msgid="3071431025448218928">"<xliff:g id="APP_SEEKING_PERMISSION">%s</xliff:g> آپ کی اسکرین پر ڈسپلے ہونے والی ہر چیز کو کیپچر کرنا شروع کر دیگی۔"</string>
    <string name="media_projection_remember_text" msgid="3103510882172746752">"دوبارہ نہ دکھائیں"</string>
    <string name="clear_all_notifications_text" msgid="814192889771462828">"سبھی کو صاف کریں"</string>
    <string name="media_projection_action_text" msgid="8470872969457985954">"ابھی شروع کریں"</string>
    <string name="empty_shade_text" msgid="708135716272867002">"کوئی اطلاعات نہیں ہیں"</string>
    <string name="profile_owned_footer" msgid="8021888108553696069">"پروفائل کو مانیٹر کیا جا سکتا ہے"</string>
    <string name="vpn_footer" msgid="2388611096129106812">"نیٹ ورک کو مانیٹر کیا جا سکتا ہے"</string>
    <string name="branded_vpn_footer" msgid="2168111859226496230">"نیٹ ورک کو شاید مانیٹر کیا جائے"</string>
    <string name="quick_settings_disclosure_management_monitoring" msgid="6645176135063957394">"آپ کی تنظیم اس آلے کا نظم کرتی ہے اور نیٹ ورک ٹریفک مانیٹر کر سکتی ہے"</string>
    <string name="quick_settings_disclosure_named_management_monitoring" msgid="370622174777570853">"<xliff:g id="ORGANIZATION_NAME">%1$s</xliff:g> اس آلے کا نظم کرتی ہے اور وہ نیٹ ورک ٹریفک مانیٹر کر سکتی ہے"</string>
    <string name="quick_settings_disclosure_management_named_vpn" msgid="1085137869053332307">"آلہ آپ کی تنظیم کے زیر انتظام ہے اور <xliff:g id="VPN_APP">%1$s</xliff:g> سے منسلک ہے"</string>
    <string name="quick_settings_disclosure_named_management_named_vpn" msgid="6290456493852584017">"آلہ <xliff:g id="ORGANIZATION_NAME">%1$s</xliff:g> کے زیر انتظام ہے اور <xliff:g id="VPN_APP">%2$s</xliff:g> سے منسلک ہے"</string>
    <string name="quick_settings_disclosure_management" msgid="3294967280853150271">"آلہ آپ کی تنظیم کے زیر انتظام ہے"</string>
    <string name="quick_settings_disclosure_named_management" msgid="1059403025094542908">"آلہ <xliff:g id="ORGANIZATION_NAME">%1$s</xliff:g> کے زیر انتظام ہے"</string>
    <string name="quick_settings_disclosure_management_vpns" msgid="3698767349925266482">"‏آلہ آپ کی تنظیم کے زیر انتظام ہے اور VPNs سے منسلک ہے"</string>
    <string name="quick_settings_disclosure_named_management_vpns" msgid="7777821385318891527">"‏آلہ <xliff:g id="ORGANIZATION_NAME">%1$s</xliff:g> کے زیر انتظام ہے اور VPNs سے منسلک ہے"</string>
    <string name="quick_settings_disclosure_managed_profile_monitoring" msgid="5125463987558278215">"آپ کی تنظیم آپ کے دفتری پروفائل میں نیٹ ورک ٹریفک مانیٹر کر سکتی ہے"</string>
    <string name="quick_settings_disclosure_named_managed_profile_monitoring" msgid="8973606847896650284">"<xliff:g id="ORGANIZATION_NAME">%1$s</xliff:g> آپ کے دفتری پروفائل میں نیٹ ورک ٹریفک مانیٹر کر سکتی ہے"</string>
    <string name="quick_settings_disclosure_monitoring" msgid="679658227269205728">"نیٹ ورک کو مانیٹر کیا جا سکتا ہے"</string>
    <string name="quick_settings_disclosure_vpns" msgid="8170318392053156330">"‏آلہ VPNs سے منسلک ہے"</string>
    <string name="quick_settings_disclosure_managed_profile_named_vpn" msgid="3494535754792751741">"دفتری پروفائل <xliff:g id="VPN_APP">%1$s</xliff:g> سے منسلک ہے"</string>
    <string name="quick_settings_disclosure_personal_profile_named_vpn" msgid="4467456202486569906">"ذاتی پروفائل <xliff:g id="VPN_APP">%1$s</xliff:g> سے منسلک ہے"</string>
    <string name="quick_settings_disclosure_named_vpn" msgid="6943724064780847080">"آلہ <xliff:g id="VPN_APP">%1$s</xliff:g> سے منسلک ہے"</string>
    <string name="monitoring_title_device_owned" msgid="1652495295941959815">"آلے کا نظم و نسق"</string>
    <string name="monitoring_title_profile_owned" msgid="6790109874733501487">"پروفائل کو مانیٹر کرنا"</string>
    <string name="monitoring_title" msgid="169206259253048106">"نیٹ ورک کو مانیٹر کرنا"</string>
    <string name="monitoring_subtitle_vpn" msgid="876537538087857300">"VPN"</string>
    <string name="monitoring_subtitle_network_logging" msgid="3341264304793193386">"نیٹ ورک لاگنگ"</string>
    <string name="monitoring_subtitle_ca_certificate" msgid="3874151893894355988">"‏CA سرٹیفکیٹس"</string>
    <string name="disable_vpn" msgid="4435534311510272506">"‏VPN کو غیر فعال کریں"</string>
    <string name="disconnect_vpn" msgid="1324915059568548655">"‏VPN کو غیر منسلک کریں"</string>
    <string name="monitoring_button_view_policies" msgid="100913612638514424">"پالیسیاں دیکھیں"</string>
    <string name="monitoring_description_named_management" msgid="5281789135578986303">"آپ کا آلہ <xliff:g id="ORGANIZATION_NAME">%1$s</xliff:g> کے زیر انتظام ہے۔\n\nآپ کا منتظم ترتیبات، کارپوریٹ رسائی، ایپس، آپ کے آلہ سے وابستہ ڈیٹا اور آپ کے آلہ کے مقام کی معلومات کو مانیٹر اور ان کا نظم کر سکتا ہے۔\n\nمزید معلومات کیلئے اپنے منتظم سے رابطہ کریں۔"</string>
    <string name="monitoring_description_management" msgid="4573721970278370790">"آپ کا آلہ آپ کی تنظیم کے زیر انتظام ہے۔\n\nآپ کا منتظم ترتیبات، کارپوریٹ رسائی، ایپس، آپ کے آلہ سے وابستہ ڈیٹا اور آپ کے آلہ کے مقام کی معلومات کو مانیٹر اور ان کا نظم کر سکتا ہے۔\n\nمزید معلومات کیلئے اپنے منتظم سے رابطہ کریں۔"</string>
    <string name="monitoring_description_management_ca_certificate" msgid="5202023784131001751">"آپ کی تنظیم نے اس آلے پر ایک سرٹیفکیٹ کی اتھارٹی کو انسٹال کیا ہے۔ آپ کا محفوظ نیٹ ورک ٹریفک مانیٹر ہو سکتا ہے یا اس میں ترمیم کی جا سکتی ہے۔"</string>
    <string name="monitoring_description_managed_profile_ca_certificate" msgid="4683248196789897964">"آپ کی تنظیم نے آپ کے دفتری پروفائل میں ایک سرٹیفکیٹ کی اتھارٹی کو انسٹال کیا ہے۔ آپ کا محفوظ نیٹ ورک ٹریفک مانیٹر ہو سکتا ہے یا اس میں ترمیم کی جا سکتی ہے۔"</string>
    <string name="monitoring_description_ca_certificate" msgid="7886985418413598352">"ایک سرٹیفکیٹ کی اتھارٹی اس آلہ پر انسٹال ہے۔ آپ کا محفوظ نیٹ ورک ٹریفک مانیٹر ہو سکتا ہے یا اس میں ترمیم کی جا سکتی ہے۔"</string>
    <string name="monitoring_description_management_network_logging" msgid="7184005419733060736">"آپ کے منتظم نے نیٹ ورک لاگنگ کو آن کر دیا ہے، جو آپ کے آلے پر ٹریفک مانیٹر کرتی ہے۔"</string>
    <string name="monitoring_description_named_vpn" msgid="7403457334088909254">"آپ <xliff:g id="VPN_APP">%1$s</xliff:g> سے منسلک ہیں جو ای میلز، ایپس اور ویب سائٹس سمیت آپ کے نیٹ ورک کی سرگرمی مانیٹر کر سکتی ہے۔"</string>
    <string name="monitoring_description_two_named_vpns" msgid="4198511413729213802">"آپ <xliff:g id="VPN_APP_0">%1$s</xliff:g> اور <xliff:g id="VPN_APP_1">%2$s</xliff:g> سے منسلک ہیں، جو ای میلز، ایپس اور ویب سائٹس سمیت آپ کے نیٹ ورک کی سرگرمی مانیٹر کر سکتی ہیں۔"</string>
    <string name="monitoring_description_managed_profile_named_vpn" msgid="1427905889862420559">"آپ کا دفتری پروفائل <xliff:g id="VPN_APP">%1$s</xliff:g> سے منسلک ہے، جو ای میلز، ایپس اور ویب سائٹس سمیت آپ کے نیٹ ورک کی سرگرمی مانیٹر کر سکتی ہے۔"</string>
    <string name="monitoring_description_personal_profile_named_vpn" msgid="3133980926929069283">"آپ کا ذاتی پروفائل <xliff:g id="VPN_APP">%1$s</xliff:g> سے منسلک ہے جو ای میلز، ایپس اور ویب سائٹس سمیت آپ کے نیٹ ورک کی سرگرمی مانیٹر کر سکتی ہے۔"</string>
    <string name="monitoring_description_do_header_generic" msgid="96588491028288691">"آپ کا آلہ <xliff:g id="DEVICE_OWNER_APP">%1$s</xliff:g> کے زیر انتظام ہے۔"</string>
    <string name="monitoring_description_do_header_with_name" msgid="5511133708978206460">"<xliff:g id="ORGANIZATION_NAME">%1$s</xliff:g> آپ کے آلہ کے نظم کیلئے <xliff:g id="DEVICE_OWNER_APP">%2$s</xliff:g> استعمال کرتا ہے۔"</string>
    <string name="monitoring_description_do_body" msgid="3639594537660975895">"آپ کا ایڈمن ترتیبات، کارپوریٹ رسائی، ایپس، آپ کے آلہ سے وابستہ ڈیٹا اور آپ کے آلہ کے مقام کی معلومات کو مانیٹر اور ان کا نظم کر سکتا ہے۔"</string>
    <string name="monitoring_description_do_learn_more_separator" msgid="3785251953067436862">" "</string>
    <string name="monitoring_description_do_learn_more" msgid="1849514470437907421">"مزید جانیں"</string>
    <string name="monitoring_description_do_body_vpn" msgid="8255218762488901796">"آپ <xliff:g id="VPN_APP">%1$s</xliff:g> سے منسلک ہیں جو ای میلز، ایپس اور ویب سائٹس سمیت آپ کے نیٹ ورک کی سرگرمی مانیٹر کر سکتی ہے۔"</string>
    <string name="monitoring_description_vpn_settings_separator" msgid="1933186756733474388">" "</string>
    <string name="monitoring_description_vpn_settings" msgid="8869300202410505143">"‏VPN کی ترتیبات کھولیں"</string>
    <string name="monitoring_description_ca_cert_settings_separator" msgid="4987350385906393626">" "</string>
    <string name="monitoring_description_ca_cert_settings" msgid="5489969458872997092">"بھروسے مند استناد کھولیں"</string>
    <string name="monitoring_description_network_logging" msgid="7223505523384076027">"آپ کے ایڈمن نے نیٹ ورک لاگنگ آن کر دی ہے، جو آپ کے آلہ پر ٹریفک کو مانیٹر کرتی ہے۔\n\nمزید معلومات کیلئے اپنے ایڈمن سے رابطہ کریں۔"</string>
    <string name="monitoring_description_vpn" msgid="4445150119515393526">"‏آپ نے ایک ایپ کو VPN کنکشن ترتیب دینے کی اجازت دی ہے۔\n\nیہ ایپ ای میلز، ایپس اور ویب سائٹس سمیت آپ کے آلہ اور نیٹ ورک کی سرگرمی مانیٹر کر سکتی ہے۔"</string>
    <string name="monitoring_description_vpn_profile_owned" msgid="2958019119161161530">"‏آپ کی دفتری پروفائل <xliff:g id="ORGANIZATION">%1$s</xliff:g> کے زیر نظم ہے۔\n\nآپ کا ایڈمن بشمول ای میلز، ایپس، اور ویب سائٹس، آپ کے نیٹ ورک کی سرگرمی کو مانیٹر کرنے کا اہل ہے۔\n\nمزید معلومات کے لیے اپنے ایڈمن سے رابطہ کریں۔\n\nآپ ایک VPN سے بھی منسلک ہیں، جو آپ کے نیٹ ورک کی سرگرمی کو مانیٹر کر سکتا ہے۔"</string>
    <string name="legacy_vpn_name" msgid="6604123105765737830">"VPN"</string>
    <string name="monitoring_description_app" msgid="1828472472674709532">"آپ <xliff:g id="APPLICATION">%1$s</xliff:g> سے منسلک ہیں، جو ای میلز، ایپس اور ویب سائٹس سمیت آپ کے نیٹ ورک کی سرگرمی مانیٹر کر سکتی ہے۔"</string>
    <string name="monitoring_description_app_personal" msgid="484599052118316268">"آپ <xliff:g id="APPLICATION">%1$s</xliff:g> سے منسلک ہیں، جو آپ کے نجی نیٹ ورک کی سرگرمی سمیت ای میلز، ایپس اور ویب سائٹس مانیٹر کر سکتی ہے۔"</string>
    <string name="branded_monitoring_description_app_personal" msgid="2669518213949202599">"آپ <xliff:g id="APPLICATION">%1$s</xliff:g> سے منسلک ہیں، جو ای میلز، ایپس اور ویب سائٹس سمیت آپ کے نجی نیٹ ورک کی سرگرمی مانیٹر کر سکتی ہے۔"</string>
    <string name="monitoring_description_app_work" msgid="4612997849787922906">"آپ کا دفتری پروفائل <xliff:g id="ORGANIZATION">%1$s</xliff:g> کے زیر انتظام ہے۔ پروفائل <xliff:g id="APPLICATION">%2$s</xliff:g> سے منسلک ہے جو ای میلز، ایپس اور ویب سائٹس سمیت آپ کے دفتری نیٹ ورک کی سرگرمی مانیٹر کر سکتی ہے۔\n\nمزید معلومات کیلئے اپنے منتظم سے رابطہ کریں۔"</string>
    <string name="monitoring_description_app_personal_work" msgid="5664165460056859391">"آپ کا دفتری پروفائل <xliff:g id="ORGANIZATION">%1$s</xliff:g> کے زیر انتظام ہے۔ پروفائل <xliff:g id="APPLICATION_WORK">%2$s</xliff:g> سے منسلک ہے جو ای میلز، ایپس اور ویب سائٹس سمیت آپ کے دفتری نیٹ ورک کی سرگرمی مانیٹر کر سکتی ہے۔\n\nآپ <xliff:g id="APPLICATION_PERSONAL">%3$s</xliff:g> سے بھی منسلک ہیں، جو آپ کے ذاتی نیٹ ورک کی سرگرمی مانیٹر کر سکتی ہے۔"</string>
    <string name="keyguard_indication_trust_granted" msgid="4985003749105182372">"<xliff:g id="USER_NAME">%1$s</xliff:g> کے لیے غیر مقفل کر دیا گیا"</string>
    <string name="keyguard_indication_trust_managed" msgid="8319646760022357585">"<xliff:g id="TRUST_AGENT">%1$s</xliff:g> چل رہا ہے"</string>
    <string name="keyguard_indication_trust_disabled" msgid="7412534203633528135">"آلہ اس وقت تک مقفل رہے گا جب تک آپ دستی طور پر اسے غیر مقفل نہ کریں"</string>
    <string name="hidden_notifications_title" msgid="7139628534207443290">"تیزی سے اطلاعات حاصل کریں"</string>
    <string name="hidden_notifications_text" msgid="2326409389088668981">"غیر مقفل کرنے سے پہلے انہیں دیکھیں"</string>
    <string name="hidden_notifications_cancel" msgid="3690709735122344913">"نہیں شکریہ"</string>
    <string name="hidden_notifications_setup" msgid="41079514801976810">"ترتیب دیں"</string>
    <string name="zen_mode_and_condition" msgid="4462471036429759903">"<xliff:g id="ZEN_MODE">%1$s</xliff:g>۔ <xliff:g id="EXIT_CONDITION">%2$s</xliff:g>"</string>
    <string name="volume_zen_end_now" msgid="6930243045593601084">"ابھی بند کریں"</string>
    <string name="accessibility_volume_expand" msgid="5946812790999244205">"پھیلائیں"</string>
    <string name="accessibility_volume_collapse" msgid="3609549593031810875">"سکیڑیں"</string>
    <string name="screen_pinning_title" msgid="3273740381976175811">"اسکرین پن کردہ ہے"</string>
    <string name="screen_pinning_description" msgid="8909878447196419623">"یہ اسے اس وقت تک نظر میں رکھتا ہے جب تک آپ اس سے پن ہٹا نہیں دیتے۔ پن ہٹانے کیلئے پیچھے اور مجموعی جائزہ بٹنز کو ٹچ کریں اور دبائے رکھیں۔"</string>
    <string name="screen_pinning_description_accessible" msgid="426190689254018656">"یہ اسے اس وقت تک نظر میں رکھتا ہے جب تک آپ اس سے پن ہٹا نہیں دیتے۔ پن ہٹانے کیلئے مجموعی جائزہ بٹن کو ٹچ کریں اور دبائے رکھیں۔"</string>
    <string name="screen_pinning_positive" msgid="3783985798366751226">"سمجھ آ گئی"</string>
    <string name="screen_pinning_negative" msgid="3741602308343880268">"نہیں شکریہ"</string>
    <string name="quick_settings_reset_confirmation_title" msgid="748792586749897883">"<xliff:g id="TILE_LABEL">%1$s</xliff:g> کو چھپائیں؟"</string>
    <string name="quick_settings_reset_confirmation_message" msgid="2235970126803317374">"اگلی بار جب آپ اسے ترتیبات میں آن کریں گے تو یہ ظاہر ہوگی۔"</string>
    <string name="quick_settings_reset_confirmation_button" msgid="2660339101868367515">"چھپائیں"</string>
    <string name="managed_profile_foreground_toast" msgid="5421487114739245972">"آپ اپنا دفتری پروفائل استعمال کر رہے ہیں۔"</string>
    <string name="stream_voice_call" msgid="4410002696470423714">"کال"</string>
    <string name="stream_system" msgid="7493299064422163147">"سسٹم"</string>
    <string name="stream_ring" msgid="8213049469184048338">"رِنگ"</string>
    <string name="stream_music" msgid="9086982948697544342">"میڈیا"</string>
    <string name="stream_alarm" msgid="5209444229227197703">"الارم"</string>
    <string name="stream_notification" msgid="2563720670905665031">"اطلاع"</string>
    <string name="stream_bluetooth_sco" msgid="2055645746402746292">"بلوٹوتھ"</string>
    <string name="stream_dtmf" msgid="2447177903892477915">"دوہری ملٹی ٹون فریکوئنسی"</string>
    <string name="stream_accessibility" msgid="301136219144385106">"ایکسیسبیلٹی"</string>
    <string name="volume_stream_content_description_unmute" msgid="4436631538779230857">"‏‎%1$s۔ آواز چالو کرنے کیلئے تھپتھپائیں۔"</string>
    <string name="volume_stream_content_description_vibrate" msgid="1187944970457807498">"‏‎%1$s۔ ارتعاش پر سیٹ کرنے کیلئے تھپتھپائیں۔ ایکسیسبیلٹی سروسز شاید خاموش ہوں۔"</string>
    <string name="volume_stream_content_description_mute" msgid="3625049841390467354">"‏‎%1$s۔ خاموش کرنے کیلئے تھپتھپائیں۔ ایکسیسبیلٹی سروسز شاید خاموش ہوں۔"</string>
    <string name="volume_stream_content_description_vibrate_a11y" msgid="6427727603978431301">"‏‎%1$s۔ ارتعاش پر سیٹ کرنے کیلئے تھپتھپائیں۔"</string>
    <string name="volume_stream_content_description_mute_a11y" msgid="8995013018414535494">"‏‎%1$s۔ خاموش کرنے کیلئے تھپتھپائیں۔"</string>
    <string name="volume_dialog_accessibility_shown_message" msgid="1834631467074259998">"‏%s والیوم کے کنٹرولز دکھائے جا رہے ہیں۔ برخاست کرنے کیلئے سوائپ کریں۔"</string>
    <string name="volume_dialog_accessibility_dismissed_message" msgid="51543526013711399">"والیوم کے کنٹرولز مخفی ہیں"</string>
    <string name="system_ui_tuner" msgid="708224127392452018">"‏سسٹم UI ٹیونر"</string>
    <string name="show_battery_percentage" msgid="5444136600512968798">"سرایت کردہ بیٹری کی فیصد دکھائیں"</string>
    <string name="show_battery_percentage_summary" msgid="3215025775576786037">"جب چارج نہ ہو رہا ہو تو بیٹری کی سطح کی فیصد اسٹیٹس بار آئیکن کے اندر دکھائیں"</string>
    <string name="quick_settings" msgid="10042998191725428">"فوری ترتیبات"</string>
    <string name="status_bar" msgid="4877645476959324760">"اسٹیٹس بار"</string>
    <string name="overview" msgid="4018602013895926956">"مجموعی جائزہ"</string>
    <string name="demo_mode" msgid="2532177350215638026">"‏سسٹم UI ڈیمو موڈ"</string>
    <string name="enable_demo_mode" msgid="4844205668718636518">"ڈیمو موڈ فعال کریں"</string>
    <string name="show_demo_mode" msgid="2018336697782464029">"ڈیمو موڈ دکھائیں"</string>
    <string name="status_bar_ethernet" msgid="5044290963549500128">"ایتھرنیٹ"</string>
    <string name="status_bar_alarm" msgid="8536256753575881818">"الارم"</string>
    <string name="status_bar_work" msgid="6022553324802866373">"دفتری پروفائل"</string>
    <string name="status_bar_airplane" msgid="7057575501472249002">"ہوائی جہاز وضع"</string>
    <string name="add_tile" msgid="2995389510240786221">"ٹائل شامل کریں"</string>
    <string name="broadcast_tile" msgid="3894036511763289383">"ٹائل براڈکاسٹ کریں"</string>
    <string name="zen_alarm_warning_indef" msgid="3482966345578319605">"آپ <xliff:g id="WHEN">%1$s</xliff:g> بجے اپنا اگلا الارم نہیں سن پائیں گے اگر آپ اس وقت سے پہلے اس کو آف نہیں کر دیتے"</string>
    <string name="zen_alarm_warning" msgid="444533119582244293">"آپ کو <xliff:g id="WHEN">%1$s</xliff:g> بجے اپنا اگلا الارم سنائی نہیں دے گا"</string>
    <string name="alarm_template" msgid="3980063409350522735">"<xliff:g id="WHEN">%1$s</xliff:g> بجے"</string>
    <string name="alarm_template_far" msgid="4242179982586714810">"<xliff:g id="WHEN">%1$s</xliff:g> بجے"</string>
    <string name="accessibility_quick_settings_detail" msgid="2579369091672902101">"فوری ترتیبات، <xliff:g id="TITLE">%s</xliff:g>۔"</string>
    <string name="accessibility_status_bar_hotspot" msgid="4099381329956402865">"ہاٹ اسپاٹ"</string>
    <string name="accessibility_managed_profile" msgid="6613641363112584120">"دفتری پروفائل"</string>
    <string name="tuner_warning_title" msgid="7094689930793031682">"کچھ کیلئے دلچسپ لیکن سبھی کیلئے نہیں"</string>
    <string name="tuner_warning" msgid="8730648121973575701">"‏سسٹم UI ٹیونر Android صارف انٹر فیس میں ردوبدل کرنے اور اسے حسب ضرورت بنانے کیلئے آپ کو اضافی طریقے دیتا ہے۔ یہ تجرباتی خصوصیات مستقبل کی ریلیزز میں تبدیل ہو سکتی، رک سکتی یا غائب ہو سکتی ہیں۔ احتیاط کے ساتھ آگے بڑھیں۔"</string>
    <string name="tuner_persistent_warning" msgid="8597333795565621795">"یہ تجرباتی خصوصیات مستقبل کی ریلیزز میں تبدیل ہو سکتی، رک سکتی یا غائب ہو سکتی ہیں۔ احتیاط کے ساتھ آگے بڑھیں۔"</string>
    <string name="got_it" msgid="2239653834387972602">"سمجھ آ گئی"</string>
    <string name="tuner_toast" msgid="603429811084428439">"‏مبارک ہو! سسٹم UI ٹیونر کو ترتیبات میں شامل کر دیا گیا ہے"</string>
    <string name="remove_from_settings" msgid="8389591916603406378">"ترتیبات سے ہٹائیں"</string>
    <string name="remove_from_settings_prompt" msgid="6069085993355887748">"‏ترتیبات سے سسٹم UI ٹیونر کو ہٹائیں اور اس کی سبھی خصوصیات کا استعمال بند کریں؟"</string>
    <string name="activity_not_found" msgid="348423244327799974">"ایپلیکیشن آپ کے آلہ پر انسٹال نہیں ہے"</string>
    <string name="clock_seconds" msgid="7689554147579179507">"گھڑی کے سیکنڈز دکھائیں"</string>
    <string name="clock_seconds_desc" msgid="6282693067130470675">"گھڑی کے سیکنڈز اسٹیٹس بار میں دکھائیں۔ اس کا بیٹری کی زندگی پر اثر پڑ سکتا ہے۔"</string>
    <string name="qs_rearrange" msgid="8060918697551068765">"فوری ترتیبات کو دوبارہ ترتیب دیں"</string>
    <string name="show_brightness" msgid="6613930842805942519">"فوری ترتیبات میں چمکیلا پن دکھائیں"</string>
    <string name="experimental" msgid="6198182315536726162">"تجرباتی"</string>
    <string name="enable_bluetooth_title" msgid="5027037706500635269">"بلوٹوتھ آن کریں؟"</string>
    <string name="enable_bluetooth_message" msgid="9106595990708985385">"اپنے کی بورڈ کو اپنے ٹیبلٹ کے ساتھ منسلک کرنے کیلئے پہلے آپ کو اپنا بلو ٹوتھ آن کرنا ہو گا۔"</string>
    <string name="enable_bluetooth_confirmation_ok" msgid="6258074250948309715">"آن کریں"</string>
    <string name="show_silently" msgid="6841966539811264192">"اطلاعات خاموشی سے دکھائیں"</string>
    <string name="block" msgid="2734508760962682611">"تمام اطلاعات کو مسدود کریں"</string>
    <string name="do_not_silence" msgid="6878060322594892441">"خاموش نہ کریں"</string>
    <string name="do_not_silence_block" msgid="4070647971382232311">"خاموش یا مسدود نہ کریں"</string>
    <string name="tuner_full_importance_settings" msgid="3207312268609236827">"پاور اطلاع کے کنٹرولز"</string>
    <string name="tuner_full_importance_settings_on" msgid="7545060756610299966">"آن"</string>
    <string name="tuner_full_importance_settings_off" msgid="8208165412614935229">"آف"</string>
    <string name="power_notification_controls_description" msgid="4372459941671353358">"پاور اطلاع کنٹرولز کے ساتھ آپ کسی ایپ کی اطلاعات کیلئے 0 سے 5 تک اہمیت کی سطح سیٹ کر سکتے ہیں۔ \n\n"<b>"سطح 5"</b>\n"- اطلاعات کی فہرست کے اوپر دکھائیں \n- پوری اسکرین کی مداخلت کی اجازت دیں \n- ہمیشہ جھانکنا\n\n"<b>"سطح 4"</b>\n"- پوری اسکرین کی مداخلت کو روکیں \n- ہمیشہ جھانکنا\n\n"<b>"سطح 3"</b>\n"- پوری اسکرین کی مداخلت کو روکیں \n- کبھی نہ جھانکنا \n\n"<b>"سطح 2"</b>\n"- پوری اسکرین کی مداخلت کو روکیں \n- کبھی نہ جھانکنا \n- کبھی آواز اور ارتعاش پیدا نہ کرنا \n\n"<b>" سطح 1"</b>\n"- پوری اسکرین کی مداخلت کو روکنا \n- کبھی نہ جھانکنا \n- کبھی بھی آواز یا ارتعاش پیدا نہ کرنا\n- مقفل اسکرین اور اسٹیٹس بار سے چھپانا \n - اطلاع کی فہرست کی نیچے دکھانا \n\n"<b>"سطح 0"</b>\n"- ایپ سے تمام اطلاعات مسدود کریں"</string>
    <string name="notification_header_default_channel" msgid="7506845022070889909">"اطلاعات"</string>
    <string name="notification_channel_disabled" msgid="2139193533791840539">"آپ کو یہ اطلاعات مزید نہیں ملیں گی"</string>
    <string name="notification_num_channels" msgid="2048144408999179471">"اطلاع کے <xliff:g id="NUMBER">%d</xliff:g> زمرے"</string>
    <string name="notification_default_channel_desc" msgid="2506053815870808359">"اس ایپ میں اطلاعاتی زمرے نہیں ہیں"</string>
    <string name="notification_unblockable_desc" msgid="3561016061737896906">"اس ایپ کی اطلاعات کو آف نہیں کیا جا سکتا"</string>
    <plurals name="notification_num_channels_desc" formatted="false" msgid="5492793452274077663">
      <item quantity="other">اس ایپ کے <xliff:g id="NUMBER_1">%d</xliff:g> اطلاعاتی زمروں میں سے 1</item>
      <item quantity="one">اس ایپ کے <xliff:g id="NUMBER_0">%d</xliff:g> اطلاعاتی زمرے میں سے 1</item>
    </plurals>
    <string name="notification_channels_list_desc_2" msgid="6214732715833946441">"<xliff:g id="CHANNEL_NAME_1">%1$s</xliff:g>، <xliff:g id="CHANNEL_NAME_2">%2$s</xliff:g>"</string>
    <plurals name="notification_channels_list_desc_2_and_others" formatted="false" msgid="2747813553355336157">
      <item quantity="other"><xliff:g id="CHANNEL_NAME_1_3">%1$s</xliff:g>، <xliff:g id="CHANNEL_NAME_2_4">%2$s</xliff:g> اور <xliff:g id="NUMBER_5">%3$d</xliff:g> دیگر</item>
      <item quantity="one"><xliff:g id="CHANNEL_NAME_1_0">%1$s</xliff:g>، <xliff:g id="CHANNEL_NAME_2_1">%2$s</xliff:g> اور <xliff:g id="NUMBER_2">%3$d</xliff:g> دیگر</item>
    </plurals>
    <string name="notification_channel_controls_opened_accessibility" msgid="6553950422055908113">"<xliff:g id="APP_NAME">%1$s</xliff:g> کیلئے اطلاعی کنٹرولز کھلے ہیں"</string>
    <string name="notification_channel_controls_closed_accessibility" msgid="7521619812603693144">"<xliff:g id="APP_NAME">%1$s</xliff:g> کیلئے اطلاعی کنٹرولز بند کر دئے گئے ہیں"</string>
    <string name="notification_channel_switch_accessibility" msgid="3420796005601900717">"اس چینل سے اطلاعات کی اجازت دیں"</string>
    <string name="notification_all_categories" msgid="5407190218055113282">"سبھی زمرے"</string>
    <string name="notification_more_settings" msgid="816306283396553571">"مزید ترتیبات"</string>
    <string name="notification_app_settings" msgid="3743278649182392015">"حسب ضرورت بنائیں: <xliff:g id="SUB_CATEGORY">%1$s</xliff:g>"</string>
    <string name="notification_done" msgid="5279426047273930175">"ہوگیا"</string>
    <string name="notification_menu_accessibility" msgid="2046162834248888553">"<xliff:g id="APP_NAME">%1$s</xliff:g> <xliff:g id="MENU_DESCRIPTION">%2$s</xliff:g>"</string>
    <string name="notification_menu_gear_description" msgid="2204480013726775108">"اطلاع کے کنٹرولز"</string>
    <string name="notification_menu_snooze_description" msgid="3653669438131034525">"اطلاع اسنوز کرنے کے اختیارات"</string>
    <string name="snooze_undo" msgid="6074877317002985129">"کالعدم کریں"</string>
    <string name="snoozed_for_time" msgid="2390718332980204462">"<xliff:g id="TIME_AMOUNT">%1$s</xliff:g> کیلئے اسنوز کیا گیا"</string>
    <plurals name="snoozeHourOptions" formatted="false" msgid="2124335842674413030">
      <item quantity="other">‏‎%d گھنٹے</item>
      <item quantity="one">‏‎%d گھنٹہ</item>
    </plurals>
    <plurals name="snoozeMinuteOptions" formatted="false" msgid="4127251700591510196">
      <item quantity="other">‏‎%d منٹ</item>
      <item quantity="one">‏‎%d منٹ</item>
    </plurals>
    <string name="battery_panel_title" msgid="7944156115535366613">"بیٹری کا استعمال"</string>
    <string name="battery_detail_charging_summary" msgid="1279095653533044008">"چارجنگ کے دوران بیٹری سیور دستیاب نہیں ہے"</string>
    <string name="battery_detail_switch_title" msgid="6285872470260795421">"بیٹری سیور"</string>
    <string name="battery_detail_switch_summary" msgid="9049111149407626804">"کارکردگی اور پس منظر کا ڈیٹا کم کر دیتا ہے"</string>
    <string name="keyboard_key_button_template" msgid="6230056639734377300">"بٹن <xliff:g id="NAME">%1$s</xliff:g>"</string>
    <string name="keyboard_key_home" msgid="2243500072071305073">"Home"</string>
    <string name="keyboard_key_back" msgid="2337450286042721351">"پیچھے"</string>
    <string name="keyboard_key_dpad_up" msgid="5584144111755734686">"اوپر"</string>
    <string name="keyboard_key_dpad_down" msgid="7331518671788337815">"نیچے"</string>
    <string name="keyboard_key_dpad_left" msgid="1346446024676962251">"بائیں"</string>
    <string name="keyboard_key_dpad_right" msgid="3317323247127515341">"دائیں"</string>
    <string name="keyboard_key_dpad_center" msgid="2566737770049304658">"سینٹر"</string>
    <string name="keyboard_key_tab" msgid="3871485650463164476">"Tab"</string>
    <string name="keyboard_key_space" msgid="2499861316311153293">"Space"</string>
    <string name="keyboard_key_enter" msgid="5739632123216118137">"Enter"</string>
    <string name="keyboard_key_backspace" msgid="1559580097512385854">"Backspace"</string>
    <string name="keyboard_key_media_play_pause" msgid="3861975717393887428">"چلائیں/موقوف کریں"</string>
    <string name="keyboard_key_media_stop" msgid="2859963958595908962">"روکیں"</string>
    <string name="keyboard_key_media_next" msgid="1894394911630345607">"اگلا"</string>
    <string name="keyboard_key_media_previous" msgid="4256072387192967261">"گزشتہ"</string>
    <string name="keyboard_key_media_rewind" msgid="2654808213360820186">"ریوائینڈ کریں"</string>
    <string name="keyboard_key_media_fast_forward" msgid="3849417047738200605">"تیزی سے فارورڈ کریں"</string>
    <string name="keyboard_key_page_up" msgid="5654098530106845603">"Page Up"</string>
    <string name="keyboard_key_page_down" msgid="8720502083731906136">"Page Down"</string>
    <string name="keyboard_key_forward_del" msgid="1391451334716490176">"Delete"</string>
    <string name="keyboard_key_move_home" msgid="2765693292069487486">"Home"</string>
    <string name="keyboard_key_move_end" msgid="5901174332047975247">"End"</string>
    <string name="keyboard_key_insert" msgid="8530501581636082614">"Insert"</string>
    <string name="keyboard_key_num_lock" msgid="5052537581246772117">"Num Lock"</string>
    <string name="keyboard_key_numpad_template" msgid="8729216555174634026">"نمبر پیڈ <xliff:g id="NAME">%1$s</xliff:g>"</string>
    <string name="keyboard_shortcut_group_system" msgid="6472647649616541064">"سسٹم"</string>
    <string name="keyboard_shortcut_group_system_home" msgid="3054369431319891965">"ہوم"</string>
    <string name="keyboard_shortcut_group_system_recents" msgid="3154851905021926744">"حالیہ"</string>
    <string name="keyboard_shortcut_group_system_back" msgid="2207004531216446378">"پیچھے"</string>
    <string name="keyboard_shortcut_group_system_notifications" msgid="8366964080041773224">"اطلاعات"</string>
    <string name="keyboard_shortcut_group_system_shortcuts_helper" msgid="4892255911160332762">"کی بورڈ شارٹ کٹس"</string>
    <string name="keyboard_shortcut_group_system_switch_input" msgid="2334164096341310324">"اندراج کا طریقہ سوئچ کریں"</string>
    <string name="keyboard_shortcut_group_applications" msgid="9129465955073449206">"ایپلیکیشنز"</string>
    <string name="keyboard_shortcut_group_applications_assist" msgid="9095441910537146013">"اسسٹ"</string>
    <string name="keyboard_shortcut_group_applications_browser" msgid="6465985474000766533">"براؤزر"</string>
    <string name="keyboard_shortcut_group_applications_contacts" msgid="2064197111278436375">"رابطے"</string>
    <string name="keyboard_shortcut_group_applications_email" msgid="6257036897441939004">"ای میل"</string>
    <string name="keyboard_shortcut_group_applications_sms" msgid="638701213803242744">"SMS"</string>
    <string name="keyboard_shortcut_group_applications_music" msgid="4775559515850922780">"موسیقی"</string>
    <string name="keyboard_shortcut_group_applications_youtube" msgid="6555453761294723317">"YouTube"</string>
    <string name="keyboard_shortcut_group_applications_calendar" msgid="9043614299194991263">"کیلنڈر"</string>
    <string name="tuner_full_zen_title" msgid="4540823317772234308">"والیوم کنٹرولز کے ساتھ دکھائیں"</string>
    <string name="volume_and_do_not_disturb" msgid="3373784330208603030">"ڈسٹرب نہ کریں"</string>
    <string name="volume_dnd_silent" msgid="4363882330723050727">"والیوم بٹنز کے شارٹ کٹ"</string>
    <string name="volume_up_silent" msgid="7141255269783588286">"زیادہ والیوم پر \'ڈسٹرب نہ کریں\' سے خارج ہوں"</string>
    <string name="battery" msgid="7498329822413202973">"بیٹری"</string>
    <string name="clock" msgid="7416090374234785905">"گھڑی"</string>
    <string name="headset" msgid="4534219457597457353">"ہیڈ سیٹ"</string>
    <string name="accessibility_status_bar_headphones" msgid="9156307120060559989">"ہیڈ فونز منسلک ہیں"</string>
    <string name="accessibility_status_bar_headset" msgid="8666419213072449202">"ہیڈ سیٹ منسلک ہے"</string>
    <string name="data_saver" msgid="5037565123367048522">"ڈیٹا سیور"</string>
    <string name="accessibility_data_saver_on" msgid="8454111686783887148">"ڈیٹا سیور آن ہے"</string>
    <string name="accessibility_data_saver_off" msgid="8841582529453005337">"ڈیٹا سیور آف ہے"</string>
    <string name="switch_bar_on" msgid="1142437840752794229">"آن"</string>
    <string name="switch_bar_off" msgid="8803270596930432874">"آف"</string>
    <string name="nav_bar" msgid="1993221402773877607">"نیویگیشن بار"</string>
    <string name="nav_bar_layout" msgid="3664072994198772020">"لے آؤٹ"</string>
    <string name="left_nav_bar_button_type" msgid="8555981238887546528">"بائيں جانب کی اضافی بٹن کی قسم"</string>
    <string name="right_nav_bar_button_type" msgid="2481056627065649656">"دائیں جانب کی اضافی بٹن کی قسم"</string>
    <string name="nav_bar_default" msgid="8587114043070993007">"(ڈیفالٹ)"</string>
  <string-array name="nav_bar_buttons">
    <item msgid="1545641631806817203">"کلپ بورڈ"</item>
    <item msgid="5742013440802239414">"کی کوڈ"</item>
    <item msgid="8802889973626281575">"کی بورڈ سوئچر"</item>
    <item msgid="8175437057325747277">"کوئی نہیں"</item>
  </string-array>
  <string-array name="nav_bar_layouts">
    <item msgid="8077901629964902399">"حسب معمول"</item>
    <item msgid="8256205964297588988">"مختصر"</item>
    <item msgid="8719936228094005878">"بائیں جانب جھکاؤ"</item>
    <item msgid="586019486955594690">"دائیں جانب جھکاؤ"</item>
  </string-array>
    <string name="menu_ime" msgid="4998010205321292416">"کی بورڈ سوئچر"</string>
    <string name="save" msgid="2311877285724540644">"محفوظ کریں"</string>
    <string name="reset" msgid="2448168080964209908">"دوبارہ ترتیب دیں"</string>
    <string name="adjust_button_width" msgid="6138616087197632947">"بٹن کی چوڑائی ایڈجسٹ کریں"</string>
    <string name="clipboard" msgid="1313879395099896312">"کلپ بورڈ"</string>
    <string name="accessibility_key" msgid="5701989859305675896">"حسب ضرورت نیویگیشن بٹن"</string>
    <string name="left_keycode" msgid="2010948862498918135">"بائيں جانب کا کی کوڈ"</string>
    <string name="right_keycode" msgid="708447961000848163">"دائيں جانب کا کی کوڈ"</string>
    <string name="left_icon" msgid="3096287125959387541">"بائیں جانب کا آئیکن"</string>
    <string name="right_icon" msgid="3952104823293824311">"دائيں جانب کا آئيکن"</string>
    <string name="drag_to_add_tiles" msgid="7058945779098711293">"ٹائٹلز شامل کرنے کیلئے گھسیٹیں"</string>
    <string name="drag_to_remove_tiles" msgid="3361212377437088062">"ہٹانے کیلئے یہاں گھسیٹیں؟"</string>
    <string name="qs_edit" msgid="2232596095725105230">"ترمیم کریں"</string>
    <string name="tuner_time" msgid="6572217313285536011">"وقت"</string>
  <string-array name="clock_options">
    <item msgid="5965318737560463480">"گھنٹے، منٹ اور سیکنڈ دکھائیں"</item>
    <item msgid="1427801730816895300">"گھنٹے اور منٹ دکھائیں (ڈیفالٹ)"</item>
    <item msgid="3830170141562534721">"یہ آئیکن نہ دکھائیں"</item>
  </string-array>
  <string-array name="battery_options">
    <item msgid="3160236755818672034">"ہمیشہ شرح فیصد دکھائیں"</item>
    <item msgid="2139628951880142927">"چارج ہوتے وقت فیصد دکھائیں (ڈیفالٹ)"</item>
    <item msgid="3327323682209964956">"یہ آئیکن نہ دکھائیں"</item>
  </string-array>
    <string name="other" msgid="4060683095962566764">"دیگر"</string>
    <string name="accessibility_divider" msgid="5903423481953635044">"سپلٹ اسکرین تقسیم کار"</string>
    <string name="accessibility_action_divider_left_full" msgid="2801570521881574972">"بائیں فل اسکرین"</string>
    <string name="accessibility_action_divider_left_70" msgid="3612060638991687254">"بائیں %70"</string>
    <string name="accessibility_action_divider_left_50" msgid="1248083470322193075">"بائیں %50"</string>
    <string name="accessibility_action_divider_left_30" msgid="543324403127069386">"بائیں %30"</string>
    <string name="accessibility_action_divider_right_full" msgid="4639381073802030463">"دائیں فل اسکرین"</string>
    <string name="accessibility_action_divider_top_full" msgid="5357010904067731654">"بالائی فل اسکرین"</string>
    <string name="accessibility_action_divider_top_70" msgid="5090779195650364522">"اوپر %70"</string>
    <string name="accessibility_action_divider_top_50" msgid="6385859741925078668">"اوپر %50"</string>
    <string name="accessibility_action_divider_top_30" msgid="6201455163864841205">"اوپر %30"</string>
    <string name="accessibility_action_divider_bottom_full" msgid="301433196679548001">"نچلی فل اسکرین"</string>
    <string name="accessibility_qs_edit_tile_label" msgid="8374924053307764245">"پوزیشن <xliff:g id="POSITION">%1$d</xliff:g>، <xliff:g id="TILE_NAME">%2$s</xliff:g>۔ ترمیم کرنے کیلئے دو بار تھپتھپائیں۔"</string>
    <string name="accessibility_qs_edit_add_tile_label" msgid="8133209638023882667">"<xliff:g id="TILE_NAME">%1$s</xliff:g>۔ شامل کرنے کیلئے دو بار تھپتھپائیں۔"</string>
    <string name="accessibility_qs_edit_position_label" msgid="5055306305919289819">"پوزیشن <xliff:g id="POSITION">%1$d</xliff:g>۔ منتخب کرنے کیلئے دو بار تھپتھپائیں۔"</string>
    <string name="accessibility_qs_edit_move_tile" msgid="2461819993780159542">"<xliff:g id="TILE_NAME">%1$s</xliff:g> کو منتقل کریں"</string>
    <string name="accessibility_qs_edit_remove_tile" msgid="7484493384665907197">"<xliff:g id="TILE_NAME">%1$s</xliff:g> ہٹائیں"</string>
    <string name="accessibility_qs_edit_tile_added" msgid="8050200862063548309">"<xliff:g id="POSITION">%2$d</xliff:g> پوزیشن پر <xliff:g id="TILE_NAME">%1$s</xliff:g> شامل ہو گیا ہے"</string>
    <string name="accessibility_qs_edit_tile_removed" msgid="8584304916627913440">"<xliff:g id="TILE_NAME">%1$s</xliff:g> ہٹا دیا گیا"</string>
    <string name="accessibility_qs_edit_tile_moved" msgid="4343693412689365038">"<xliff:g id="POSITION">%2$d</xliff:g> پوزیشن پر <xliff:g id="TILE_NAME">%1$s</xliff:g> منتقل ہو گیا ہے"</string>
    <string name="accessibility_desc_quick_settings_edit" msgid="8073587401747016103">"فوری ترتیبات کا ایڈیٹر۔"</string>
    <string name="accessibility_desc_notification_icon" msgid="8352414185263916335">"<xliff:g id="ID_1">%1$s</xliff:g> اطلاع: <xliff:g id="ID_2">%2$s</xliff:g>"</string>
    <string name="dock_forced_resizable" msgid="5914261505436217520">"ممکن ہے کہ ایپ سپلٹ اسکرین کے ساتھ کام نہ کرے۔"</string>
    <string name="dock_non_resizeble_failed_to_dock_text" msgid="3871617304250207291">"ایپ سپلٹ اسکرین کو سپورٹ نہیں کرتی۔"</string>
    <string name="forced_resizable_secondary_display" msgid="4230857851756391925">"ممکن ہے ایپ ثانوی ڈسپلے پر کام نہ کرے۔"</string>
    <string name="activity_launch_on_secondary_display_failed_text" msgid="7793821742158306742">"ایپ ثانوی ڈسپلیز پر شروعات کا تعاون نہیں کرتی۔"</string>
    <string name="accessibility_quick_settings_settings" msgid="6132460890024942157">"ترتیبات کھولیں۔"</string>
    <string name="accessibility_quick_settings_expand" msgid="2375165227880477530">"فوری ترتیبات کھولیں۔"</string>
    <string name="accessibility_quick_settings_collapse" msgid="1792625797142648105">"فوری ترتیبات بند کریں۔"</string>
    <string name="accessibility_quick_settings_alarm_set" msgid="1863000242431528676">"الارم سیٹ ہو گیا۔"</string>
    <string name="accessibility_quick_settings_user" msgid="1567445362870421770">"<xliff:g id="ID_1">%s</xliff:g> کے بطور سائن ان ہے"</string>
    <string name="accessibility_quick_settings_no_internet" msgid="31890692343084075">"انٹرنیٹ نہیں ہے۔"</string>
    <string name="accessibility_quick_settings_open_details" msgid="4230931801728005194">"تفصیلات کھولیں۔"</string>
    <string name="accessibility_quick_settings_open_settings" msgid="7806613775728380737">"<xliff:g id="ID_1">%s</xliff:g> ترتیبات کھولیں۔"</string>
    <string name="accessibility_quick_settings_edit" msgid="7839992848995240393">"ترتیبات کی ترتیب میں ترمیم کریں۔"</string>
    <string name="accessibility_quick_settings_page" msgid="5032979051755200721">"صفحہ <xliff:g id="ID_1">%1$d</xliff:g> از <xliff:g id="ID_2">%2$d</xliff:g>"</string>
    <string name="tuner_lock_screen" msgid="5755818559638850294">"مقفل اسکرین"</string>
    <string name="pip_phone_expand" msgid="5889780005575693909">"پھیلائیں"</string>
    <string name="pip_phone_minimize" msgid="1079119422589131792">"چھوٹی کریں"</string>
    <string name="pip_phone_close" msgid="8416647892889710330">"بند کریں"</string>
    <string name="pip_phone_dismiss_hint" msgid="6351678169095923899">"برخاست کرنے کیلئے نیچے گھسیٹیں"</string>
    <string name="pip_menu_title" msgid="3328510504196964712">"تصویر کے مینو میں تصویر"</string>
    <string name="pip_notification_title" msgid="3204024940158161322">"<xliff:g id="NAME">%s</xliff:g> تصویر میں تصویر میں ہے"</string>
    <string name="pip_notification_message" msgid="5619512781514343311">"اگر آپ نہیں چاہتے ہیں کہ <xliff:g id="NAME">%s</xliff:g> اس خصوصیت کا استعمال کرے تو ترتیبات کھولنے کے لیے تھپتھپا کر اسے آف کرے۔"</string>
    <string name="pip_play" msgid="1417176722760265888">"چلائیں"</string>
    <string name="pip_pause" msgid="8881063404466476571">"موقوف کریں"</string>
    <string name="pip_skip_to_next" msgid="1948440006726306284">"نظرانداز کرکے اگلے پر جائیں"</string>
    <string name="pip_skip_to_prev" msgid="1955311326688637914">"نظرانداز کرکے پچھلے پر جائیں"</string>
    <string name="thermal_shutdown_title" msgid="4458304833443861111">"حرارت کی وجہ سے فون آف ہو گیا"</string>
    <string name="thermal_shutdown_message" msgid="9006456746902370523">"آپ کا فون اب حسب معمول کام کر رہا ہے"</string>
    <string name="thermal_shutdown_dialog_message" msgid="566347880005304139">"آپ کا فون کافی گرم ہو گيا تھا، اس لئے سرد ہونے کیلئے یہ آف ہو گیا۔ اب آپ کا فون حسب معمول کام کر رہا ہے۔\n\nمندرجہ ذیل چیزیں کرنے پر آپ کا فون کافی گرم ہو سکتا ہے:\n	• ماخذ کا زیادہ استعمال کرنے والی ایپس (جیسے کہ گیمنگ، ویڈیو، یا نیویگیشن ایپس) کا استعمال کرنا\n	• بڑی فائلز ڈاؤن لوڈ یا اپ لوڈ کرنا\n	• اعلی درجہ حرارت میں فون کا استعمال کرنا"</string>
    <string name="high_temp_title" msgid="4589508026407318374">"فون گرم ہو رہا ہے"</string>
    <string name="high_temp_notif_message" msgid="5642466103153429279">"فون کے ٹھنڈے ہو جانے تک کچھ خصوصیات محدود ہیں"</string>
    <string name="high_temp_dialog_message" msgid="6840700639374113553">"آپ کا فون خودکار طور پر ٹھنڈا ہونے کی کوشش کرے گا۔ آپ ابھی بھی اپنا فون استعمال کر سکتے ہیں، مگر ہو سکتا ہے یہ سست چلے۔\n\nایک بار آپ کا فون ٹھنڈا ہوجائے تو یہ معمول کے مطابق چلے گا۔"</string>
    <string name="lockscreen_shortcut_left" msgid="2182769107618938629">"بائيں جانب کا شارٹ کٹ"</string>
    <string name="lockscreen_shortcut_right" msgid="3328683699505226536">"دائیں جانب کا شارٹ کٹ"</string>
    <string name="lockscreen_unlock_left" msgid="2043092136246951985">"بائيں جانب کے شارٹ کٹ سے بھی غیرمقفل ہوتا ہے"</string>
    <string name="lockscreen_unlock_right" msgid="1529992940510318775">"دائيں جانب کے شارٹ کٹ سے بھی غیرمقفل ہو تا ہے"</string>
    <string name="lockscreen_none" msgid="4783896034844841821">"کوئی نہیں"</string>
    <string name="tuner_launch_app" msgid="1527264114781925348">"<xliff:g id="APP">%1$s</xliff:g> شروع کریں"</string>
    <string name="tuner_other_apps" msgid="4726596850501162493">"دیگر ایپس"</string>
    <string name="tuner_circle" msgid="2340998864056901350">"حلقہ"</string>
    <string name="tuner_plus" msgid="6792960658533229675">"جمع کا نشان"</string>
    <string name="tuner_minus" msgid="4806116839519226809">"علامت تفریق"</string>
    <string name="tuner_left" msgid="8404287986475034806">"بائیں"</string>
    <string name="tuner_right" msgid="6222734772467850156">"دائیں"</string>
    <string name="tuner_menu" msgid="191640047241552081">"مینو"</string>
    <string name="tuner_app" msgid="3507057938640108777">"<xliff:g id="APP">%1$s</xliff:g> ایپ"</string>
    <string name="notification_channel_alerts" msgid="4496839309318519037">"الرٹس"</string>
    <string name="notification_channel_screenshot" msgid="6314080179230000938">"اسکرین شاٹس"</string>
    <string name="notification_channel_general" msgid="4525309436693914482">"عمومی پیغامات"</string>
    <string name="notification_channel_storage" msgid="3077205683020695313">"اسٹوریج"</string>
    <string name="instant_apps" msgid="6647570248119804907">"فوری ایپس"</string>
    <string name="instant_apps_message" msgid="8116608994995104836">"فوری ایپس کو انسٹالیشن کی ضرورت نہیں ہے۔"</string>
    <string name="app_info" msgid="6856026610594615344">"ایپ کی معلومات"</string>
    <string name="go_to_web" msgid="1106022723459948514">"ویب پر جائیں"</string>
    <string name="mobile_data" msgid="7094582042819250762">"موبائل ڈیٹا"</string>
    <string name="wifi_is_off" msgid="1838559392210456893">"‏Wi-Fi آف ہے"</string>
    <string name="bt_is_off" msgid="2640685272289706392">"بلوٹوتھ آف ہے"</string>
    <string name="dnd_is_off" msgid="6167780215212497572">"\'ڈسٹرب نہ کریں\' آف ہے"</string>
    <string name="qs_dnd_prompt_auto_rule" msgid="862559028345233052">"\'ڈسٹرب نہ کریں\' کسی خودکار اصول (<xliff:g id="ID_1">%s</xliff:g>) کے ذریعہ آن ہو گیا تھا۔"</string>
    <string name="qs_dnd_prompt_app" msgid="7978037419334156034">"\'ڈسٹرب نہ کریں\' کسی ایپ (<xliff:g id="ID_1">%s</xliff:g>) کے ذریعہ آن ہو گیا تھا۔"</string>
    <string name="qs_dnd_prompt_auto_rule_app" msgid="2599343675391111951">"\'ڈسٹرب نہ کریں\' کسی خودکار اصول یا ایپ کے ذریعے آن ہو گیا تھا۔"</string>
    <string name="qs_dnd_until" msgid="3469471136280079874">"<xliff:g id="ID_1">%s</xliff:g> تک"</string>
    <string name="qs_dnd_keep" msgid="1825009164681928736">"رکھیں"</string>
    <string name="qs_dnd_replace" msgid="8019520786644276623">"بدلیں"</string>
    <string name="running_foreground_services_title" msgid="381024150898615683">"ایپس پس منظر میں چل رہی ہیں"</string>
    <string name="running_foreground_services_msg" msgid="6326247670075574355">"بیٹری اور ڈیٹا استعمال کے بارے میں تفصیلات کے لیے تھپتھپائیں"</string>
    <string name="data_usage_disable_mobile" msgid="5116269981510015864">"موبائل ڈیٹا آف کریں؟"</string>
</resources><|MERGE_RESOLUTION|>--- conflicted
+++ resolved
@@ -155,7 +155,7 @@
     <string name="accessibility_cell_data" msgid="5326139158682385073">"موبائل ڈیٹا"</string>
     <string name="accessibility_cell_data_on" msgid="5927098403452994422">"موبائل ڈیٹا آن ہے"</string>
     <string name="accessibility_cell_data_off" msgid="443267573897409704">"موبائل ڈیٹا آف ہے"</string>
-    <string name="accessibility_bluetooth_tether" msgid="4102784498140271969">"بلوٹوتھ ٹیدرنگ۔"</string>
+    <string name="accessibility_bluetooth_tether" msgid="4102784498140271969">"بلوٹوتھ ٹیتھرنگ۔"</string>
     <string name="accessibility_airplane_mode" msgid="834748999790763092">"ہوائی جہاز وضع۔"</string>
     <string name="accessibility_vpn_on" msgid="5993385083262856059">"‏VPN آن ہے۔"</string>
     <string name="accessibility_no_sims" msgid="3957997018324995781">"‏کوئی SIM کارڈ نہیں ہے۔"</string>
@@ -312,7 +312,7 @@
     <string name="quick_settings_connected" msgid="1722253542984847487">"مربوط"</string>
     <string name="quick_settings_connected_battery_level" msgid="4136051440381328892">"منسلک ہے، بیٹری <xliff:g id="BATTERY_LEVEL_AS_PERCENTAGE">%1$s</xliff:g>"</string>
     <string name="quick_settings_connecting" msgid="47623027419264404">"مربوط ہو رہا ہے…"</string>
-    <string name="quick_settings_tethering_label" msgid="7153452060448575549">"ٹیدرنگ"</string>
+    <string name="quick_settings_tethering_label" msgid="7153452060448575549">"ٹیتھرنگ"</string>
     <string name="quick_settings_hotspot_label" msgid="6046917934974004879">"ہاٹ اسپاٹ"</string>
     <string name="quick_settings_notifications_label" msgid="4818156442169154523">"اطلاعات"</string>
     <string name="quick_settings_flashlight_label" msgid="2133093497691661546">"فلیش لائٹ"</string>
@@ -353,13 +353,8 @@
     <string name="description_target_search" msgid="3091587249776033139">"تلاش کریں"</string>
     <string name="description_direction_up" msgid="7169032478259485180">"<xliff:g id="TARGET_DESCRIPTION">%s</xliff:g> کیلئے اوپر سلائیڈ کریں۔"</string>
     <string name="description_direction_left" msgid="7207478719805562165">"<xliff:g id="TARGET_DESCRIPTION">%s</xliff:g> کیلئے بائیں سلائیڈ کریں۔"</string>
-<<<<<<< HEAD
-    <string name="zen_priority_introduction" msgid="7577965386868311310">"الارمز، یاد دہانیوں، ایونٹس اور آپ کے متعین کردہ کالرز کے علاوہ، آپ آوازوں اور وائبریشنز سے ڈسٹرب نہیں ہوں گے۔ موسیقی، ویڈیوز اور گیمز سمیت آپ ابھی بھی ہر وہ چیز سنیں گے جسے چلانے کا آپ انتخاب کرتے ہیں۔"</string>
-    <string name="zen_alarms_introduction" msgid="7034415210361973827">"الارمز کے علاوہ، آپ آوازوں اور وائبریشنز سے ڈسٹرب نہیں ہوں گے۔ موسیقی، ویڈیوز اور گیمز سمیت آپ ہر وہ چیز سنیں گے جسے چلانے کا آپ انتخاب کرتے ہیں۔"</string>
-=======
     <string name="zen_priority_introduction" msgid="1149025108714420281">"الارمز، یاددہانیوں، ایونٹس اور آپ کے متعین کردہ کالرز کے علاوہ، آپ آوازوں اور وائبریشنز سے ڈسٹرب نہیں ہوں گے۔ موسیقی، ویڈیوز اور گیمز سمیت آپ ابھی بھی ہر وہ چیز سنیں گے جسے چلانے کا آپ انتخاب کرتے ہیں۔"</string>
     <string name="zen_alarms_introduction" msgid="4934328096749380201">"الارمز کے علاوہ، آپ آوازوں اور وائبریشنز سے ڈسٹرب نہیں ہوں گے۔ موسیقی، ویڈیوز اور گیمز سمیت آپ ہر وہ چیز سنیں گے جسے چلانے کا آپ انتخاب کرتے ہیں۔"</string>
->>>>>>> 98e12851
     <string name="zen_priority_customize_button" msgid="7948043278226955063">"حسب ضرورت بنائیں"</string>
     <string name="zen_silence_introduction_voice" msgid="3948778066295728085">"یہ الارمز، موسیقی، ویڈیوز اور گیمز کی آوازوں اور وائبریشنز سمیت سبھی آوازیں اور وائبریشنز مسدود کر دیتا ہے۔ آپ ابھی بھی فون کالز کر سکیں گے۔"</string>
     <string name="zen_silence_introduction" msgid="3137882381093271568">"یہ الارمز، موسیقی، ویڈیوز اور گیمز کی آوازوں اور وائبریشنز سمیت سبھی آوازیں اور وائبریشنز مسدود کر دیتا ہے۔"</string>
@@ -778,5 +773,4 @@
     <string name="qs_dnd_replace" msgid="8019520786644276623">"بدلیں"</string>
     <string name="running_foreground_services_title" msgid="381024150898615683">"ایپس پس منظر میں چل رہی ہیں"</string>
     <string name="running_foreground_services_msg" msgid="6326247670075574355">"بیٹری اور ڈیٹا استعمال کے بارے میں تفصیلات کے لیے تھپتھپائیں"</string>
-    <string name="data_usage_disable_mobile" msgid="5116269981510015864">"موبائل ڈیٹا آف کریں؟"</string>
 </resources>