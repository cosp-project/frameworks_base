--- conflicted
+++ resolved
@@ -318,11 +318,7 @@
         ArraySet<String> addedKeys = new ArraySet<String>();
         mHasLogoutButton = false;
         mHasLockdownButton = false;
-<<<<<<< HEAD
         mSeparatedEmergencyButtonEnabled = true;
-=======
-        mSeparatedEmergencyButtonEnabled = false;
->>>>>>> 04898ff5
         for (int i = 0; i < defaultActions.length; i++) {
             String actionKey = defaultActions[i];
             if (addedKeys.contains(actionKey)) {
@@ -460,10 +456,7 @@
 
         @Override
         public void onPress() {
-<<<<<<< HEAD
-=======
             MetricsLogger.action(mContext, MetricsEvent.ACTION_EMERGENCY_DIALER_FROM_POWER_MENU);
->>>>>>> 04898ff5
             Intent intent = new Intent(EmergencyDialerConstants.ACTION_DIAL);
             intent.addFlags(Intent.FLAG_ACTIVITY_NEW_TASK | Intent.FLAG_ACTIVITY_CLEAR_TOP);
             intent.putExtra(EmergencyDialerConstants.EXTRA_ENTRY_TYPE,
