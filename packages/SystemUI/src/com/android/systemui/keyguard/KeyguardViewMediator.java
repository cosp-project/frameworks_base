--- conflicted
+++ resolved
@@ -546,13 +546,9 @@
         KeyguardUpdateMonitor.setCurrentUser(ActivityManager.getCurrentUser());
 
         // Assume keyguard is showing (unless it's disabled) until we know for sure...
-<<<<<<< HEAD
         setShowingLocked(!shouldWaitForProvisioning() && !mLockPatternUtils.isLockScreenDisabled(
                 KeyguardUpdateMonitor.getCurrentUser()));
-=======
-        setShowingLocked(!shouldWaitForProvisioning() && !mLockPatternUtils.isLockScreenDisabled());
         updateInputRestrictedLocked();
->>>>>>> 57e82aad
         mTrustManager.reportKeyguardShowingChanged();
 
         mStatusBarKeyguardViewManager = new StatusBarKeyguardViewManager(mContext,
