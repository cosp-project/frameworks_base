/*
 * Copyright (C) 2010 The Android Open Source Project
 *
 * Licensed under the Apache License, Version 2.0 (the "License");
 * you may not use this file except in compliance with the License.
 * You may obtain a copy of the License at
 *
 *      http://www.apache.org/licenses/LICENSE-2.0
 *
 * Unless required by applicable law or agreed to in writing, software
 * distributed under the License is distributed on an "AS IS" BASIS,
 * WITHOUT WARRANTIES OR CONDITIONS OF ANY KIND, either express or implied.
 * See the License for the specific language governing permissions and
 * limitations under the License.
 */

package com.android.systemui.statusbar;

import android.content.ComponentName;
import android.graphics.Rect;
import android.os.Bundle;
import android.os.Handler;
import android.os.IBinder;
import android.os.Looper;
import android.os.Message;
import android.support.annotation.VisibleForTesting;
import android.util.Pair;

import com.android.internal.os.SomeArgs;
import com.android.internal.statusbar.IStatusBar;
import com.android.internal.statusbar.StatusBarIcon;
import com.android.systemui.SystemUI;

import java.util.ArrayList;

/**
 * This class takes the functions from IStatusBar that come in on
 * binder pool threads and posts messages to get them onto the main
 * thread, and calls onto Callbacks.  It also takes care of
 * coalescing these calls so they don't stack up.  For the calls
 * are coalesced, note that they are all idempotent.
 */
public class CommandQueue extends IStatusBar.Stub {
    private static final int INDEX_MASK = 0xffff;
    private static final int MSG_SHIFT  = 16;
    private static final int MSG_MASK   = 0xffff << MSG_SHIFT;

    private static final int OP_SET_ICON    = 1;
    private static final int OP_REMOVE_ICON = 2;

    private static final int MSG_ICON                          = 1 << MSG_SHIFT;
    private static final int MSG_DISABLE                       = 2 << MSG_SHIFT;
    private static final int MSG_EXPAND_NOTIFICATIONS          = 3 << MSG_SHIFT;
    private static final int MSG_COLLAPSE_PANELS               = 4 << MSG_SHIFT;
    private static final int MSG_EXPAND_SETTINGS               = 5 << MSG_SHIFT;
    private static final int MSG_SET_SYSTEMUI_VISIBILITY       = 6 << MSG_SHIFT;
    private static final int MSG_TOP_APP_WINDOW_CHANGED        = 7 << MSG_SHIFT;
    private static final int MSG_SHOW_IME_BUTTON               = 8 << MSG_SHIFT;
    private static final int MSG_TOGGLE_RECENT_APPS            = 9 << MSG_SHIFT;
    private static final int MSG_PRELOAD_RECENT_APPS           = 10 << MSG_SHIFT;
    private static final int MSG_CANCEL_PRELOAD_RECENT_APPS    = 11 << MSG_SHIFT;
    private static final int MSG_SET_WINDOW_STATE              = 12 << MSG_SHIFT;
    private static final int MSG_SHOW_RECENT_APPS              = 13 << MSG_SHIFT;
    private static final int MSG_HIDE_RECENT_APPS              = 14 << MSG_SHIFT;
    private static final int MSG_SHOW_SCREEN_PIN_REQUEST       = 18 << MSG_SHIFT;
    private static final int MSG_APP_TRANSITION_PENDING        = 19 << MSG_SHIFT;
    private static final int MSG_APP_TRANSITION_CANCELLED      = 20 << MSG_SHIFT;
    private static final int MSG_APP_TRANSITION_STARTING       = 21 << MSG_SHIFT;
    private static final int MSG_ASSIST_DISCLOSURE             = 22 << MSG_SHIFT;
    private static final int MSG_START_ASSIST                  = 23 << MSG_SHIFT;
    private static final int MSG_CAMERA_LAUNCH_GESTURE         = 24 << MSG_SHIFT;
    private static final int MSG_TOGGLE_KEYBOARD_SHORTCUTS     = 25 << MSG_SHIFT;
    private static final int MSG_SHOW_PICTURE_IN_PICTURE_MENU  = 26 << MSG_SHIFT;
    private static final int MSG_ADD_QS_TILE                   = 27 << MSG_SHIFT;
    private static final int MSG_REMOVE_QS_TILE                = 28 << MSG_SHIFT;
    private static final int MSG_CLICK_QS_TILE                 = 29 << MSG_SHIFT;
    private static final int MSG_TOGGLE_APP_SPLIT_SCREEN       = 30 << MSG_SHIFT;
    private static final int MSG_APP_TRANSITION_FINISHED       = 31 << MSG_SHIFT;
    private static final int MSG_DISMISS_KEYBOARD_SHORTCUTS    = 32 << MSG_SHIFT;
    private static final int MSG_HANDLE_SYSTEM_KEY             = 33 << MSG_SHIFT;
    private static final int MSG_SHOW_GLOBAL_ACTIONS           = 34 << MSG_SHIFT;
<<<<<<< HEAD
    private static final int MSG_TOGGLE_PANEL                  = 35 << MSG_SHIFT;
=======
    private static final int MSG_SHOW_SHUTDOWN_UI              = 35 << MSG_SHIFT;
>>>>>>> de0c539d

    public static final int FLAG_EXCLUDE_NONE = 0;
    public static final int FLAG_EXCLUDE_SEARCH_PANEL = 1 << 0;
    public static final int FLAG_EXCLUDE_RECENTS_PANEL = 1 << 1;
    public static final int FLAG_EXCLUDE_NOTIFICATION_PANEL = 1 << 2;
    public static final int FLAG_EXCLUDE_INPUT_METHODS_PANEL = 1 << 3;
    public static final int FLAG_EXCLUDE_COMPAT_MODE_PANEL = 1 << 4;

    private static final String SHOW_IME_SWITCHER_KEY = "showImeSwitcherKey";

    private final Object mLock = new Object();
    private ArrayList<Callbacks> mCallbacks = new ArrayList<>();
    private Handler mHandler = new H(Looper.getMainLooper());
    private int mDisable1;
    private int mDisable2;

    /**
     * These methods are called back on the main thread.
     */
    public interface Callbacks {
        default void setIcon(String slot, StatusBarIcon icon) { }
        default void removeIcon(String slot) { }
        default void disable(int state1, int state2, boolean animate) { }
        default void animateExpandNotificationsPanel() { }
        default void animateCollapsePanels(int flags) { }
        default void togglePanel() { }
        default void animateExpandSettingsPanel(String obj) { }
        default void setSystemUiVisibility(int vis, int fullscreenStackVis,
                int dockedStackVis, int mask, Rect fullscreenStackBounds, Rect dockedStackBounds) {
        }
        default void topAppWindowChanged(boolean visible) { }
        default void setImeWindowStatus(IBinder token, int vis, int backDisposition,
                boolean showImeSwitcher) { }
        default void showRecentApps(boolean triggeredFromAltTab, boolean fromHome) { }
        default void hideRecentApps(boolean triggeredFromAltTab, boolean triggeredFromHomeKey) { }
        default void toggleRecentApps() { }
        default void toggleSplitScreen() { }
        default void preloadRecentApps() { }
        default void dismissKeyboardShortcutsMenu() { }
        default void toggleKeyboardShortcutsMenu(int deviceId) { }
        default void cancelPreloadRecentApps() { }
        default void setWindowState(int window, int state) { }
        default void showScreenPinningRequest(int taskId) { }
        default void appTransitionPending(boolean forced) { }
        default void appTransitionCancelled() { }
        default void appTransitionStarting(long startTime, long duration, boolean forced) { }
        default void appTransitionFinished() { }
        default void showAssistDisclosure() { }
        default void startAssist(Bundle args) { }
        default void onCameraLaunchGestureDetected(int source) { }
        default void showPictureInPictureMenu() { }

        default void addQsTile(ComponentName tile) { }
        default void remQsTile(ComponentName tile) { }
        default void clickTile(ComponentName tile) { }

        default void handleSystemKey(int arg1) { }
        default void handleShowGlobalActionsMenu() { }
        default void handleShowShutdownUi(boolean isReboot, String reason) { }
    }

    @VisibleForTesting
    protected CommandQueue() {
    }

    public void addCallbacks(Callbacks callbacks) {
        mCallbacks.add(callbacks);
        callbacks.disable(mDisable1, mDisable2, false /* animate */);
    }

    public void removeCallbacks(Callbacks callbacks) {
        mCallbacks.remove(callbacks);
    }

    public void setIcon(String slot, StatusBarIcon icon) {
        synchronized (mLock) {
            // don't coalesce these
            mHandler.obtainMessage(MSG_ICON, OP_SET_ICON, 0,
                    new Pair<String, StatusBarIcon>(slot, icon)).sendToTarget();
        }
    }

    public void removeIcon(String slot) {
        synchronized (mLock) {
            // don't coalesce these
            mHandler.obtainMessage(MSG_ICON, OP_REMOVE_ICON, 0, slot).sendToTarget();
        }
    }

    public void disable(int state1, int state2, boolean animate) {
        synchronized (mLock) {
            mDisable1 = state1;
            mDisable2 = state2;
            mHandler.removeMessages(MSG_DISABLE);
            Message msg = mHandler.obtainMessage(MSG_DISABLE, state1, state2, animate);
            if (Looper.myLooper() == mHandler.getLooper()) {
                // If its the right looper execute immediately so hides can be handled quickly.
                mHandler.handleMessage(msg);
                msg.recycle();
            } else {
                msg.sendToTarget();
            }
        }
    }

    public void disable(int state1, int state2) {
        disable(state1, state2, true);
    }

    public void recomputeDisableFlags(boolean animate) {
        disable(mDisable1, mDisable2, animate);
    }

    public void animateExpandNotificationsPanel() {
        synchronized (mLock) {
            mHandler.removeMessages(MSG_EXPAND_NOTIFICATIONS);
            mHandler.sendEmptyMessage(MSG_EXPAND_NOTIFICATIONS);
        }
    }

    public void animateCollapsePanels() {
        synchronized (mLock) {
            mHandler.removeMessages(MSG_COLLAPSE_PANELS);
            mHandler.obtainMessage(MSG_COLLAPSE_PANELS, 0, 0).sendToTarget();
        }
    }

    public void animateCollapsePanels(int flags) {
        synchronized (mLock) {
            mHandler.removeMessages(MSG_COLLAPSE_PANELS);
            mHandler.obtainMessage(MSG_COLLAPSE_PANELS, flags, 0).sendToTarget();
        }
    }

    public void togglePanel() {
        synchronized (mLock) {
            mHandler.removeMessages(MSG_TOGGLE_PANEL);
            mHandler.obtainMessage(MSG_TOGGLE_PANEL, 0, 0).sendToTarget();
        }
    }

    public void animateExpandSettingsPanel(String subPanel) {
        synchronized (mLock) {
            mHandler.removeMessages(MSG_EXPAND_SETTINGS);
            mHandler.obtainMessage(MSG_EXPAND_SETTINGS, subPanel).sendToTarget();
        }
    }

    public void setSystemUiVisibility(int vis, int fullscreenStackVis, int dockedStackVis,
            int mask, Rect fullscreenStackBounds, Rect dockedStackBounds) {
        synchronized (mLock) {
            // Don't coalesce these, since it might have one time flags set such as
            // STATUS_BAR_UNHIDE which might get lost.
            SomeArgs args = SomeArgs.obtain();
            args.argi1 = vis;
            args.argi2 = fullscreenStackVis;
            args.argi3 = dockedStackVis;
            args.argi4 = mask;
            args.arg1 = fullscreenStackBounds;
            args.arg2 = dockedStackBounds;
            mHandler.obtainMessage(MSG_SET_SYSTEMUI_VISIBILITY, args).sendToTarget();
        }
    }

    public void topAppWindowChanged(boolean menuVisible) {
        synchronized (mLock) {
            mHandler.removeMessages(MSG_TOP_APP_WINDOW_CHANGED);
            mHandler.obtainMessage(MSG_TOP_APP_WINDOW_CHANGED, menuVisible ? 1 : 0, 0,
                    null).sendToTarget();
        }
    }

    public void setImeWindowStatus(IBinder token, int vis, int backDisposition,
            boolean showImeSwitcher) {
        synchronized (mLock) {
            mHandler.removeMessages(MSG_SHOW_IME_BUTTON);
            Message m = mHandler.obtainMessage(MSG_SHOW_IME_BUTTON, vis, backDisposition, token);
            m.getData().putBoolean(SHOW_IME_SWITCHER_KEY, showImeSwitcher);
            m.sendToTarget();
        }
    }

    public void showRecentApps(boolean triggeredFromAltTab, boolean fromHome) {
        synchronized (mLock) {
            mHandler.removeMessages(MSG_SHOW_RECENT_APPS);
            mHandler.obtainMessage(MSG_SHOW_RECENT_APPS,
                    triggeredFromAltTab ? 1 : 0, fromHome ? 1 : 0, null).sendToTarget();
        }
    }

    public void hideRecentApps(boolean triggeredFromAltTab, boolean triggeredFromHomeKey) {
        synchronized (mLock) {
            mHandler.removeMessages(MSG_HIDE_RECENT_APPS);
            mHandler.obtainMessage(MSG_HIDE_RECENT_APPS,
                    triggeredFromAltTab ? 1 : 0, triggeredFromHomeKey ? 1 : 0,
                    null).sendToTarget();
        }
    }

    public void toggleSplitScreen() {
        synchronized (mLock) {
            mHandler.removeMessages(MSG_TOGGLE_APP_SPLIT_SCREEN);
            mHandler.obtainMessage(MSG_TOGGLE_APP_SPLIT_SCREEN, 0, 0, null).sendToTarget();
        }
    }

    public void toggleRecentApps() {
        synchronized (mLock) {
            mHandler.removeMessages(MSG_TOGGLE_RECENT_APPS);
            Message msg = mHandler.obtainMessage(MSG_TOGGLE_RECENT_APPS, 0, 0, null);
            msg.setAsynchronous(true);
            msg.sendToTarget();
        }
    }

    public void preloadRecentApps() {
        synchronized (mLock) {
            mHandler.removeMessages(MSG_PRELOAD_RECENT_APPS);
            mHandler.obtainMessage(MSG_PRELOAD_RECENT_APPS, 0, 0, null).sendToTarget();
        }
    }

    public void cancelPreloadRecentApps() {
        synchronized (mLock) {
            mHandler.removeMessages(MSG_CANCEL_PRELOAD_RECENT_APPS);
            mHandler.obtainMessage(MSG_CANCEL_PRELOAD_RECENT_APPS, 0, 0, null).sendToTarget();
        }
    }

    @Override
    public void dismissKeyboardShortcutsMenu() {
        synchronized (mLock) {
            mHandler.removeMessages(MSG_DISMISS_KEYBOARD_SHORTCUTS);
            mHandler.obtainMessage(MSG_DISMISS_KEYBOARD_SHORTCUTS).sendToTarget();
        }
    }

    @Override
    public void toggleKeyboardShortcutsMenu(int deviceId) {
        synchronized (mLock) {
            mHandler.removeMessages(MSG_TOGGLE_KEYBOARD_SHORTCUTS);
            mHandler.obtainMessage(MSG_TOGGLE_KEYBOARD_SHORTCUTS, deviceId, 0).sendToTarget();
        }
    }

    @Override
    public void showPictureInPictureMenu() {
        synchronized (mLock) {
            mHandler.removeMessages(MSG_SHOW_PICTURE_IN_PICTURE_MENU);
            mHandler.obtainMessage(MSG_SHOW_PICTURE_IN_PICTURE_MENU).sendToTarget();
        }
    }

    public void setWindowState(int window, int state) {
        synchronized (mLock) {
            // don't coalesce these
            mHandler.obtainMessage(MSG_SET_WINDOW_STATE, window, state, null).sendToTarget();
        }
    }

    public void showScreenPinningRequest(int taskId) {
        synchronized (mLock) {
            mHandler.obtainMessage(MSG_SHOW_SCREEN_PIN_REQUEST, taskId, 0, null)
                    .sendToTarget();
        }
    }

    public void appTransitionPending() {
        appTransitionPending(false /* forced */);
    }

    public void appTransitionPending(boolean forced) {
        synchronized (mLock) {
            mHandler.obtainMessage(MSG_APP_TRANSITION_PENDING, forced ? 1 : 0, 0).sendToTarget();
        }
    }

    public void appTransitionCancelled() {
        synchronized (mLock) {
            mHandler.sendEmptyMessage(MSG_APP_TRANSITION_CANCELLED);
        }
    }

    public void appTransitionStarting(long startTime, long duration) {
        appTransitionStarting(startTime, duration, false /* forced */);
    }

    public void appTransitionStarting(long startTime, long duration, boolean forced) {
        synchronized (mLock) {
            mHandler.obtainMessage(MSG_APP_TRANSITION_STARTING, forced ? 1 : 0, 0,
                    Pair.create(startTime, duration)).sendToTarget();
        }
    }

    @Override
    public void appTransitionFinished() {
        synchronized (mLock) {
            mHandler.sendEmptyMessage(MSG_APP_TRANSITION_FINISHED);
        }
    }

    public void showAssistDisclosure() {
        synchronized (mLock) {
            mHandler.removeMessages(MSG_ASSIST_DISCLOSURE);
            mHandler.obtainMessage(MSG_ASSIST_DISCLOSURE).sendToTarget();
        }
    }

    public void startAssist(Bundle args) {
        synchronized (mLock) {
            mHandler.removeMessages(MSG_START_ASSIST);
            mHandler.obtainMessage(MSG_START_ASSIST, args).sendToTarget();
        }
    }

    @Override
    public void onCameraLaunchGestureDetected(int source) {
        synchronized (mLock) {
            mHandler.removeMessages(MSG_CAMERA_LAUNCH_GESTURE);
            mHandler.obtainMessage(MSG_CAMERA_LAUNCH_GESTURE, source, 0).sendToTarget();
        }
    }

    @Override
    public void addQsTile(ComponentName tile) {
        synchronized (mLock) {
            mHandler.obtainMessage(MSG_ADD_QS_TILE, tile).sendToTarget();
        }
    }

    @Override
    public void remQsTile(ComponentName tile) {
        synchronized (mLock) {
            mHandler.obtainMessage(MSG_REMOVE_QS_TILE, tile).sendToTarget();
        }
    }

    @Override
    public void clickQsTile(ComponentName tile) {
        synchronized (mLock) {
            mHandler.obtainMessage(MSG_CLICK_QS_TILE, tile).sendToTarget();
        }
    }

    @Override
    public void handleSystemKey(int key) {
        synchronized (mLock) {
            mHandler.obtainMessage(MSG_HANDLE_SYSTEM_KEY, key, 0).sendToTarget();
        }
    }

    @Override
    public void showGlobalActionsMenu() {
        synchronized (mLock) {
            mHandler.removeMessages(MSG_SHOW_GLOBAL_ACTIONS);
            mHandler.obtainMessage(MSG_SHOW_GLOBAL_ACTIONS).sendToTarget();
        }
    }

    @Override
    public void showShutdownUi(boolean isReboot, String reason) {
        synchronized (mLock) {
            mHandler.removeMessages(MSG_SHOW_SHUTDOWN_UI);
            mHandler.obtainMessage(MSG_SHOW_SHUTDOWN_UI, isReboot ? 1 : 0, 0, reason)
                    .sendToTarget();
        }
    }

    private final class H extends Handler {
        private H(Looper l) {
            super(l);
        }

        public void handleMessage(Message msg) {
            final int what = msg.what & MSG_MASK;
            switch (what) {
                case MSG_ICON: {
                    switch (msg.arg1) {
                        case OP_SET_ICON: {
                            Pair<String, StatusBarIcon> p = (Pair<String, StatusBarIcon>) msg.obj;
                            for (int i = 0; i < mCallbacks.size(); i++) {
                                mCallbacks.get(i).setIcon(p.first, p.second);
                            }
                            break;
                        }
                        case OP_REMOVE_ICON:
                            for (int i = 0; i < mCallbacks.size(); i++) {
                                mCallbacks.get(i).removeIcon((String) msg.obj);
                            }
                            break;
                    }
                    break;
                }
                case MSG_DISABLE:
                    for (int i = 0; i < mCallbacks.size(); i++) {
                        mCallbacks.get(i).disable(msg.arg1, msg.arg2, (Boolean) msg.obj);
                    }
                    break;
                case MSG_EXPAND_NOTIFICATIONS:
                    for (int i = 0; i < mCallbacks.size(); i++) {
                        mCallbacks.get(i).animateExpandNotificationsPanel();
                    }
                    break;
                case MSG_COLLAPSE_PANELS:
                    for (int i = 0; i < mCallbacks.size(); i++) {
                        mCallbacks.get(i).animateCollapsePanels(msg.arg1);
                    }
                    break;
                case MSG_TOGGLE_PANEL:
                    for (int i = 0; i < mCallbacks.size(); i++) {
                        mCallbacks.get(i).togglePanel();
                    }
                    break;
                case MSG_EXPAND_SETTINGS:
                    for (int i = 0; i < mCallbacks.size(); i++) {
                        mCallbacks.get(i).animateExpandSettingsPanel((String) msg.obj);
                    }
                    break;
                case MSG_SET_SYSTEMUI_VISIBILITY:
                    SomeArgs args = (SomeArgs) msg.obj;
                    for (int i = 0; i < mCallbacks.size(); i++) {
                        mCallbacks.get(i).setSystemUiVisibility(args.argi1, args.argi2, args.argi3,
                                args.argi4, (Rect) args.arg1, (Rect) args.arg2);
                    }
                    args.recycle();
                    break;
                case MSG_TOP_APP_WINDOW_CHANGED:
                    for (int i = 0; i < mCallbacks.size(); i++) {
                        mCallbacks.get(i).topAppWindowChanged(msg.arg1 != 0);
                    }
                    break;
                case MSG_SHOW_IME_BUTTON:
                    for (int i = 0; i < mCallbacks.size(); i++) {
                        mCallbacks.get(i).setImeWindowStatus((IBinder) msg.obj, msg.arg1, msg.arg2,
                                msg.getData().getBoolean(SHOW_IME_SWITCHER_KEY, false));
                    }
                    break;
                case MSG_SHOW_RECENT_APPS:
                    for (int i = 0; i < mCallbacks.size(); i++) {
                        mCallbacks.get(i).showRecentApps(msg.arg1 != 0, msg.arg2 != 0);
                    }
                    break;
                case MSG_HIDE_RECENT_APPS:
                    for (int i = 0; i < mCallbacks.size(); i++) {
                        mCallbacks.get(i).hideRecentApps(msg.arg1 != 0, msg.arg2 != 0);
                    }
                    break;
                case MSG_TOGGLE_RECENT_APPS:
                    for (int i = 0; i < mCallbacks.size(); i++) {
                        mCallbacks.get(i).toggleRecentApps();
                    }
                    break;
                case MSG_PRELOAD_RECENT_APPS:
                    for (int i = 0; i < mCallbacks.size(); i++) {
                        mCallbacks.get(i).preloadRecentApps();
                    }
                    break;
                case MSG_CANCEL_PRELOAD_RECENT_APPS:
                    for (int i = 0; i < mCallbacks.size(); i++) {
                        mCallbacks.get(i).cancelPreloadRecentApps();
                    }
                    break;
                case MSG_DISMISS_KEYBOARD_SHORTCUTS:
                    for (int i = 0; i < mCallbacks.size(); i++) {
                        mCallbacks.get(i).dismissKeyboardShortcutsMenu();
                    }
                    break;
                case MSG_TOGGLE_KEYBOARD_SHORTCUTS:
                    for (int i = 0; i < mCallbacks.size(); i++) {
                        mCallbacks.get(i).toggleKeyboardShortcutsMenu(msg.arg1);
                    }
                    break;
                case MSG_SET_WINDOW_STATE:
                    for (int i = 0; i < mCallbacks.size(); i++) {
                        mCallbacks.get(i).setWindowState(msg.arg1, msg.arg2);
                    }
                    break;
                case MSG_SHOW_SCREEN_PIN_REQUEST:
                    for (int i = 0; i < mCallbacks.size(); i++) {
                        mCallbacks.get(i).showScreenPinningRequest(msg.arg1);
                    }
                    break;
                case MSG_APP_TRANSITION_PENDING:
                    for (int i = 0; i < mCallbacks.size(); i++) {
                        mCallbacks.get(i).appTransitionPending(msg.arg1 != 0);
                    }
                    break;
                case MSG_APP_TRANSITION_CANCELLED:
                    for (int i = 0; i < mCallbacks.size(); i++) {
                        mCallbacks.get(i).appTransitionCancelled();
                    }
                    break;
                case MSG_APP_TRANSITION_STARTING:
                    for (int i = 0; i < mCallbacks.size(); i++) {
                        Pair<Long, Long> data = (Pair<Long, Long>) msg.obj;
                        mCallbacks.get(i).appTransitionStarting(data.first, data.second,
                                msg.arg1 != 0);
                    }
                    break;
                case MSG_APP_TRANSITION_FINISHED:
                    for (int i = 0; i < mCallbacks.size(); i++) {
                        mCallbacks.get(i).appTransitionFinished();
                    }
                    break;
                case MSG_ASSIST_DISCLOSURE:
                    for (int i = 0; i < mCallbacks.size(); i++) {
                        mCallbacks.get(i).showAssistDisclosure();
                    }
                    break;
                case MSG_START_ASSIST:
                    for (int i = 0; i < mCallbacks.size(); i++) {
                        mCallbacks.get(i).startAssist((Bundle) msg.obj);
                    }
                    break;
                case MSG_CAMERA_LAUNCH_GESTURE:
                    for (int i = 0; i < mCallbacks.size(); i++) {
                        mCallbacks.get(i).onCameraLaunchGestureDetected(msg.arg1);
                    }
                    break;
                case MSG_SHOW_PICTURE_IN_PICTURE_MENU:
                    for (int i = 0; i < mCallbacks.size(); i++) {
                        mCallbacks.get(i).showPictureInPictureMenu();
                    }
                    break;
                case MSG_ADD_QS_TILE:
                    for (int i = 0; i < mCallbacks.size(); i++) {
                        mCallbacks.get(i).addQsTile((ComponentName) msg.obj);
                    }
                    break;
                case MSG_REMOVE_QS_TILE:
                    for (int i = 0; i < mCallbacks.size(); i++) {
                        mCallbacks.get(i).remQsTile((ComponentName) msg.obj);
                    }
                    break;
                case MSG_CLICK_QS_TILE:
                    for (int i = 0; i < mCallbacks.size(); i++) {
                        mCallbacks.get(i).clickTile((ComponentName) msg.obj);
                    }
                    break;
                case MSG_TOGGLE_APP_SPLIT_SCREEN:
                    for (int i = 0; i < mCallbacks.size(); i++) {
                        mCallbacks.get(i).toggleSplitScreen();
                    }
                    break;
                case MSG_HANDLE_SYSTEM_KEY:
                    for (int i = 0; i < mCallbacks.size(); i++) {
                        mCallbacks.get(i).handleSystemKey(msg.arg1);
                    }
                    break;
                case MSG_SHOW_GLOBAL_ACTIONS:
                    for (int i = 0; i < mCallbacks.size(); i++) {
                        mCallbacks.get(i).handleShowGlobalActionsMenu();
                    }
                    break;
                case MSG_SHOW_SHUTDOWN_UI:
                    for (int i = 0; i < mCallbacks.size(); i++) {
                        mCallbacks.get(i).handleShowShutdownUi(msg.arg1 != 0, (String) msg.obj);
                    }
                    break;
            }
        }
    }

    // Need this class since CommandQueue already extends IStatusBar.Stub, so CommandQueueStart
    // is needed so it can extend SystemUI.
    public static class CommandQueueStart extends SystemUI {
        @Override
        public void start() {
            putComponent(CommandQueue.class, new CommandQueue());
        }
    }
}
<|MERGE_RESOLUTION|>--- conflicted
+++ resolved
@@ -79,11 +79,8 @@
     private static final int MSG_DISMISS_KEYBOARD_SHORTCUTS    = 32 << MSG_SHIFT;
     private static final int MSG_HANDLE_SYSTEM_KEY             = 33 << MSG_SHIFT;
     private static final int MSG_SHOW_GLOBAL_ACTIONS           = 34 << MSG_SHIFT;
-<<<<<<< HEAD
     private static final int MSG_TOGGLE_PANEL                  = 35 << MSG_SHIFT;
-=======
-    private static final int MSG_SHOW_SHUTDOWN_UI              = 35 << MSG_SHIFT;
->>>>>>> de0c539d
+    private static final int MSG_SHOW_SHUTDOWN_UI              = 36 << MSG_SHIFT;
 
     public static final int FLAG_EXCLUDE_NONE = 0;
     public static final int FLAG_EXCLUDE_SEARCH_PANEL = 1 << 0;
