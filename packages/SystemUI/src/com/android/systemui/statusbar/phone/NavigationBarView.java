--- conflicted
+++ resolved
@@ -766,14 +766,9 @@
                 showSwipeUpUI ? mQuickStepAccessibilityDelegate : null);
     }
 
-<<<<<<< HEAD
-    private void updateSlippery() {
+    public void updateSlippery() {
         setSlippery(!isQuickStepSwipeUpEnabled() ||
                 (mPanelView != null && mPanelView.isFullyExpanded()));
-=======
-    public void updateSlippery() {
-        setSlippery(!isQuickStepSwipeUpEnabled() || mPanelView.isFullyExpanded());
->>>>>>> 19463c58
     }
 
     private void setSlippery(boolean slippery) {
