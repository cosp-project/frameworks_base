--- conflicted
+++ resolved
@@ -332,22 +332,16 @@
             QSTile<?> tile = mTiles.get(tileSpec);
             if (tile != null && (!(tile instanceof CustomTile)
                     || ((CustomTile) tile).getUser() == currentUser)) {
-<<<<<<< HEAD
-                if (DEBUG) Log.d(TAG, "Adding " + tile);
-                tile.removeCallbacks();
-                if (!(tile instanceof CustomTile) && mCurrentUser != currentUser) {
-                    tile.userSwitch(currentUser);
-                }
-                newTiles.put(tileSpec, tile);
-=======
                 if (tile.isAvailable()) {
                     if (DEBUG) Log.d(TAG, "Adding " + tile);
                     tile.removeCallbacks();
+                    if (!(tile instanceof CustomTile) && mCurrentUser != currentUser) {
+                        tile.userSwitch(currentUser);
+                    }
                     newTiles.put(tileSpec, tile);
                 } else {
                     tile.destroy();
                 }
->>>>>>> 9600df03
             } else {
                 if (DEBUG) Log.d(TAG, "Creating tile: " + tileSpec);
                 try {
