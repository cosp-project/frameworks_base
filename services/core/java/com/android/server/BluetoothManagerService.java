/*
 * Copyright (C) 2012 The Android Open Source Project
 *
 * Licensed under the Apache License, Version 2.0 (the "License");
 * you may not use this file except in compliance with the License.
 * You may obtain a copy of the License at
 *
 *      http://www.apache.org/licenses/LICENSE-2.0
 *
 * Unless required by applicable law or agreed to in writing, software
 * distributed under the License is distributed on an "AS IS" BASIS,
 * WITHOUT WARRANTIES OR CONDITIONS OF ANY KIND, either express or implied.
 * See the License for the specific language governing permissions and
 * limitations under the License.
 */

package com.android.server;

import android.Manifest;
import android.app.ActivityManager;
import android.bluetooth.BluetoothAdapter;
import android.bluetooth.BluetoothProfile;
import android.bluetooth.IBluetooth;
import android.bluetooth.IBluetoothCallback;
import android.bluetooth.IBluetoothGatt;
import android.bluetooth.IBluetoothHeadset;
import android.bluetooth.IBluetoothManager;
import android.bluetooth.IBluetoothManagerCallback;
import android.bluetooth.IBluetoothProfileServiceConnection;
import android.bluetooth.IBluetoothStateChangeCallback;
import android.content.BroadcastReceiver;
import android.content.ComponentName;
import android.content.ContentResolver;
import android.content.Context;
import android.content.Intent;
import android.content.IntentFilter;
import android.content.ServiceConnection;
import android.content.pm.ApplicationInfo;
import android.content.pm.PackageManager;
import android.content.pm.UserInfo;
import android.database.ContentObserver;
import android.os.Binder;
import android.os.Bundle;
import android.os.Build;
import android.os.Handler;
import android.os.IBinder;
import android.os.Looper;
import android.os.Message;
import android.os.Process;
import android.os.RemoteCallbackList;
import android.os.RemoteException;
import android.os.SystemClock;
import android.os.UserHandle;
import android.os.UserManager;
import android.os.UserManagerInternal;
import android.os.UserManagerInternal.UserRestrictionsListener;
import android.provider.Settings;
import android.provider.Settings.SettingNotFoundException;
import android.util.Slog;
import java.util.concurrent.locks.ReentrantReadWriteLock;

import java.io.FileDescriptor;
import java.io.PrintWriter;
import java.util.concurrent.ConcurrentHashMap;
import java.util.HashMap;
import java.util.Map;

class BluetoothManagerService extends IBluetoothManager.Stub {
    private static final String TAG = "BluetoothManagerService";
    private static final boolean DBG = true;

    private static final String BLUETOOTH_ADMIN_PERM = android.Manifest.permission.BLUETOOTH_ADMIN;
    private static final String BLUETOOTH_PERM = android.Manifest.permission.BLUETOOTH;
    private static final String ACTION_SERVICE_STATE_CHANGED="com.android.bluetooth.btservice.action.STATE_CHANGED";
    private static final String EXTRA_ACTION="action";
    private static final String SECURE_SETTINGS_BLUETOOTH_ADDR_VALID="bluetooth_addr_valid";
    private static final String SECURE_SETTINGS_BLUETOOTH_ADDRESS="bluetooth_address";
    private static final String SECURE_SETTINGS_BLUETOOTH_NAME="bluetooth_name";
    private static final int TIMEOUT_BIND_MS = 3000; //Maximum msec to wait for a bind
    private static final int TIMEOUT_SAVE_MS = 500; //Maximum msec to wait for a save
    //Maximum msec to wait for service restart
    private static final int SERVICE_RESTART_TIME_MS = 200;
    //Maximum msec to wait for restart due to error
    private static final int ERROR_RESTART_TIME_MS = 3000;
    //Maximum msec to delay MESSAGE_USER_SWITCHED
    private static final int USER_SWITCHED_TIME_MS = 200;
    // Delay for the addProxy function in msec
    private static final int ADD_PROXY_DELAY_MS = 100;

    private static final int MESSAGE_ENABLE = 1;
    private static final int MESSAGE_DISABLE = 2;
    private static final int MESSAGE_REGISTER_ADAPTER = 20;
    private static final int MESSAGE_UNREGISTER_ADAPTER = 21;
    private static final int MESSAGE_REGISTER_STATE_CHANGE_CALLBACK = 30;
    private static final int MESSAGE_UNREGISTER_STATE_CHANGE_CALLBACK = 31;
    private static final int MESSAGE_BLUETOOTH_SERVICE_CONNECTED = 40;
    private static final int MESSAGE_BLUETOOTH_SERVICE_DISCONNECTED = 41;
    private static final int MESSAGE_RESTART_BLUETOOTH_SERVICE = 42;
    private static final int MESSAGE_BLUETOOTH_STATE_CHANGE = 60;
    private static final int MESSAGE_TIMEOUT_BIND = 100;
    private static final int MESSAGE_TIMEOUT_UNBIND = 101;
    private static final int MESSAGE_GET_NAME_AND_ADDRESS = 200;
    private static final int MESSAGE_USER_SWITCHED = 300;
    private static final int MESSAGE_USER_UNLOCKED = 301;
    private static final int MESSAGE_ADD_PROXY_DELAYED = 400;
    private static final int MESSAGE_BIND_PROFILE_SERVICE = 401;

    private static final int MAX_SAVE_RETRIES = 3;
    private static final int MAX_ERROR_RESTART_RETRIES = 6;

    // Bluetooth persisted setting is off
    private static final int BLUETOOTH_OFF=0;
    // Bluetooth persisted setting is on
    // and Airplane mode won't affect Bluetooth state at start up
    private static final int BLUETOOTH_ON_BLUETOOTH=1;
    // Bluetooth persisted setting is on
    // but Airplane mode will affect Bluetooth state at start up
    // and Airplane mode will have higher priority.
    private static final int BLUETOOTH_ON_AIRPLANE=2;

    private static final int SERVICE_IBLUETOOTH = 1;
    private static final int SERVICE_IBLUETOOTHGATT = 2;

    private final Context mContext;

    // Locks are not provided for mName and mAddress.
    // They are accessed in handler or broadcast receiver, same thread context.
    private String mAddress;
    private String mName;
    private final ContentResolver mContentResolver;
    private final RemoteCallbackList<IBluetoothManagerCallback> mCallbacks;
    private final RemoteCallbackList<IBluetoothStateChangeCallback> mStateChangeCallbacks;
    private IBinder mBluetoothBinder;
    private IBluetooth mBluetooth;
    private IBluetoothGatt mBluetoothGatt;
    private final ReentrantReadWriteLock mBluetoothLock =
        new ReentrantReadWriteLock();
    private boolean mBinding;
    private boolean mUnbinding;
    // used inside handler thread
    private boolean mQuietEnable = false;
    // configuarion from external IBinder call which is used to
    // synchronize with broadcast receiver.
    private boolean mQuietEnableExternal;
    // configuarion from external IBinder call which is used to
    // synchronize with broadcast receiver.
    private boolean mEnableExternal;
    // used inside handler thread
    private boolean mEnable;
    private int mState;
    private final BluetoothHandler mHandler;
    private int mErrorRecoveryRetryCounter;
    private final int mSystemUiUid;

    // Save a ProfileServiceConnections object for each of the bound
    // bluetooth profile services
    private final Map <Integer, ProfileServiceConnections> mProfileServices =
            new HashMap <Integer, ProfileServiceConnections>();

    private final boolean mPermissionReviewRequired;

    private void registerForAirplaneMode(IntentFilter filter) {
        final ContentResolver resolver = mContext.getContentResolver();
        final String airplaneModeRadios = Settings.Global.getString(resolver,
                Settings.Global.AIRPLANE_MODE_RADIOS);
        final String toggleableRadios = Settings.Global.getString(resolver,
                Settings.Global.AIRPLANE_MODE_TOGGLEABLE_RADIOS);
        boolean mIsAirplaneSensitive = airplaneModeRadios == null ? true :
                airplaneModeRadios.contains(Settings.Global.RADIO_BLUETOOTH);
        if (mIsAirplaneSensitive) {
            filter.addAction(Intent.ACTION_AIRPLANE_MODE_CHANGED);
        }
    }

    private final IBluetoothCallback mBluetoothCallback =  new IBluetoothCallback.Stub() {
        @Override
        public void onBluetoothStateChange(int prevState, int newState) throws RemoteException  {
            Message msg = mHandler.obtainMessage(MESSAGE_BLUETOOTH_STATE_CHANGE,prevState,newState);
            mHandler.sendMessage(msg);
        }
    };

    private final UserRestrictionsListener mUserRestrictionsListener =
            new UserRestrictionsListener() {
        @Override
        public void onUserRestrictionsChanged(int userId, Bundle newRestrictions,
                Bundle prevRestrictions) {
            final boolean bluetoothDisallowed =
                    newRestrictions.getBoolean(UserManager.DISALLOW_BLUETOOTH);
            if ((mEnable || mEnableExternal) && bluetoothDisallowed) {
                try {
                  disable("android.os.UserManagerInternal", true);
                } catch (RemoteException e) {
                  // Shouldn't happen: startConsentUiIfNeeded not called
                  // when from system.
                }
            }
        }
    };

    private final BroadcastReceiver mReceiver = new BroadcastReceiver() {
        @Override
        public void onReceive(Context context, Intent intent) {
            String action = intent.getAction();
            if (BluetoothAdapter.ACTION_LOCAL_NAME_CHANGED.equals(action)) {
                String newName = intent.getStringExtra(BluetoothAdapter.EXTRA_LOCAL_NAME);
                if (DBG) Slog.d(TAG, "Bluetooth Adapter name changed to " + newName);
                if (newName != null) {
                    storeNameAndAddress(newName, null);
                }
            } else if (Intent.ACTION_AIRPLANE_MODE_CHANGED.equals(action)) {
                synchronized(mReceiver) {
                    if (isBluetoothPersistedStateOn()) {
                        if (isAirplaneModeOn()) {
                            persistBluetoothSetting(BLUETOOTH_ON_AIRPLANE);
                        } else {
                            persistBluetoothSetting(BLUETOOTH_ON_BLUETOOTH);
                        }
                    }

                    int st = BluetoothAdapter.STATE_OFF;
                    try {
                        mBluetoothLock.readLock().lock();
                        if (mBluetooth != null) {
                            st = mBluetooth.getState();
                        }
                    } catch (RemoteException e) {
                        Slog.e(TAG, "Unable to call getState", e);
                    } finally {
                        mBluetoothLock.readLock().unlock();
                    }
<<<<<<< HEAD
                    Slog.d(TAG, "Airplane Mode change - current state: " + st);
=======
                    Slog.d(TAG, "State " + BluetoothAdapter.nameForState(st));
>>>>>>> 7a2518ee

                    if (isAirplaneModeOn()) {
                        // Clear registered LE apps to force shut-off
                        clearBleApps();
                        if (st == BluetoothAdapter.STATE_BLE_ON) {
                            //if state is BLE_ON make sure you trigger disableBLE part
                            try {
                                mBluetoothLock.readLock().lock();
                                if (mBluetooth != null) {
                                    mBluetooth.onBrEdrDown();
                                    mEnable = false;
                                    mEnableExternal = false;
                                }
                            } catch (RemoteException e) {
                                Slog.e(TAG,"Unable to call onBrEdrDown", e);
                            } finally {
                                mBluetoothLock.readLock().unlock();
                            }
                        } else if (st == BluetoothAdapter.STATE_ON){
                            // disable without persisting the setting
                            Slog.d(TAG, "Calling disable");
                            sendDisableMsg();
                        }
                    } else if (mEnableExternal) {
                        // enable without persisting the setting
                        Slog.d(TAG, "Calling enable");
                        sendEnableMsg(mQuietEnableExternal);
                    }
                }
            }
        }
    };

    BluetoothManagerService(Context context) {
        mHandler = new BluetoothHandler(IoThread.get().getLooper());

        mContext = context;

        mPermissionReviewRequired = Build.PERMISSIONS_REVIEW_REQUIRED
                    || context.getResources().getBoolean(
                com.android.internal.R.bool.config_permissionReviewRequired);

        mBluetooth = null;
        mBluetoothBinder = null;
        mBluetoothGatt = null;
        mBinding = false;
        mUnbinding = false;
        mEnable = false;
        mState = BluetoothAdapter.STATE_OFF;
        mQuietEnableExternal = false;
        mEnableExternal = false;
        mAddress = null;
        mName = null;
        mErrorRecoveryRetryCounter = 0;
        mContentResolver = context.getContentResolver();
        // Observe BLE scan only mode settings change.
        registerForBleScanModeChange();
        mCallbacks = new RemoteCallbackList<IBluetoothManagerCallback>();
        mStateChangeCallbacks = new RemoteCallbackList<IBluetoothStateChangeCallback>();
        IntentFilter filter = new IntentFilter(BluetoothAdapter.ACTION_LOCAL_NAME_CHANGED);
        registerForAirplaneMode(filter);
        filter.setPriority(IntentFilter.SYSTEM_HIGH_PRIORITY);
        mContext.registerReceiver(mReceiver, filter);
        loadStoredNameAndAddress();
        if (isBluetoothPersistedStateOn()) {
            if (DBG) Slog.d(TAG, "Startup: Bluetooth persisted state is ON.");
            mEnableExternal = true;
        }

        int sysUiUid = -1;
        try {
            sysUiUid = mContext.getPackageManager().getPackageUidAsUser("com.android.systemui",
                    PackageManager.MATCH_SYSTEM_ONLY, UserHandle.USER_SYSTEM);
        } catch (PackageManager.NameNotFoundException e) {
            // Some platforms, such as wearables do not have a system ui.
            Slog.w(TAG, "Unable to resolve SystemUI's UID.", e);
        }
        mSystemUiUid = sysUiUid;
    }

    /**
     *  Returns true if airplane mode is currently on
     */
    private final boolean isAirplaneModeOn() {
        return Settings.Global.getInt(mContext.getContentResolver(),
                Settings.Global.AIRPLANE_MODE_ON, 0) == 1;
    }

    /**
     *  Returns true if the Bluetooth saved state is "on"
     */
    private final boolean isBluetoothPersistedStateOn() {
        int state = Settings.Global.getInt(mContentResolver,
                                           Settings.Global.BLUETOOTH_ON, -1);
        if (DBG) Slog.d(TAG, "Bluetooth persisted state: " + state);
        return state != BLUETOOTH_OFF;
    }

    /**
     *  Returns true if the Bluetooth saved state is BLUETOOTH_ON_BLUETOOTH
     */
    private final boolean isBluetoothPersistedStateOnBluetooth() {
        return Settings.Global.getInt(mContentResolver,
                Settings.Global.BLUETOOTH_ON, BLUETOOTH_ON_BLUETOOTH) == BLUETOOTH_ON_BLUETOOTH;
    }

    /**
     *  Save the Bluetooth on/off state
     *
     */
    private void persistBluetoothSetting(int value) {
        if (DBG) Slog.d(TAG, "Persisting Bluetooth Setting: " + value);
        Settings.Global.putInt(mContext.getContentResolver(),
                               Settings.Global.BLUETOOTH_ON,
                               value);
    }

    /**
     * Returns true if the Bluetooth Adapter's name and address is
     * locally cached
     * @return
     */
    private boolean isNameAndAddressSet() {
        return mName !=null && mAddress!= null && mName.length()>0 && mAddress.length()>0;
    }

    /**
     * Retrieve the Bluetooth Adapter's name and address and save it in
     * in the local cache
     */
    private void loadStoredNameAndAddress() {
        if (DBG) Slog.d(TAG, "Loading stored name and address");
        if (mContext.getResources().getBoolean
            (com.android.internal.R.bool.config_bluetooth_address_validation) &&
             Settings.Secure.getInt(mContentResolver, SECURE_SETTINGS_BLUETOOTH_ADDR_VALID, 0) == 0) {
            // if the valid flag is not set, don't load the address and name
            if (DBG) Slog.d(TAG, "invalid bluetooth name and address stored");
            return;
        }
        mName = Settings.Secure.getString(mContentResolver, SECURE_SETTINGS_BLUETOOTH_NAME);
        mAddress = Settings.Secure.getString(mContentResolver, SECURE_SETTINGS_BLUETOOTH_ADDRESS);
        if (DBG) Slog.d(TAG, "Stored bluetooth Name=" + mName + ",Address=" + mAddress);
    }

    /**
     * Save the Bluetooth name and address in the persistent store.
     * Only non-null values will be saved.
     * @param name
     * @param address
     */
    private void storeNameAndAddress(String name, String address) {
        if (name != null) {
            Settings.Secure.putString(mContentResolver, SECURE_SETTINGS_BLUETOOTH_NAME, name);
            mName = name;
            if (DBG) Slog.d(TAG,"Stored Bluetooth name: " +
                Settings.Secure.getString(mContentResolver,SECURE_SETTINGS_BLUETOOTH_NAME));
        }

        if (address != null) {
            Settings.Secure.putString(mContentResolver, SECURE_SETTINGS_BLUETOOTH_ADDRESS, address);
            mAddress=address;
            if (DBG)  Slog.d(TAG,"Stored Bluetoothaddress: " +
                Settings.Secure.getString(mContentResolver,SECURE_SETTINGS_BLUETOOTH_ADDRESS));
        }

        if ((name != null) && (address != null)) {
            Settings.Secure.putInt(mContentResolver, SECURE_SETTINGS_BLUETOOTH_ADDR_VALID, 1);
        }
    }

    public IBluetooth registerAdapter(IBluetoothManagerCallback callback){
        if (callback == null) {
            Slog.w(TAG, "Callback is null in registerAdapter");
            return null;
        }
        Message msg = mHandler.obtainMessage(MESSAGE_REGISTER_ADAPTER);
        msg.obj = callback;
        mHandler.sendMessage(msg);

        return mBluetooth;
    }

    public void unregisterAdapter(IBluetoothManagerCallback callback) {
        if (callback == null) {
            Slog.w(TAG, "Callback is null in unregisterAdapter");
            return;
        }
        mContext.enforceCallingOrSelfPermission(BLUETOOTH_PERM,
                                                "Need BLUETOOTH permission");
        Message msg = mHandler.obtainMessage(MESSAGE_UNREGISTER_ADAPTER);
        msg.obj = callback;
        mHandler.sendMessage(msg);
    }

    public void registerStateChangeCallback(IBluetoothStateChangeCallback callback) {
        mContext.enforceCallingOrSelfPermission(BLUETOOTH_PERM,
                                                "Need BLUETOOTH permission");
        if (callback == null) {
          Slog.w(TAG, "registerStateChangeCallback: Callback is null!");
          return;
        }
        Message msg = mHandler.obtainMessage(MESSAGE_REGISTER_STATE_CHANGE_CALLBACK);
        msg.obj = callback;
        mHandler.sendMessage(msg);
    }

    public void unregisterStateChangeCallback(IBluetoothStateChangeCallback callback) {
        mContext.enforceCallingOrSelfPermission(BLUETOOTH_PERM,
                                                "Need BLUETOOTH permission");
        if (callback == null) {
          Slog.w(TAG, "unregisterStateChangeCallback: Callback is null!");
          return;
        }
        Message msg = mHandler.obtainMessage(MESSAGE_UNREGISTER_STATE_CHANGE_CALLBACK);
        msg.obj = callback;
        mHandler.sendMessage(msg);
    }

    public boolean isEnabled() {
        if ((Binder.getCallingUid() != Process.SYSTEM_UID) &&
            (!checkIfCallerIsForegroundUser())) {
            Slog.w(TAG,"isEnabled(): not allowed for non-active and non system user");
            return false;
        }

        try {
            mBluetoothLock.readLock().lock();
            if (mBluetooth != null) return mBluetooth.isEnabled();
        } catch (RemoteException e) {
            Slog.e(TAG, "isEnabled()", e);
        } finally {
            mBluetoothLock.readLock().unlock();
        }
        return false;
    }

    public int getState() {
        if ((Binder.getCallingUid() != Process.SYSTEM_UID) &&
                (!checkIfCallerIsForegroundUser())) {
            Slog.w(TAG, "getState(): report OFF for non-active and non system user");
            return BluetoothAdapter.STATE_OFF;
        }

        try {
            mBluetoothLock.readLock().lock();
            if (mBluetooth != null) return mBluetooth.getState();
        } catch (RemoteException e) {
            Slog.e(TAG, "getState()", e);
        } finally {
            mBluetoothLock.readLock().unlock();
        }
        return BluetoothAdapter.STATE_OFF;
    }

    class ClientDeathRecipient implements IBinder.DeathRecipient {
        public void binderDied() {
            if (DBG) Slog.d(TAG, "Binder is dead - unregister Ble App");
            if (isBleAppPresent()) {
              // Nothing to do, another app is here.
              return;
            }
            if (DBG) Slog.d(TAG, "Disabling LE only mode after application crash");
            try {
                mBluetoothLock.readLock().lock();
                if (mBluetooth != null &&
                    mBluetooth.getState() == BluetoothAdapter.STATE_BLE_ON) {
                    mEnable = false;
                    mBluetooth.onBrEdrDown();
                }
            } catch (RemoteException e) {
                 Slog.e(TAG,"Unable to call onBrEdrDown", e);
            } finally {
                mBluetoothLock.readLock().unlock();
            }
        }
    }

    /** Internal death rec list */
    Map<IBinder, ClientDeathRecipient> mBleApps = new ConcurrentHashMap<IBinder, ClientDeathRecipient>();

    @Override
    public boolean isBleScanAlwaysAvailable() {
        if (isAirplaneModeOn() && !mEnable) {
            return false;
        }
        try {
            return (Settings.Global.getInt(mContentResolver,
                    Settings.Global.BLE_SCAN_ALWAYS_AVAILABLE)) != 0;
        } catch (SettingNotFoundException e) {
        }
        return false;
    }

    // Monitor change of BLE scan only mode settings.
    private void registerForBleScanModeChange() {
        ContentObserver contentObserver = new ContentObserver(null) {
            @Override
            public void onChange(boolean selfChange) {
                if (isBleScanAlwaysAvailable()) {
                  // Nothing to do
                  return;
                }
                // BLE scan is not available.
                disableBleScanMode();
                clearBleApps();
                try {
                    mBluetoothLock.readLock().lock();
                    if (mBluetooth != null) mBluetooth.onBrEdrDown();
                } catch (RemoteException e) {
                    Slog.e(TAG, "error when disabling bluetooth", e);
                } finally {
                    mBluetoothLock.readLock().unlock();
                }
            }
        };

        mContentResolver.registerContentObserver(
                Settings.Global.getUriFor(Settings.Global.BLE_SCAN_ALWAYS_AVAILABLE),
                false, contentObserver);
    }

    // Disable ble scan only mode.
    private void disableBleScanMode() {
        try {
            mBluetoothLock.writeLock().lock();
            if (mBluetooth != null && (mBluetooth.getState() != BluetoothAdapter.STATE_ON)) {
                if (DBG) Slog.d(TAG, "Reseting the mEnable flag for clean disable");
                mEnable = false;
            }
        } catch (RemoteException e) {
            Slog.e(TAG, "getState()", e);
        } finally {
            mBluetoothLock.writeLock().unlock();
        }
    }

    public int updateBleAppCount(IBinder token, boolean enable) {
        if (enable) {
            ClientDeathRecipient r = mBleApps.get(token);
            if (r == null) {
                ClientDeathRecipient deathRec = new ClientDeathRecipient();
                try {
                    token.linkToDeath(deathRec, 0);
                } catch (RemoteException ex) {
                    throw new IllegalArgumentException("Wake lock is already dead.");
                }
                mBleApps.put(token, deathRec);
                if (DBG) Slog.d(TAG, "Registered for death Notification");
            }

        } else  {
            ClientDeathRecipient r = mBleApps.get(token);
            if (r != null) {
                // Unregister death recipient as the app goes away.
                token.unlinkToDeath(r, 0);
                mBleApps.remove(token);
                if (DBG) Slog.d(TAG, "Unregistered for death Notification");
            }
        }
        int appCount = mBleApps.size();
        if (DBG) Slog.d(TAG, appCount + " registered Ble Apps");
        if (appCount == 0 && mEnable) {
            disableBleScanMode();
        }
        return appCount;
    }

    // Clear all apps using BLE scan only mode.
    private void clearBleApps() {
        mBleApps.clear();
    }

    /** @hide*/
    public boolean isBleAppPresent() {
        if (DBG) Slog.d(TAG, "isBleAppPresent() count: " + mBleApps.size());
        return mBleApps.size() > 0;
    }

    /**
     * Action taken when GattService is turned off
     */
    private void onBluetoothGattServiceUp() {
        if (DBG) Slog.d(TAG,"BluetoothGatt Service is Up");
        try {
            mBluetoothLock.readLock().lock();
            if (isBleAppPresent() == false && mBluetooth != null
                  && mBluetooth.getState() == BluetoothAdapter.STATE_BLE_ON) {
                mBluetooth.onLeServiceUp();

                // waive WRITE_SECURE_SETTINGS permission check
                long callingIdentity = Binder.clearCallingIdentity();
                persistBluetoothSetting(BLUETOOTH_ON_BLUETOOTH);
                Binder.restoreCallingIdentity(callingIdentity);
            }
        } catch (RemoteException e) {
            Slog.e(TAG,"Unable to call onServiceUp", e);
        } finally {
            mBluetoothLock.readLock().unlock();
        }
    }

    /**
     * Inform BluetoothAdapter instances that BREDR part is down
     * and turn off all service and stack if no LE app needs it
     */
    private void sendBrEdrDownCallback() {
        if (DBG) Slog.d(TAG,"Calling sendBrEdrDownCallback callbacks");

        if (mBluetooth == null) {
            Slog.w(TAG, "Bluetooth handle is null");
            return;
        }

        if (isBleAppPresent() == false) {
            try {
                mBluetoothLock.readLock().lock();
                if (mBluetooth != null) mBluetooth.onBrEdrDown();
            } catch (RemoteException e) {
                Slog.e(TAG, "Call to onBrEdrDown() failed.", e);
            } finally {
                mBluetoothLock.readLock().unlock();
            }
        } else {
            // Need to stay at BLE ON. Disconnect all Gatt connections
            try {
                mBluetoothGatt.unregAll();
            } catch (RemoteException e) {
                Slog.e(TAG, "Unable to disconnect all apps.", e);
            }
        }
    }

    public boolean enableNoAutoConnect()
    {
        if (isBluetoothDisallowed()) {
            if (DBG) {
                Slog.d(TAG, "enableNoAutoConnect(): not enabling - bluetooth disallowed");
            }
            return false;
        }

        mContext.enforceCallingOrSelfPermission(BLUETOOTH_ADMIN_PERM,
                                                "Need BLUETOOTH ADMIN permission");

        if (DBG) {
            Slog.d(TAG,"enableNoAutoConnect():  mBluetooth =" + mBluetooth +
                    " mBinding = " + mBinding);
        }
        int callingAppId = UserHandle.getAppId(Binder.getCallingUid());

        if (callingAppId != Process.NFC_UID) {
            throw new SecurityException("no permission to enable Bluetooth quietly");
        }

        synchronized(mReceiver) {
            mQuietEnableExternal = true;
            mEnableExternal = true;
            sendEnableMsg(true);
        }
        return true;
    }

    public boolean enable(String packageName) throws RemoteException {
        if (isBluetoothDisallowed()) {
            if (DBG) {
                Slog.d(TAG,"enable(): not enabling - bluetooth disallowed");
            }
            return false;
        }

        final int callingUid = Binder.getCallingUid();
        final boolean callerSystem = UserHandle.getAppId(callingUid) == Process.SYSTEM_UID;

        if (!callerSystem) {
            if (!checkIfCallerIsForegroundUser()) {
                Slog.w(TAG, "enable(): not allowed for non-active and non system user");
                return false;
            }

            mContext.enforceCallingOrSelfPermission(BLUETOOTH_ADMIN_PERM,
                    "Need BLUETOOTH ADMIN permission");

            if (!isEnabled() && mPermissionReviewRequired
                    && startConsentUiIfNeeded(packageName, callingUid,
                            BluetoothAdapter.ACTION_REQUEST_ENABLE)) {
                return false;
            }
        }

        if (DBG) {
            Slog.d(TAG,"enable():  mBluetooth =" + mBluetooth +
                    " mBinding = " + mBinding + " mState = " +
                    BluetoothAdapter.nameForState(mState));
        }

        synchronized(mReceiver) {
            mQuietEnableExternal = false;
            mEnableExternal = true;
            // waive WRITE_SECURE_SETTINGS permission check
            sendEnableMsg(false);
        }
        if (DBG) Slog.d(TAG, "enable returning");
        return true;
    }

    public boolean disable(String packageName, boolean persist) throws RemoteException {
        final int callingUid = Binder.getCallingUid();
        final boolean callerSystem = UserHandle.getAppId(callingUid) == Process.SYSTEM_UID;

        if (!callerSystem) {
            if (!checkIfCallerIsForegroundUser()) {
                Slog.w(TAG, "disable(): not allowed for non-active and non system user");
                return false;
            }

            mContext.enforceCallingOrSelfPermission(BLUETOOTH_ADMIN_PERM,
                    "Need BLUETOOTH ADMIN permission");

            if (isEnabled() && mPermissionReviewRequired
                    && startConsentUiIfNeeded(packageName, callingUid,
                            BluetoothAdapter.ACTION_REQUEST_DISABLE)) {
                return false;
            }
        }

        if (DBG) {
            Slog.d(TAG,"disable(): mBluetooth = " + mBluetooth +
                " mBinding = " + mBinding);
        }

        synchronized(mReceiver) {
            if (persist) {
                // waive WRITE_SECURE_SETTINGS permission check
                long callingIdentity = Binder.clearCallingIdentity();
                persistBluetoothSetting(BLUETOOTH_OFF);
                Binder.restoreCallingIdentity(callingIdentity);
            }
            mEnableExternal = false;
            sendDisableMsg();
        }
        return true;
    }

    private boolean startConsentUiIfNeeded(String packageName,
            int callingUid, String intentAction) throws RemoteException {
        try {
            // Validate the package only if we are going to use it
            ApplicationInfo applicationInfo = mContext.getPackageManager()
                    .getApplicationInfoAsUser(packageName,
                            PackageManager.MATCH_DEBUG_TRIAGED_MISSING,
                            UserHandle.getUserId(callingUid));
            if (applicationInfo.uid != callingUid) {
                throw new SecurityException("Package " + callingUid
                        + " not in uid " + callingUid);
            }

            // Legacy apps in permission review mode trigger a user prompt
            if (applicationInfo.targetSdkVersion < Build.VERSION_CODES.M) {
                Intent intent = new Intent(intentAction);
                mContext.startActivity(intent);
                return true;
            }
        } catch (PackageManager.NameNotFoundException e) {
            throw new RemoteException(e.getMessage());
        }
        return false;
    }

    public void unbindAndFinish() {
        if (DBG) {
            Slog.d(TAG,"unbindAndFinish(): " + mBluetooth +
                " mBinding = " + mBinding + " mUnbinding = " + mUnbinding);
        }

        try {
            mBluetoothLock.writeLock().lock();
            if (mUnbinding) return;
            mUnbinding = true;
            mHandler.removeMessages(MESSAGE_BLUETOOTH_STATE_CHANGE);
            mHandler.removeMessages(MESSAGE_BIND_PROFILE_SERVICE);
            if (mBluetooth != null) {
                //Unregister callback object
                try {
                    mBluetooth.unregisterCallback(mBluetoothCallback);
                } catch (RemoteException re) {
                    Slog.e(TAG, "Unable to unregister BluetoothCallback",re);
                }
                mBluetoothBinder = null;
                mBluetooth = null;
                mContext.unbindService(mConnection);
                mUnbinding = false;
                mBinding = false;
            } else {
                mUnbinding = false;
            }
            mBluetoothGatt = null;
        } finally {
            mBluetoothLock.writeLock().unlock();
        }
    }

    public IBluetoothGatt getBluetoothGatt() {
        // sync protection
        return mBluetoothGatt;
    }

    @Override
    public boolean bindBluetoothProfileService(int bluetoothProfile,
            IBluetoothProfileServiceConnection proxy) {
        if (!mEnable) {
            if (DBG) {
                Slog.d(TAG, "Trying to bind to profile: " + bluetoothProfile +
                        ", while Bluetooth was disabled");
            }
            return false;
        }
        synchronized (mProfileServices) {
            ProfileServiceConnections psc = mProfileServices.get(new Integer(bluetoothProfile));
            if (psc == null) {
                if (DBG) {
                    Slog.d(TAG, "Creating new ProfileServiceConnections object for"
                            + " profile: " + bluetoothProfile);
                }

                if (bluetoothProfile != BluetoothProfile.HEADSET) return false;

                Intent intent = new Intent(IBluetoothHeadset.class.getName());
                psc = new ProfileServiceConnections(intent);
                if (!psc.bindService()) return false;

                mProfileServices.put(new Integer(bluetoothProfile), psc);
            }
        }

        // Introducing a delay to give the client app time to prepare
        Message addProxyMsg = mHandler.obtainMessage(MESSAGE_ADD_PROXY_DELAYED);
        addProxyMsg.arg1 = bluetoothProfile;
        addProxyMsg.obj = proxy;
        mHandler.sendMessageDelayed(addProxyMsg, ADD_PROXY_DELAY_MS);
        return true;
    }

    @Override
    public void unbindBluetoothProfileService(int bluetoothProfile,
            IBluetoothProfileServiceConnection proxy) {
        synchronized (mProfileServices) {
            ProfileServiceConnections psc = mProfileServices.get(new Integer(bluetoothProfile));
            if (psc == null) {
                return;
            }
            psc.removeProxy(proxy);
        }
    }

    private void unbindAllBluetoothProfileServices() {
        synchronized (mProfileServices) {
            for (Integer i : mProfileServices.keySet()) {
                ProfileServiceConnections psc = mProfileServices.get(i);
                try {
                    mContext.unbindService(psc);
                } catch (IllegalArgumentException e) {
                    Slog.e(TAG, "Unable to unbind service with intent: " + psc.mIntent, e);
                }
                psc.removeAllProxies();
            }
            mProfileServices.clear();
        }
    }

    /**
     * Send enable message and set adapter name and address. Called when the boot phase becomes
     * PHASE_SYSTEM_SERVICES_READY.
     */
    public void handleOnBootPhase() {
        if (DBG) Slog.d(TAG, "Bluetooth boot completed");
        UserManagerInternal userManagerInternal =
                LocalServices.getService(UserManagerInternal.class);
        userManagerInternal.addUserRestrictionsListener(mUserRestrictionsListener);
        if (isBluetoothDisallowed()) {
            return;
        }
        if (mEnableExternal && isBluetoothPersistedStateOnBluetooth()) {
            if (DBG) Slog.d(TAG, "Auto-enabling Bluetooth.");
            sendEnableMsg(mQuietEnableExternal);
        } else if (!isNameAndAddressSet()) {
            if (DBG) Slog.d(TAG, "Getting adapter name and address");
            Message getMsg = mHandler.obtainMessage(MESSAGE_GET_NAME_AND_ADDRESS);
            mHandler.sendMessage(getMsg);
        }
    }

    /**
     * Called when switching to a different foreground user.
     */
    public void handleOnSwitchUser(int userHandle) {
        if (DBG) Slog.d(TAG, "User " + userHandle + " switched");
        mHandler.obtainMessage(MESSAGE_USER_SWITCHED, userHandle, 0).sendToTarget();
    }

    /**
     * Called when user is unlocked.
     */
    public void handleOnUnlockUser(int userHandle) {
        if (DBG) Slog.d(TAG, "User " + userHandle + " unlocked");
        mHandler.obtainMessage(MESSAGE_USER_UNLOCKED, userHandle, 0).sendToTarget();
    }

    /**
     * This class manages the clients connected to a given ProfileService
     * and maintains the connection with that service.
     */
    final private class ProfileServiceConnections implements ServiceConnection,
            IBinder.DeathRecipient {
        final RemoteCallbackList<IBluetoothProfileServiceConnection> mProxies =
                new RemoteCallbackList <IBluetoothProfileServiceConnection>();
        IBinder mService;
        ComponentName mClassName;
        Intent mIntent;
        boolean mInvokingProxyCallbacks = false;

        ProfileServiceConnections(Intent intent) {
            mService = null;
            mClassName = null;
            mIntent = intent;
        }

        private boolean bindService() {
            if (mIntent != null && mService == null &&
                    doBind(mIntent, this, 0, UserHandle.CURRENT_OR_SELF)) {
                Message msg = mHandler.obtainMessage(MESSAGE_BIND_PROFILE_SERVICE);
                msg.obj = this;
                mHandler.sendMessageDelayed(msg, TIMEOUT_BIND_MS);
                return true;
            }
            Slog.w(TAG, "Unable to bind with intent: " + mIntent);
            return false;
        }

        private void addProxy(IBluetoothProfileServiceConnection proxy) {
            mProxies.register(proxy);
            if (mService != null) {
                try{
                    proxy.onServiceConnected(mClassName, mService);
                } catch (RemoteException e) {
                    Slog.e(TAG, "Unable to connect to proxy", e);
                }
            } else {
                if (!mHandler.hasMessages(MESSAGE_BIND_PROFILE_SERVICE, this)) {
                    Message msg = mHandler.obtainMessage(MESSAGE_BIND_PROFILE_SERVICE);
                    msg.obj = this;
                    mHandler.sendMessage(msg);
                }
            }
        }

        private void removeProxy(IBluetoothProfileServiceConnection proxy) {
            if (proxy != null) {
                if (mProxies.unregister(proxy)) {
                    try {
                        proxy.onServiceDisconnected(mClassName);
                    } catch (RemoteException e) {
                        Slog.e(TAG, "Unable to disconnect proxy", e);
                    }
                }
            } else {
                Slog.w(TAG, "Trying to remove a null proxy");
            }
        }

        private void removeAllProxies() {
            onServiceDisconnected(mClassName);
            mProxies.kill();
        }

        @Override
        public void onServiceConnected(ComponentName className, IBinder service) {
            // remove timeout message
            mHandler.removeMessages(MESSAGE_BIND_PROFILE_SERVICE, this);
            mService = service;
            mClassName = className;
            try {
                mService.linkToDeath(this, 0);
            } catch (RemoteException e) {
                Slog.e(TAG, "Unable to linkToDeath", e);
            }

            if (mInvokingProxyCallbacks) {
                Slog.e(TAG, "Proxy callbacks already in progress.");
                return;
            }
            mInvokingProxyCallbacks = true;

            final int n = mProxies.beginBroadcast();
            try {
                for (int i = 0; i < n; i++) {
                    try {
                        mProxies.getBroadcastItem(i).onServiceConnected(className, service);
                    } catch (RemoteException e) {
                        Slog.e(TAG, "Unable to connect to proxy", e);
                    }
                }
            } finally {
                mProxies.finishBroadcast();
                mInvokingProxyCallbacks = false;
            }
        }

        @Override
        public void onServiceDisconnected(ComponentName className) {
            if (mService == null) return;
            mService.unlinkToDeath(this, 0);
            mService = null;
            mClassName = null;

            if (mInvokingProxyCallbacks) {
                Slog.e(TAG, "Proxy callbacks already in progress.");
                return;
            }
            mInvokingProxyCallbacks = true;

            final int n = mProxies.beginBroadcast();
            try {
                for (int i = 0; i < n; i++) {
                    try {
                        mProxies.getBroadcastItem(i).onServiceDisconnected(className);
                    } catch (RemoteException e) {
                        Slog.e(TAG, "Unable to disconnect from proxy", e);
                    }
                }
            } finally {
                mProxies.finishBroadcast();
                mInvokingProxyCallbacks = false;
            }
        }

        @Override
        public void binderDied() {
            if (DBG) {
                Slog.w(TAG, "Profile service for profile: " + mClassName
                        + " died.");
            }
            onServiceDisconnected(mClassName);
            // Trigger rebind
            Message msg = mHandler.obtainMessage(MESSAGE_BIND_PROFILE_SERVICE);
            msg.obj = this;
            mHandler.sendMessageDelayed(msg, TIMEOUT_BIND_MS);
        }
    }

    private void sendBluetoothStateCallback(boolean isUp) {
        try {
            int n = mStateChangeCallbacks.beginBroadcast();
            if (DBG) Slog.d(TAG,"Broadcasting onBluetoothStateChange("+isUp+") to " + n + " receivers.");
            for (int i=0; i <n;i++) {
                try {
                    mStateChangeCallbacks.getBroadcastItem(i).onBluetoothStateChange(isUp);
                } catch (RemoteException e) {
                    Slog.e(TAG, "Unable to call onBluetoothStateChange() on callback #" + i , e);
                }
            }
        } finally {
            mStateChangeCallbacks.finishBroadcast();
        }
    }

    /**
     * Inform BluetoothAdapter instances that Adapter service is up
     */
    private void sendBluetoothServiceUpCallback() {
        try {
            int n = mCallbacks.beginBroadcast();
            Slog.d(TAG,"Broadcasting onBluetoothServiceUp() to " + n + " receivers.");
            for (int i=0; i <n;i++) {
                try {
                    mCallbacks.getBroadcastItem(i).onBluetoothServiceUp(mBluetooth);
                }  catch (RemoteException e) {
                    Slog.e(TAG, "Unable to call onBluetoothServiceUp() on callback #" + i, e);
                }
            }
        } finally {
            mCallbacks.finishBroadcast();
        }
    }
    /**
     * Inform BluetoothAdapter instances that Adapter service is down
     */
    private void sendBluetoothServiceDownCallback() {
        try {
            int n = mCallbacks.beginBroadcast();
            Slog.d(TAG,"Broadcasting onBluetoothServiceDown() to " + n + " receivers.");
            for (int i=0; i <n;i++) {
                try {
                    mCallbacks.getBroadcastItem(i).onBluetoothServiceDown();
                }  catch (RemoteException e) {
                    Slog.e(TAG, "Unable to call onBluetoothServiceDown() on callback #" + i, e);
                }
            }
        } finally {
            mCallbacks.finishBroadcast();
        }
    }

    public String getAddress() {
        mContext.enforceCallingOrSelfPermission(BLUETOOTH_PERM,
                "Need BLUETOOTH permission");

        if ((Binder.getCallingUid() != Process.SYSTEM_UID) &&
                (!checkIfCallerIsForegroundUser())) {
            Slog.w(TAG,"getAddress(): not allowed for non-active and non system user");
            return null;
        }

        if (mContext.checkCallingOrSelfPermission(Manifest.permission.LOCAL_MAC_ADDRESS)
                != PackageManager.PERMISSION_GRANTED) {
            return BluetoothAdapter.DEFAULT_MAC_ADDRESS;
        }

        try {
            mBluetoothLock.readLock().lock();
            if (mBluetooth != null) return mBluetooth.getAddress();
        } catch (RemoteException e) {
            Slog.e(TAG, "getAddress(): Unable to retrieve address remotely. Returning cached address", e);
        } finally {
            mBluetoothLock.readLock().unlock();
        }

        // mAddress is accessed from outside.
        // It is alright without a lock. Here, bluetooth is off, no other thread is
        // changing mAddress
        return mAddress;
    }

    public String getName() {
        mContext.enforceCallingOrSelfPermission(BLUETOOTH_PERM,
                                                "Need BLUETOOTH permission");

        if ((Binder.getCallingUid() != Process.SYSTEM_UID) &&
            (!checkIfCallerIsForegroundUser())) {
            Slog.w(TAG,"getName(): not allowed for non-active and non system user");
            return null;
        }

        try {
            mBluetoothLock.readLock().lock();
            if (mBluetooth != null) return mBluetooth.getName();
        } catch (RemoteException e) {
            Slog.e(TAG, "getName(): Unable to retrieve name remotely. Returning cached name", e);
        } finally {
            mBluetoothLock.readLock().unlock();
        }

        // mName is accessed from outside.
        // It alright without a lock. Here, bluetooth is off, no other thread is
        // changing mName
        return mName;
    }

    private class BluetoothServiceConnection implements ServiceConnection {
        public void onServiceConnected(ComponentName componentName, IBinder service) {
            String name = componentName.getClassName();
            if (DBG) Slog.d(TAG, "BluetoothServiceConnection: " + name);
            Message msg = mHandler.obtainMessage(MESSAGE_BLUETOOTH_SERVICE_CONNECTED);
            if (name.equals("com.android.bluetooth.btservice.AdapterService")) {
                msg.arg1 = SERVICE_IBLUETOOTH;
            } else if (name.equals("com.android.bluetooth.gatt.GattService")) {
                msg.arg1 = SERVICE_IBLUETOOTHGATT;
            } else {
                Slog.e(TAG, "Unknown service connected: " + name);
                return;
            }
            msg.obj = service;
            mHandler.sendMessage(msg);
        }

        public void onServiceDisconnected(ComponentName componentName) {
            // Called if we unexpectedly disconnect.
            String name = componentName.getClassName();
            if (DBG) Slog.d(TAG, "BluetoothServiceConnection, disconnected: " + name);
            Message msg = mHandler.obtainMessage(MESSAGE_BLUETOOTH_SERVICE_DISCONNECTED);
            if (name.equals("com.android.bluetooth.btservice.AdapterService")) {
                msg.arg1 = SERVICE_IBLUETOOTH;
            } else if (name.equals("com.android.bluetooth.gatt.GattService")) {
                msg.arg1 = SERVICE_IBLUETOOTHGATT;
            } else {
                Slog.e(TAG, "Unknown service disconnected: " + name);
                return;
            }
            mHandler.sendMessage(msg);
        }
    }

    private BluetoothServiceConnection mConnection = new BluetoothServiceConnection();

    private class BluetoothHandler extends Handler {
        boolean mGetNameAddressOnly = false;

        public BluetoothHandler(Looper looper) {
            super(looper);
        }

        @Override
        public void handleMessage(Message msg) {
            switch (msg.what) {
                case MESSAGE_GET_NAME_AND_ADDRESS:
                    if (DBG) Slog.d(TAG, "MESSAGE_GET_NAME_AND_ADDRESS");
                    try {
                        mBluetoothLock.writeLock().lock();
                        if ((mBluetooth == null) && (!mBinding)) {
                            if (DBG) Slog.d(TAG, "Binding to service to get name and address");
                            mGetNameAddressOnly = true;
                            Message timeoutMsg = mHandler.obtainMessage(MESSAGE_TIMEOUT_BIND);
                            mHandler.sendMessageDelayed(timeoutMsg, TIMEOUT_BIND_MS);
                            Intent i = new Intent(IBluetooth.class.getName());
                            if (!doBind(i, mConnection,
                                Context.BIND_AUTO_CREATE | Context.BIND_IMPORTANT,
                                UserHandle.CURRENT)) {
                                mHandler.removeMessages(MESSAGE_TIMEOUT_BIND);
                            } else {
                                mBinding = true;
                            }
                        } else if (mBluetooth != null) {
                            try {
                                storeNameAndAddress(mBluetooth.getName(),
                                                    mBluetooth.getAddress());
                            } catch (RemoteException re) {
                                Slog.e(TAG, "Unable to grab names", re);
                            }
                            if (mGetNameAddressOnly && !mEnable) {
                                unbindAndFinish();
                            }
                            mGetNameAddressOnly = false;
                        }
                    } finally {
                        mBluetoothLock.writeLock().unlock();
                    }
                    break;

                case MESSAGE_ENABLE:
                    if (DBG) {
                        Slog.d(TAG, "MESSAGE_ENABLE(" + msg.arg1 + "): mBluetooth = " + mBluetooth);
                    }
                    mHandler.removeMessages(MESSAGE_RESTART_BLUETOOTH_SERVICE);
                    mEnable = true;

                    // Use service interface to get the exact state
                    try {
                        mBluetoothLock.readLock().lock();
                        if (mBluetooth != null) {
                            int state = mBluetooth.getState();
                            if (state == BluetoothAdapter.STATE_BLE_ON) {
                                Slog.w(TAG, "BT is in BLE_ON State");
                                mBluetooth.onLeServiceUp();
                                break;
                            }
                        }
                    } catch (RemoteException e) {
                        Slog.e(TAG, "", e);
                    } finally {
                        mBluetoothLock.readLock().unlock();
                    }

                    mQuietEnable = (msg.arg1 == 1);
                    if (mBluetooth == null) {
                        handleEnable(mQuietEnable);
                    } else {
                        //
                        // We need to wait until transitioned to STATE_OFF and
                        // the previous Bluetooth process has exited. The
                        // waiting period has three components:
                        // (a) Wait until the local state is STATE_OFF. This
                        //     is accomplished by "waitForOnOff(false, true)".
                        // (b) Wait until the STATE_OFF state is updated to
                        //     all components.
                        // (c) Wait until the Bluetooth process exits, and
                        //     ActivityManager detects it.
                        // The waiting for (b) and (c) is accomplished by
                        // delaying the MESSAGE_RESTART_BLUETOOTH_SERVICE
                        // message. On slower devices, that delay needs to be
                        // on the order of (2 * SERVICE_RESTART_TIME_MS).
                        //
                        waitForOnOff(false, true);
                        Message restartMsg = mHandler.obtainMessage(
                                MESSAGE_RESTART_BLUETOOTH_SERVICE);
                        mHandler.sendMessageDelayed(restartMsg,
                                2 * SERVICE_RESTART_TIME_MS);
                    }
                    break;

                case MESSAGE_DISABLE:
                    if (DBG) Slog.d(TAG, "MESSAGE_DISABLE: mBluetooth = " + mBluetooth);
                    mHandler.removeMessages(MESSAGE_RESTART_BLUETOOTH_SERVICE);
                    if (mEnable && mBluetooth != null) {
                        waitForOnOff(true, false);
                        mEnable = false;
                        handleDisable();
                        waitForOnOff(false, false);
                    } else {
                        mEnable = false;
                        handleDisable();
                    }
                    break;

                case MESSAGE_REGISTER_ADAPTER:
                {
                    IBluetoothManagerCallback callback = (IBluetoothManagerCallback) msg.obj;
                    mCallbacks.register(callback);
                    break;
                }
                case MESSAGE_UNREGISTER_ADAPTER:
                {
                    IBluetoothManagerCallback callback = (IBluetoothManagerCallback) msg.obj;
                    mCallbacks.unregister(callback);
                    break;
                }
                case MESSAGE_REGISTER_STATE_CHANGE_CALLBACK:
                {
                    IBluetoothStateChangeCallback callback = (IBluetoothStateChangeCallback) msg.obj;
                    mStateChangeCallbacks.register(callback);
                    break;
                }
                case MESSAGE_UNREGISTER_STATE_CHANGE_CALLBACK:
                {
                    IBluetoothStateChangeCallback callback = (IBluetoothStateChangeCallback) msg.obj;
                    mStateChangeCallbacks.unregister(callback);
                    break;
                }
                case MESSAGE_ADD_PROXY_DELAYED:
                {
                    ProfileServiceConnections psc = mProfileServices.get(
                            new Integer(msg.arg1));
                    if (psc == null) {
                        break;
                    }
                    IBluetoothProfileServiceConnection proxy =
                            (IBluetoothProfileServiceConnection) msg.obj;
                    psc.addProxy(proxy);
                    break;
                }
                case MESSAGE_BIND_PROFILE_SERVICE:
                {
                    ProfileServiceConnections psc = (ProfileServiceConnections) msg.obj;
                    removeMessages(MESSAGE_BIND_PROFILE_SERVICE, msg.obj);
                    if (psc == null) {
                        break;
                    }
                    psc.bindService();
                    break;
                }
                case MESSAGE_BLUETOOTH_SERVICE_CONNECTED:
                {
                    if (DBG) Slog.d(TAG,"MESSAGE_BLUETOOTH_SERVICE_CONNECTED: " + msg.arg1);

                    IBinder service = (IBinder) msg.obj;
                    try {
                        mBluetoothLock.writeLock().lock();
                        if (msg.arg1 == SERVICE_IBLUETOOTHGATT) {
                            mBluetoothGatt = IBluetoothGatt.Stub.asInterface(service);
                            onBluetoothGattServiceUp();
                            break;
                        } // else must be SERVICE_IBLUETOOTH

                        //Remove timeout
                        mHandler.removeMessages(MESSAGE_TIMEOUT_BIND);

                        mBinding = false;
                        mBluetoothBinder = service;
                        mBluetooth = IBluetooth.Stub.asInterface(service);

                        if (!isNameAndAddressSet()) {
                            Message getMsg = mHandler.obtainMessage(MESSAGE_GET_NAME_AND_ADDRESS);
                            mHandler.sendMessage(getMsg);
                            if (mGetNameAddressOnly) return;
                        }

                        try {
                            boolean enableHciSnoopLog = (Settings.Secure.getInt(mContentResolver,
                                Settings.Secure.BLUETOOTH_HCI_LOG, 0) == 1);
                            if (!mBluetooth.configHciSnoopLog(enableHciSnoopLog)) {
                                Slog.e(TAG,"IBluetooth.configHciSnoopLog return false");
                            }
                        } catch (RemoteException e) {
                            Slog.e(TAG,"Unable to call configHciSnoopLog", e);
                        }

                        //Register callback object
                        try {
                            mBluetooth.registerCallback(mBluetoothCallback);
                        } catch (RemoteException re) {
                            Slog.e(TAG, "Unable to register BluetoothCallback",re);
                        }
                        //Inform BluetoothAdapter instances that service is up
                        sendBluetoothServiceUpCallback();

                        //Do enable request
                        try {
                            if (mQuietEnable == false) {
                                if (!mBluetooth.enable()) {
                                    Slog.e(TAG,"IBluetooth.enable() returned false");
                                }
                            } else {
                                if (!mBluetooth.enableNoAutoConnect()) {
                                    Slog.e(TAG,"IBluetooth.enableNoAutoConnect() returned false");
                                }
                            }
                        } catch (RemoteException e) {
                            Slog.e(TAG,"Unable to call enable()",e);
                        }
                    } finally {
                        mBluetoothLock.writeLock().unlock();
                    }

                    if (!mEnable) {
                        waitForOnOff(true, false);
                        handleDisable();
                        waitForOnOff(false, false);
                    }
                    break;
                }
                case MESSAGE_BLUETOOTH_STATE_CHANGE:
                {
                    int prevState = msg.arg1;
                    int newState = msg.arg2;
<<<<<<< HEAD
                    if (DBG) Slog.d(TAG, "MESSAGE_BLUETOOTH_STATE_CHANGE: prevState = " + prevState + ", newState =" + newState);
=======
                    if (DBG) {
                      Slog.d(TAG, "MESSAGE_BLUETOOTH_STATE_CHANGE: " + BluetoothAdapter.nameForState(prevState) + " > " +
                        BluetoothAdapter.nameForState(newState));
                    }
>>>>>>> 7a2518ee
                    mState = newState;
                    bluetoothStateChangeHandler(prevState, newState);
                    // handle error state transition case from TURNING_ON to OFF
                    // unbind and rebind bluetooth service and enable bluetooth
                    if ((prevState == BluetoothAdapter.STATE_BLE_TURNING_ON) &&
                            (newState == BluetoothAdapter.STATE_OFF) &&
                            (mBluetooth != null) && mEnable) {
                        recoverBluetoothServiceFromError(false);
                    }
                    if ((prevState == BluetoothAdapter.STATE_TURNING_ON) &&
                            (newState == BluetoothAdapter.STATE_BLE_ON) &&
                            (mBluetooth != null) && mEnable) {
                        recoverBluetoothServiceFromError(true);
                    }
                    // If we tried to enable BT while BT was in the process of shutting down,
                    // wait for the BT process to fully tear down and then force a restart
                    // here.  This is a bit of a hack (b/29363429).
                    if ((prevState == BluetoothAdapter.STATE_BLE_TURNING_OFF) &&
                            (newState == BluetoothAdapter.STATE_OFF)) {
                        if (mEnable) {
                            Slog.d(TAG, "Entering STATE_OFF but mEnabled is true; restarting.");
                            waitForOnOff(false, true);
                            Message restartMsg = mHandler.obtainMessage(
                                    MESSAGE_RESTART_BLUETOOTH_SERVICE);
                            mHandler.sendMessageDelayed(restartMsg, 2 * SERVICE_RESTART_TIME_MS);
                        }
                    }
                    if (newState == BluetoothAdapter.STATE_ON ||
                            newState == BluetoothAdapter.STATE_BLE_ON) {
                        // bluetooth is working, reset the counter
                        if (mErrorRecoveryRetryCounter != 0) {
                            Slog.w(TAG, "bluetooth is recovered from error");
                            mErrorRecoveryRetryCounter = 0;
                        }
                    }
                    break;
                }
                case MESSAGE_BLUETOOTH_SERVICE_DISCONNECTED:
                {
                    Slog.e(TAG, "MESSAGE_BLUETOOTH_SERVICE_DISCONNECTED(" + msg.arg1 + ")");
                    try {
                        mBluetoothLock.writeLock().lock();
                        if (msg.arg1 == SERVICE_IBLUETOOTH) {
                            // if service is unbinded already, do nothing and return
                            if (mBluetooth == null) break;
                            mBluetooth = null;
                        } else if (msg.arg1 == SERVICE_IBLUETOOTHGATT) {
                            mBluetoothGatt = null;
                            break;
                        } else {
                            Slog.e(TAG, "Unknown argument for service disconnect!");
                            break;
                        }
                    } finally {
                        mBluetoothLock.writeLock().unlock();
                    }

                    if (mEnable) {
                        mEnable = false;
                        // Send a Bluetooth Restart message
                        Message restartMsg = mHandler.obtainMessage(
                            MESSAGE_RESTART_BLUETOOTH_SERVICE);
                        mHandler.sendMessageDelayed(restartMsg,
                            SERVICE_RESTART_TIME_MS);
                    }

                    sendBluetoothServiceDownCallback();

                    // Send BT state broadcast to update
                    // the BT icon correctly
                    if ((mState == BluetoothAdapter.STATE_TURNING_ON) ||
                            (mState == BluetoothAdapter.STATE_ON)) {
                        bluetoothStateChangeHandler(BluetoothAdapter.STATE_ON,
                                                    BluetoothAdapter.STATE_TURNING_OFF);
                        mState = BluetoothAdapter.STATE_TURNING_OFF;
                    }
                    if (mState == BluetoothAdapter.STATE_TURNING_OFF) {
                        bluetoothStateChangeHandler(BluetoothAdapter.STATE_TURNING_OFF,
                                                    BluetoothAdapter.STATE_OFF);
                    }

                    mHandler.removeMessages(MESSAGE_BLUETOOTH_STATE_CHANGE);
                    mState = BluetoothAdapter.STATE_OFF;
                    break;
                }
                case MESSAGE_RESTART_BLUETOOTH_SERVICE:
                {
                    Slog.d(TAG, "MESSAGE_RESTART_BLUETOOTH_SERVICE");
                    /* Enable without persisting the setting as
                     it doesnt change when IBluetooth
                     service restarts */
                    mEnable = true;
                    handleEnable(mQuietEnable);
                    break;
                }
                case MESSAGE_TIMEOUT_BIND: {
                    Slog.e(TAG, "MESSAGE_TIMEOUT_BIND");
                    mBluetoothLock.writeLock().lock();
                    mBinding = false;
                    mBluetoothLock.writeLock().unlock();
                    break;
                }
                case MESSAGE_TIMEOUT_UNBIND:
                {
                    Slog.e(TAG, "MESSAGE_TIMEOUT_UNBIND");
                    mBluetoothLock.writeLock().lock();
                    mUnbinding = false;
                    mBluetoothLock.writeLock().unlock();
                    break;
                }

                case MESSAGE_USER_SWITCHED: {
                    if (DBG) Slog.d(TAG, "MESSAGE_USER_SWITCHED");
                    mHandler.removeMessages(MESSAGE_USER_SWITCHED);

                    /* disable and enable BT when detect a user switch */
                    if (mEnable && mBluetooth != null) {
                        try {
                            mBluetoothLock.readLock().lock();
                            if (mBluetooth != null) {
                                mBluetooth.unregisterCallback(mBluetoothCallback);
                            }
                        } catch (RemoteException re) {
                            Slog.e(TAG, "Unable to unregister", re);
                        } finally {
                            mBluetoothLock.readLock().unlock();
                        }

                        if (mState == BluetoothAdapter.STATE_TURNING_OFF) {
                            // MESSAGE_USER_SWITCHED happened right after MESSAGE_ENABLE
                            bluetoothStateChangeHandler(mState, BluetoothAdapter.STATE_OFF);
                            mState = BluetoothAdapter.STATE_OFF;
                        }
                        if (mState == BluetoothAdapter.STATE_OFF) {
                            bluetoothStateChangeHandler(mState, BluetoothAdapter.STATE_TURNING_ON);
                            mState = BluetoothAdapter.STATE_TURNING_ON;
                        }

                        waitForOnOff(true, false);

                        if (mState == BluetoothAdapter.STATE_TURNING_ON) {
                            bluetoothStateChangeHandler(mState, BluetoothAdapter.STATE_ON);
                        }

                        unbindAllBluetoothProfileServices();
                        // disable
                        handleDisable();
                        // Pbap service need receive STATE_TURNING_OFF intent to close
                        bluetoothStateChangeHandler(BluetoothAdapter.STATE_ON,
                                                    BluetoothAdapter.STATE_TURNING_OFF);

                        boolean didDisableTimeout = !waitForOnOff(false, true);

                        bluetoothStateChangeHandler(BluetoothAdapter.STATE_TURNING_OFF,
                                                    BluetoothAdapter.STATE_OFF);
                        sendBluetoothServiceDownCallback();

                        try {
                            mBluetoothLock.writeLock().lock();
                            if (mBluetooth != null) {
                                mBluetooth = null;
                                // Unbind
                                mContext.unbindService(mConnection);
                            }
                            mBluetoothGatt = null;
                        } finally {
                            mBluetoothLock.writeLock().unlock();
                        }

                        //
                        // If disabling Bluetooth times out, wait for an
                        // additional amount of time to ensure the process is
                        // shut down completely before attempting to restart.
                        //
                        if (didDisableTimeout) {
                            SystemClock.sleep(3000);
                        } else {
                            SystemClock.sleep(100);
                        }

                        mHandler.removeMessages(MESSAGE_BLUETOOTH_STATE_CHANGE);
                        mState = BluetoothAdapter.STATE_OFF;
                        // enable
                        handleEnable(mQuietEnable);
                    } else if (mBinding || mBluetooth != null) {
                        Message userMsg = mHandler.obtainMessage(MESSAGE_USER_SWITCHED);
                        userMsg.arg2 = 1 + msg.arg2;
                        // if user is switched when service is binding retry after a delay
                        mHandler.sendMessageDelayed(userMsg, USER_SWITCHED_TIME_MS);
                        if (DBG) {
                            Slog.d(TAG, "Retry MESSAGE_USER_SWITCHED " + userMsg.arg2);
                        }
                    }
                    break;
                }
                case MESSAGE_USER_UNLOCKED: {
                    if (DBG) Slog.d(TAG, "MESSAGE_USER_UNLOCKED");
                    mHandler.removeMessages(MESSAGE_USER_SWITCHED);

                    if (mEnable && !mBinding && (mBluetooth == null)) {
                        // We should be connected, but we gave up for some
                        // reason; maybe the Bluetooth service wasn't encryption
                        // aware, so try binding again.
                        if (DBG) Slog.d(TAG, "Enabled but not bound; retrying after unlock");
                        handleEnable(mQuietEnable);
                    }
                }
            }
        }
    }

    private void handleEnable(boolean quietMode) {
        mQuietEnable = quietMode;

        try {
            mBluetoothLock.writeLock().lock();
            if ((mBluetooth == null) && (!mBinding)) {
                //Start bind timeout and bind
                Message timeoutMsg=mHandler.obtainMessage(MESSAGE_TIMEOUT_BIND);
                mHandler.sendMessageDelayed(timeoutMsg,TIMEOUT_BIND_MS);
                Intent i = new Intent(IBluetooth.class.getName());
                if (!doBind(i, mConnection,Context.BIND_AUTO_CREATE | Context.BIND_IMPORTANT,
                        UserHandle.CURRENT)) {
                    mHandler.removeMessages(MESSAGE_TIMEOUT_BIND);
                } else {
                    mBinding = true;
                }
            } else if (mBluetooth != null) {
                //Enable bluetooth
                try {
                    if (!mQuietEnable) {
                        if(!mBluetooth.enable()) {
                            Slog.e(TAG,"IBluetooth.enable() returned false");
                        }
                    }
                    else {
                        if(!mBluetooth.enableNoAutoConnect()) {
                            Slog.e(TAG,"IBluetooth.enableNoAutoConnect() returned false");
                        }
                    }
                } catch (RemoteException e) {
                    Slog.e(TAG,"Unable to call enable()",e);
                }
            }
        } finally {
            mBluetoothLock.writeLock().unlock();
        }
    }

    boolean doBind(Intent intent, ServiceConnection conn, int flags, UserHandle user) {
        ComponentName comp = intent.resolveSystemService(mContext.getPackageManager(), 0);
        intent.setComponent(comp);
        if (comp == null || !mContext.bindServiceAsUser(intent, conn, flags, user)) {
            Slog.e(TAG, "Fail to bind to: " + intent);
            return false;
        }
        return true;
    }

    private void handleDisable() {
        try {
            mBluetoothLock.readLock().lock();
            if (mBluetooth != null) {
                if (DBG) Slog.d(TAG,"Sending off request.");
                if (!mBluetooth.disable()) {
                    Slog.e(TAG,"IBluetooth.disable() returned false");
                }
            }
        } catch (RemoteException e) {
            Slog.e(TAG,"Unable to call disable()",e);
        } finally {
            mBluetoothLock.readLock().unlock();
        }
    }

    private boolean checkIfCallerIsForegroundUser() {
        int foregroundUser;
        int callingUser = UserHandle.getCallingUserId();
        int callingUid = Binder.getCallingUid();
        long callingIdentity = Binder.clearCallingIdentity();
        UserManager um = (UserManager) mContext.getSystemService(Context.USER_SERVICE);
        UserInfo ui = um.getProfileParent(callingUser);
        int parentUser = (ui != null) ? ui.id : UserHandle.USER_NULL;
        int callingAppId = UserHandle.getAppId(callingUid);
        boolean valid = false;
        try {
            foregroundUser = ActivityManager.getCurrentUser();
            valid = (callingUser == foregroundUser) ||
                    parentUser == foregroundUser    ||
                    callingAppId == Process.NFC_UID ||
                    callingAppId == mSystemUiUid;
            if (DBG && !valid) {
                Slog.d(TAG, "checkIfCallerIsForegroundUser: valid=" + valid
                    + " callingUser=" + callingUser
                    + " parentUser=" + parentUser
                    + " foregroundUser=" + foregroundUser);
            }
        } finally {
            Binder.restoreCallingIdentity(callingIdentity);
        }
        return valid;
    }

    private void sendBleStateChanged(int prevState, int newState) {
        if (DBG) Slog.d(TAG,"Sending BLE State Change: " + BluetoothAdapter.nameForState(prevState) +
            " > " + BluetoothAdapter.nameForState(newState));
        // Send broadcast message to everyone else
        Intent intent = new Intent(BluetoothAdapter.ACTION_BLE_STATE_CHANGED);
        intent.putExtra(BluetoothAdapter.EXTRA_PREVIOUS_STATE, prevState);
        intent.putExtra(BluetoothAdapter.EXTRA_STATE, newState);
        intent.addFlags(Intent.FLAG_RECEIVER_REGISTERED_ONLY_BEFORE_BOOT);
        mContext.sendBroadcastAsUser(intent, UserHandle.ALL, BLUETOOTH_PERM);
    }

    private void bluetoothStateChangeHandler(int prevState, int newState) {
        boolean isStandardBroadcast = true;
<<<<<<< HEAD
        if (DBG) Slog.d(TAG, "bluetoothStateChangeHandler: " + prevState + " ->  " + newState);
        if (prevState != newState) {
            //Notify all proxy objects first of adapter state change
            if (newState == BluetoothAdapter.STATE_BLE_ON ||
                    newState == BluetoothAdapter.STATE_OFF) {
                boolean intermediate_off = (prevState == BluetoothAdapter.STATE_TURNING_OFF
                   && newState == BluetoothAdapter.STATE_BLE_ON);

                if (newState == BluetoothAdapter.STATE_OFF) {
                    // If Bluetooth is off, send service down event to proxy objects, and unbind
                    if (DBG) Slog.d(TAG, "Bluetooth is complete turn off");
                    sendBluetoothServiceDownCallback();
                    unbindAndFinish();
                    sendBleStateChanged(prevState, newState);
                    // Don't broadcast as it has already been broadcast before
                    isStandardBroadcast = false;

                } else if (!intermediate_off) {
                    // connect to GattService
                    if (DBG) Slog.d(TAG, "Bluetooth is in LE only mode");
                    if (mBluetoothGatt != null) {
                        if (DBG) Slog.d(TAG, "Calling BluetoothGattServiceUp");
                        onBluetoothGattServiceUp();
                    } else {
                        if (DBG) Slog.d(TAG, "Binding Bluetooth GATT service");
                        if (mContext.getPackageManager().hasSystemFeature(
                                                        PackageManager.FEATURE_BLUETOOTH_LE)) {
                            Intent i = new Intent(IBluetoothGatt.class.getName());
                            doBind(i, mConnection, Context.BIND_AUTO_CREATE | Context.BIND_IMPORTANT, UserHandle.CURRENT);
                        }
                    }
                    sendBleStateChanged(prevState, newState);
                    //Don't broadcase this as std intent
                    isStandardBroadcast = false;

                } else if (intermediate_off){
                    if (DBG) Slog.d(TAG, "Intermediate off, back to LE only mode");
                    // For LE only mode, broadcast as is
                    sendBleStateChanged(prevState, newState);
                    sendBluetoothStateCallback(false); // BT is OFF for general users
                    // Broadcast as STATE_OFF
                    newState = BluetoothAdapter.STATE_OFF;
                    sendBrEdrDownCallback();
                }
            } else if (newState == BluetoothAdapter.STATE_ON) {
                boolean isUp = (newState==BluetoothAdapter.STATE_ON);
                sendBluetoothStateCallback(isUp);
=======
        if (prevState == newState) { // No change. Nothing to do.
            return;
        }
        // Notify all proxy objects first of adapter state change
        if (newState == BluetoothAdapter.STATE_BLE_ON ||
                newState == BluetoothAdapter.STATE_OFF) {
            boolean intermediate_off = (prevState == BluetoothAdapter.STATE_TURNING_OFF
               && newState == BluetoothAdapter.STATE_BLE_ON);

            if (newState == BluetoothAdapter.STATE_OFF) {
                // If Bluetooth is off, send service down event to proxy objects, and unbind
                if (DBG) Slog.d(TAG, "Bluetooth is complete send Service Down");
                sendBluetoothServiceDownCallback();
                unbindAndFinish();
>>>>>>> 7a2518ee
                sendBleStateChanged(prevState, newState);
                // Don't broadcast as it has already been broadcast before
                isStandardBroadcast = false;

            } else if (!intermediate_off) {
                // connect to GattService
                if (DBG) Slog.d(TAG, "Bluetooth is in LE only mode");
                if (mBluetoothGatt != null) {
                    if (DBG) Slog.d(TAG, "Calling BluetoothGattServiceUp");
                    onBluetoothGattServiceUp();
                } else {
                    if (DBG) Slog.d(TAG, "Binding Bluetooth GATT service");
                    if (mContext.getPackageManager().hasSystemFeature(
                                                    PackageManager.FEATURE_BLUETOOTH_LE)) {
                        Intent i = new Intent(IBluetoothGatt.class.getName());
                        doBind(i, mConnection, Context.BIND_AUTO_CREATE | Context.BIND_IMPORTANT, UserHandle.CURRENT);
                    }
                }
                sendBleStateChanged(prevState, newState);
                //Don't broadcase this as std intent
                isStandardBroadcast = false;

            } else if (intermediate_off) {
                if (DBG) Slog.d(TAG, "Intermediate off, back to LE only mode");
                // For LE only mode, broadcast as is
                sendBleStateChanged(prevState, newState);
                sendBluetoothStateCallback(false); // BT is OFF for general users
                // Broadcast as STATE_OFF
                newState = BluetoothAdapter.STATE_OFF;
                sendBrEdrDownCallback();
            }
        } else if (newState == BluetoothAdapter.STATE_ON) {
            boolean isUp = (newState == BluetoothAdapter.STATE_ON);
            sendBluetoothStateCallback(isUp);
            sendBleStateChanged(prevState, newState);

        } else if (newState == BluetoothAdapter.STATE_BLE_TURNING_ON ||
                newState == BluetoothAdapter.STATE_BLE_TURNING_OFF ) {
            sendBleStateChanged(prevState, newState);
            isStandardBroadcast = false;

        } else if (newState == BluetoothAdapter.STATE_TURNING_ON ||
                newState == BluetoothAdapter.STATE_TURNING_OFF) {
            sendBleStateChanged(prevState, newState);
        }

        if (isStandardBroadcast) {
            if (prevState == BluetoothAdapter.STATE_BLE_ON) {
                // Show prevState of BLE_ON as OFF to standard users
                prevState = BluetoothAdapter.STATE_OFF;
            }
            Intent intent = new Intent(BluetoothAdapter.ACTION_STATE_CHANGED);
            intent.putExtra(BluetoothAdapter.EXTRA_PREVIOUS_STATE, prevState);
            intent.putExtra(BluetoothAdapter.EXTRA_STATE, newState);
            intent.addFlags(Intent.FLAG_RECEIVER_REGISTERED_ONLY_BEFORE_BOOT);
            mContext.sendBroadcastAsUser(intent, UserHandle.ALL, BLUETOOTH_PERM);
        }
    }

    /**
     *  if on is true, wait for state become ON
     *  if off is true, wait for state become OFF
     *  if both on and off are false, wait for state not ON
     */
    private boolean waitForOnOff(boolean on, boolean off) {
        int i = 0;
        while (i < 10) {
            try {
                mBluetoothLock.readLock().lock();
                if (mBluetooth == null) break;
                if (on) {
                    if (mBluetooth.getState() == BluetoothAdapter.STATE_ON) return true;
                } else if (off) {
                    if (mBluetooth.getState() == BluetoothAdapter.STATE_OFF) return true;
                } else {
                    if (mBluetooth.getState() != BluetoothAdapter.STATE_ON) return true;
                }
            } catch (RemoteException e) {
                Slog.e(TAG, "getState()", e);
                break;
            } finally {
                mBluetoothLock.readLock().unlock();
            }
            if (on || off) {
                SystemClock.sleep(300);
            } else {
                SystemClock.sleep(50);
            }
            i++;
        }
        Slog.e(TAG,"waitForOnOff time out");
        return false;
    }

    private void sendDisableMsg() {
        mHandler.sendMessage(mHandler.obtainMessage(MESSAGE_DISABLE));
    }

    private void sendEnableMsg(boolean quietMode) {
        mHandler.sendMessage(mHandler.obtainMessage(MESSAGE_ENABLE,
                             quietMode ? 1 : 0, 0));
    }

    private void recoverBluetoothServiceFromError(boolean clearBle) {
        Slog.e(TAG,"recoverBluetoothServiceFromError");
        try {
            mBluetoothLock.readLock().lock();
            if (mBluetooth != null) {
                //Unregister callback object
                mBluetooth.unregisterCallback(mBluetoothCallback);
            }
        } catch (RemoteException re) {
            Slog.e(TAG, "Unable to unregister", re);
        } finally {
            mBluetoothLock.readLock().unlock();
        }

        SystemClock.sleep(500);

        // disable
        handleDisable();

        waitForOnOff(false, true);

        sendBluetoothServiceDownCallback();

        try {
            mBluetoothLock.writeLock().lock();
            if (mBluetooth != null) {
                mBluetooth = null;
                // Unbind
                mContext.unbindService(mConnection);
            }
            mBluetoothGatt = null;
        } finally {
            mBluetoothLock.writeLock().unlock();
        }

        mHandler.removeMessages(MESSAGE_BLUETOOTH_STATE_CHANGE);
        mState = BluetoothAdapter.STATE_OFF;

        if (clearBle) {
          clearBleApps();
        }

        mEnable = false;

        if (mErrorRecoveryRetryCounter++ < MAX_ERROR_RESTART_RETRIES) {
            // Send a Bluetooth Restart message to reenable bluetooth
            Message restartMsg = mHandler.obtainMessage(
                             MESSAGE_RESTART_BLUETOOTH_SERVICE);
            mHandler.sendMessageDelayed(restartMsg, ERROR_RESTART_TIME_MS);
        } else {
            // todo: notify user to power down and power up phone to make bluetooth work.
        }
    }

    private boolean isBluetoothDisallowed() {
        long callingIdentity = Binder.clearCallingIdentity();
        try {
            return mContext.getSystemService(UserManager.class)
                    .hasUserRestriction(UserManager.DISALLOW_BLUETOOTH, UserHandle.SYSTEM);
        } finally {
            Binder.restoreCallingIdentity(callingIdentity);
        }
    }

    @Override
    public void dump(FileDescriptor fd, PrintWriter writer, String[] args) {
        mContext.enforceCallingOrSelfPermission(android.Manifest.permission.DUMP, TAG);
        String errorMsg = null;
        if (mBluetoothBinder == null) {
            errorMsg = "Bluetooth Service not connected";
        } else {
            try {
                mBluetoothBinder.dump(fd, args);
            } catch (RemoteException re) {
                errorMsg = "RemoteException while calling Bluetooth Service";
            }
        }
        if (errorMsg != null) {
            // Silently return if we are extracting metrics in Protobuf format
            if ((args.length > 0) && args[0].startsWith("--proto"))
                return;
            writer.println(errorMsg);
        }
    }
}<|MERGE_RESOLUTION|>--- conflicted
+++ resolved
@@ -229,11 +229,8 @@
                     } finally {
                         mBluetoothLock.readLock().unlock();
                     }
-<<<<<<< HEAD
-                    Slog.d(TAG, "Airplane Mode change - current state: " + st);
-=======
-                    Slog.d(TAG, "State " + BluetoothAdapter.nameForState(st));
->>>>>>> 7a2518ee
+                    Slog.d(TAG, "Airplane Mode change - current state: " +
+                              BluetoothAdapter.nameForState(st));
 
                     if (isAirplaneModeOn()) {
                         // Clear registered LE apps to force shut-off
@@ -1456,14 +1453,10 @@
                 {
                     int prevState = msg.arg1;
                     int newState = msg.arg2;
-<<<<<<< HEAD
-                    if (DBG) Slog.d(TAG, "MESSAGE_BLUETOOTH_STATE_CHANGE: prevState = " + prevState + ", newState =" + newState);
-=======
                     if (DBG) {
                       Slog.d(TAG, "MESSAGE_BLUETOOTH_STATE_CHANGE: " + BluetoothAdapter.nameForState(prevState) + " > " +
                         BluetoothAdapter.nameForState(newState));
                     }
->>>>>>> 7a2518ee
                     mState = newState;
                     bluetoothStateChangeHandler(prevState, newState);
                     // handle error state transition case from TURNING_ON to OFF
@@ -1780,55 +1773,6 @@
 
     private void bluetoothStateChangeHandler(int prevState, int newState) {
         boolean isStandardBroadcast = true;
-<<<<<<< HEAD
-        if (DBG) Slog.d(TAG, "bluetoothStateChangeHandler: " + prevState + " ->  " + newState);
-        if (prevState != newState) {
-            //Notify all proxy objects first of adapter state change
-            if (newState == BluetoothAdapter.STATE_BLE_ON ||
-                    newState == BluetoothAdapter.STATE_OFF) {
-                boolean intermediate_off = (prevState == BluetoothAdapter.STATE_TURNING_OFF
-                   && newState == BluetoothAdapter.STATE_BLE_ON);
-
-                if (newState == BluetoothAdapter.STATE_OFF) {
-                    // If Bluetooth is off, send service down event to proxy objects, and unbind
-                    if (DBG) Slog.d(TAG, "Bluetooth is complete turn off");
-                    sendBluetoothServiceDownCallback();
-                    unbindAndFinish();
-                    sendBleStateChanged(prevState, newState);
-                    // Don't broadcast as it has already been broadcast before
-                    isStandardBroadcast = false;
-
-                } else if (!intermediate_off) {
-                    // connect to GattService
-                    if (DBG) Slog.d(TAG, "Bluetooth is in LE only mode");
-                    if (mBluetoothGatt != null) {
-                        if (DBG) Slog.d(TAG, "Calling BluetoothGattServiceUp");
-                        onBluetoothGattServiceUp();
-                    } else {
-                        if (DBG) Slog.d(TAG, "Binding Bluetooth GATT service");
-                        if (mContext.getPackageManager().hasSystemFeature(
-                                                        PackageManager.FEATURE_BLUETOOTH_LE)) {
-                            Intent i = new Intent(IBluetoothGatt.class.getName());
-                            doBind(i, mConnection, Context.BIND_AUTO_CREATE | Context.BIND_IMPORTANT, UserHandle.CURRENT);
-                        }
-                    }
-                    sendBleStateChanged(prevState, newState);
-                    //Don't broadcase this as std intent
-                    isStandardBroadcast = false;
-
-                } else if (intermediate_off){
-                    if (DBG) Slog.d(TAG, "Intermediate off, back to LE only mode");
-                    // For LE only mode, broadcast as is
-                    sendBleStateChanged(prevState, newState);
-                    sendBluetoothStateCallback(false); // BT is OFF for general users
-                    // Broadcast as STATE_OFF
-                    newState = BluetoothAdapter.STATE_OFF;
-                    sendBrEdrDownCallback();
-                }
-            } else if (newState == BluetoothAdapter.STATE_ON) {
-                boolean isUp = (newState==BluetoothAdapter.STATE_ON);
-                sendBluetoothStateCallback(isUp);
-=======
         if (prevState == newState) { // No change. Nothing to do.
             return;
         }
@@ -1843,7 +1787,6 @@
                 if (DBG) Slog.d(TAG, "Bluetooth is complete send Service Down");
                 sendBluetoothServiceDownCallback();
                 unbindAndFinish();
->>>>>>> 7a2518ee
                 sendBleStateChanged(prevState, newState);
                 // Don't broadcast as it has already been broadcast before
                 isStandardBroadcast = false;
