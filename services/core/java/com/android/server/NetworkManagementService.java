--- conflicted
+++ resolved
@@ -225,16 +225,12 @@
 
     private final NetworkStatsFactory mStatsFactory = new NetworkStatsFactory();
 
-<<<<<<< HEAD
     /**
      * If both locks need to be held, then they should be obtained in the order:
      * first {@link #mQuotaLock} and then {@link #mRulesLock}.
      */
-    private Object mQuotaLock = new Object();
-    private Object mRulesLock = new Object();
-=======
     private final Object mQuotaLock = new Object();
->>>>>>> 61ce5589
+    private final Object mRulesLock = new Object();
 
     /** Set of interfaces with active quotas. */
     @GuardedBy("mQuotaLock")
