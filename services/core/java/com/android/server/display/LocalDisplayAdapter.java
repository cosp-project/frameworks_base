--- conflicted
+++ resolved
@@ -402,13 +402,10 @@
                             && SystemProperties.getBoolean(PROPERTY_EMULATOR_CIRCULAR, false))) {
                         mInfo.flags |= DisplayDeviceInfo.FLAG_ROUND;
                     }
-<<<<<<< HEAD
-=======
                     if (res.getBoolean(
                             com.android.internal.R.bool.config_maskMainBuiltInDisplayCutout)) {
                         mInfo.flags |= DisplayDeviceInfo.FLAG_MASK_DISPLAY_CUTOUT;
                     }
->>>>>>> 7409b862
                     mInfo.displayCutout = DisplayCutout.fromResourcesRectApproximation(res,
                             mInfo.width, mInfo.height);
                     mInfo.type = Display.TYPE_BUILT_IN;
