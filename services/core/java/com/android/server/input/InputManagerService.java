/*
 * Copyright (C) 2010 The Android Open Source Project
 *
 * Licensed under the Apache License, Version 2.0 (the "License");
 * you may not use this file except in compliance with the License.
 * You may obtain a copy of the License at
 *
 *      http://www.apache.org/licenses/LICENSE-2.0
 *
 * Unless required by applicable law or agreed to in writing, software
 * distributed under the License is distributed on an "AS IS" BASIS,
 * WITHOUT WARRANTIES OR CONDITIONS OF ANY KIND, either express or implied.
 * See the License for the specific language governing permissions and
 * limitations under the License.
 */

package com.android.server.input;

import android.view.Display;
import com.android.internal.R;
import com.android.internal.util.XmlUtils;
import com.android.server.DisplayThread;
import com.android.server.LocalServices;
import com.android.server.Watchdog;

import org.xmlpull.v1.XmlPullParser;

import android.Manifest;
import android.app.Notification;
import android.app.NotificationManager;
import android.app.PendingIntent;
import android.bluetooth.BluetoothAdapter;
import android.bluetooth.BluetoothDevice;
import android.content.BroadcastReceiver;
import android.content.ComponentName;
import android.content.Context;
import android.content.Intent;
import android.content.IntentFilter;
import android.content.pm.ActivityInfo;
import android.content.pm.PackageManager;
import android.content.pm.ResolveInfo;
import android.content.pm.PackageManager.NameNotFoundException;
import android.content.res.Resources;
import android.content.res.Resources.NotFoundException;
import android.content.res.TypedArray;
import android.content.res.XmlResourceParser;
import android.database.ContentObserver;
import android.hardware.display.DisplayViewport;
import android.hardware.input.IInputDevicesChangedListener;
import android.hardware.input.IInputManager;
import android.hardware.input.InputDeviceIdentifier;
import android.hardware.input.InputManager;
import android.hardware.input.InputManagerInternal;
import android.hardware.input.KeyboardLayout;
import android.hardware.input.TouchCalibration;
import android.os.Binder;
import android.os.Bundle;
import android.os.Environment;
import android.os.Handler;
import android.os.IBinder;
import android.os.Looper;
import android.os.Message;
import android.os.MessageQueue;
import android.os.Process;
import android.os.RemoteException;
import android.os.UserHandle;
import android.provider.Settings;
import android.provider.Settings.SettingNotFoundException;
import android.util.Log;
import android.util.Slog;
import android.util.SparseArray;
import android.util.Xml;
import android.view.IInputFilter;
import android.view.IInputFilterHost;
import android.view.InputChannel;
import android.view.InputDevice;
import android.view.InputEvent;
import android.view.KeyEvent;
import android.view.PointerIcon;
import android.view.Surface;
import android.view.ViewConfiguration;
import android.view.WindowManagerPolicy;
import android.widget.Toast;

import java.io.File;
import java.io.FileDescriptor;
import java.io.FileNotFoundException;
import java.io.FileReader;
import java.io.IOException;
import java.io.InputStreamReader;
import java.io.PrintWriter;
import java.util.ArrayList;
import java.util.HashMap;
import java.util.HashSet;

import libcore.io.Streams;
import libcore.util.Objects;

/*
 * Wraps the C++ InputManager and provides its callbacks.
 */
public class InputManagerService extends IInputManager.Stub
        implements Watchdog.Monitor {
    static final String TAG = "InputManager";
    static final boolean DEBUG = false;

    private static final String EXCLUDED_DEVICES_PATH = "etc/excluded-input-devices.xml";

    private static final int MSG_DELIVER_INPUT_DEVICES_CHANGED = 1;
    private static final int MSG_SWITCH_KEYBOARD_LAYOUT = 2;
    private static final int MSG_RELOAD_KEYBOARD_LAYOUTS = 3;
    private static final int MSG_UPDATE_KEYBOARD_LAYOUTS = 4;
    private static final int MSG_RELOAD_DEVICE_ALIASES = 5;

    // Pointer to native input manager service object.
    private final long mPtr;

    private final Context mContext;
    private final InputManagerHandler mHandler;

    private WindowManagerCallbacks mWindowManagerCallbacks;
    private WiredAccessoryCallbacks mWiredAccessoryCallbacks;
    private boolean mSystemReady;
    private NotificationManager mNotificationManager;

    // Persistent data store.  Must be locked each time during use.
    private final PersistentDataStore mDataStore = new PersistentDataStore();

    // List of currently registered input devices changed listeners by process id.
    private Object mInputDevicesLock = new Object();
    private boolean mInputDevicesChangedPending; // guarded by mInputDevicesLock
    private InputDevice[] mInputDevices = new InputDevice[0];
    private final SparseArray<InputDevicesChangedListenerRecord> mInputDevicesChangedListeners =
            new SparseArray<InputDevicesChangedListenerRecord>(); // guarded by mInputDevicesLock
    private final ArrayList<InputDevicesChangedListenerRecord>
            mTempInputDevicesChangedListenersToNotify =
                    new ArrayList<InputDevicesChangedListenerRecord>(); // handler thread only
    private final ArrayList<InputDevice>
            mTempFullKeyboards = new ArrayList<InputDevice>(); // handler thread only
    private boolean mKeyboardLayoutNotificationShown;
    private PendingIntent mKeyboardLayoutIntent;
    private Toast mSwitchedKeyboardLayoutToast;

    // State for vibrator tokens.
    private Object mVibratorLock = new Object();
    private HashMap<IBinder, VibratorToken> mVibratorTokens =
            new HashMap<IBinder, VibratorToken>();
    private int mNextVibratorTokenValue;

    // State for the currently installed input filter.
    final Object mInputFilterLock = new Object();
    IInputFilter mInputFilter; // guarded by mInputFilterLock
    InputFilterHost mInputFilterHost; // guarded by mInputFilterLock

    private static native long nativeInit(InputManagerService service,
            Context context, MessageQueue messageQueue);
    private static native void nativeStart(long ptr);
    private static native void nativeSetDisplayViewport(long ptr, boolean external,
            int displayId, int rotation,
            int logicalLeft, int logicalTop, int logicalRight, int logicalBottom,
            int physicalLeft, int physicalTop, int physicalRight, int physicalBottom,
            int deviceWidth, int deviceHeight);

    private static native int nativeGetScanCodeState(long ptr,
            int deviceId, int sourceMask, int scanCode);
    private static native int nativeGetKeyCodeState(long ptr,
            int deviceId, int sourceMask, int keyCode);
    private static native int nativeGetSwitchState(long ptr,
            int deviceId, int sourceMask, int sw);
    private static native boolean nativeHasKeys(long ptr,
            int deviceId, int sourceMask, int[] keyCodes, boolean[] keyExists);
    private static native void nativeRegisterInputChannel(long ptr, InputChannel inputChannel,
            InputWindowHandle inputWindowHandle, boolean monitor);
    private static native void nativeUnregisterInputChannel(long ptr, InputChannel inputChannel);
    private static native void nativeSetInputFilterEnabled(long ptr, boolean enable);
    private static native int nativeInjectInputEvent(long ptr, InputEvent event, int displayId,
            int injectorPid, int injectorUid, int syncMode, int timeoutMillis,
            int policyFlags);
    private static native void nativeSetInputWindows(long ptr, InputWindowHandle[] windowHandles);
    private static native void nativeSetInputDispatchMode(long ptr, boolean enabled, boolean frozen);
    private static native void nativeSetSystemUiVisibility(long ptr, int visibility);
    private static native void nativeSetFocusedApplication(long ptr,
            InputApplicationHandle application);
    private static native boolean nativeTransferTouchFocus(long ptr,
            InputChannel fromChannel, InputChannel toChannel);
    private static native void nativeSetPointerSpeed(long ptr, int speed);
    private static native void nativeSetShowTouches(long ptr, boolean enabled);
<<<<<<< HEAD
    private static native void nativeReloadCalibration(long ptr);
=======
    private static native void nativeSetInteractive(long ptr, boolean interactive);
>>>>>>> 337e764d
    private static native void nativeVibrate(long ptr, int deviceId, long[] pattern,
            int repeat, int token);
    private static native void nativeCancelVibrate(long ptr, int deviceId, int token);
    private static native void nativeReloadKeyboardLayouts(long ptr);
    private static native void nativeReloadDeviceAliases(long ptr);
    private static native String nativeDump(long ptr);
    private static native void nativeMonitor(long ptr);

    // Input event injection constants defined in InputDispatcher.h.
    private static final int INPUT_EVENT_INJECTION_SUCCEEDED = 0;
    private static final int INPUT_EVENT_INJECTION_PERMISSION_DENIED = 1;
    private static final int INPUT_EVENT_INJECTION_FAILED = 2;
    private static final int INPUT_EVENT_INJECTION_TIMED_OUT = 3;

    // Maximum number of milliseconds to wait for input event injection.
    private static final int INJECTION_TIMEOUT_MILLIS = 30 * 1000;

    // Key states (may be returned by queries about the current state of a
    // particular key code, scan code or switch).

    /** The key state is unknown or the requested key itself is not supported. */
    public static final int KEY_STATE_UNKNOWN = -1;

    /** The key is up. /*/
    public static final int KEY_STATE_UP = 0;

    /** The key is down. */
    public static final int KEY_STATE_DOWN = 1;

    /** The key is down but is a virtual key press that is being emulated by the system. */
    public static final int KEY_STATE_VIRTUAL = 2;

    /** Scan code: Mouse / trackball button. */
    public static final int BTN_MOUSE = 0x110;

    // Switch code values must match bionic/libc/kernel/common/linux/input.h
    /** Switch code: Lid switch.  When set, lid is shut. */
    public static final int SW_LID = 0x00;

    /** Switch code: Keypad slide.  When set, keyboard is exposed. */
    public static final int SW_KEYPAD_SLIDE = 0x0a;

    /** Switch code: Headphone.  When set, headphone is inserted. */
    public static final int SW_HEADPHONE_INSERT = 0x02;

    /** Switch code: Microphone.  When set, microphone is inserted. */
    public static final int SW_MICROPHONE_INSERT = 0x04;

    /** Switch code: Headphone/Microphone Jack.  When set, something is inserted. */
    public static final int SW_JACK_PHYSICAL_INSERT = 0x07;

    public static final int SW_LID_BIT = 1 << SW_LID;
    public static final int SW_KEYPAD_SLIDE_BIT = 1 << SW_KEYPAD_SLIDE;
    public static final int SW_HEADPHONE_INSERT_BIT = 1 << SW_HEADPHONE_INSERT;
    public static final int SW_MICROPHONE_INSERT_BIT = 1 << SW_MICROPHONE_INSERT;
    public static final int SW_JACK_PHYSICAL_INSERT_BIT = 1 << SW_JACK_PHYSICAL_INSERT;
    public static final int SW_JACK_BITS =
            SW_HEADPHONE_INSERT_BIT | SW_MICROPHONE_INSERT_BIT | SW_JACK_PHYSICAL_INSERT_BIT;

    /** Whether to use the dev/input/event or uevent subsystem for the audio jack. */
    final boolean mUseDevInputEventForAudioJack;

    public InputManagerService(Context context) {
        this.mContext = context;
        this.mHandler = new InputManagerHandler(DisplayThread.get().getLooper());

        mUseDevInputEventForAudioJack =
                context.getResources().getBoolean(R.bool.config_useDevInputEventForAudioJack);
        Slog.i(TAG, "Initializing input manager, mUseDevInputEventForAudioJack="
                + mUseDevInputEventForAudioJack);
        mPtr = nativeInit(this, mContext, mHandler.getLooper().getQueue());

        LocalServices.addService(InputManagerInternal.class, new LocalService());
    }

    public void setWindowManagerCallbacks(WindowManagerCallbacks callbacks) {
        mWindowManagerCallbacks = callbacks;
    }

    public void setWiredAccessoryCallbacks(WiredAccessoryCallbacks callbacks) {
        mWiredAccessoryCallbacks = callbacks;
    }

    public void start() {
        Slog.i(TAG, "Starting input manager");
        nativeStart(mPtr);

        // Add ourself to the Watchdog monitors.
        Watchdog.getInstance().addMonitor(this);

        registerPointerSpeedSettingObserver();
        registerShowTouchesSettingObserver();

        mContext.registerReceiver(new BroadcastReceiver() {
            @Override
            public void onReceive(Context context, Intent intent) {
                updatePointerSpeedFromSettings();
                updateShowTouchesFromSettings();
            }
        }, new IntentFilter(Intent.ACTION_USER_SWITCHED), null, mHandler);

        updatePointerSpeedFromSettings();
        updateShowTouchesFromSettings();
    }

    // TODO(BT) Pass in paramter for bluetooth system
    public void systemRunning() {
        if (DEBUG) {
            Slog.d(TAG, "System ready.");
        }
        mNotificationManager = (NotificationManager)mContext.getSystemService(
                Context.NOTIFICATION_SERVICE);
        mSystemReady = true;

        IntentFilter filter = new IntentFilter(Intent.ACTION_PACKAGE_ADDED);
        filter.addAction(Intent.ACTION_PACKAGE_REMOVED);
        filter.addAction(Intent.ACTION_PACKAGE_CHANGED);
        filter.addAction(Intent.ACTION_PACKAGE_REPLACED);
        filter.addDataScheme("package");
        mContext.registerReceiver(new BroadcastReceiver() {
            @Override
            public void onReceive(Context context, Intent intent) {
                updateKeyboardLayouts();
            }
        }, filter, null, mHandler);

        filter = new IntentFilter(BluetoothDevice.ACTION_ALIAS_CHANGED);
        mContext.registerReceiver(new BroadcastReceiver() {
            @Override
            public void onReceive(Context context, Intent intent) {
                reloadDeviceAliases();
            }
        }, filter, null, mHandler);

        mHandler.sendEmptyMessage(MSG_RELOAD_DEVICE_ALIASES);
        mHandler.sendEmptyMessage(MSG_UPDATE_KEYBOARD_LAYOUTS);
    }

    private void reloadKeyboardLayouts() {
        if (DEBUG) {
            Slog.d(TAG, "Reloading keyboard layouts.");
        }
        nativeReloadKeyboardLayouts(mPtr);
    }

    private void reloadDeviceAliases() {
        if (DEBUG) {
            Slog.d(TAG, "Reloading device names.");
        }
        nativeReloadDeviceAliases(mPtr);
    }

    private void setDisplayViewportsInternal(DisplayViewport defaultViewport,
            DisplayViewport externalTouchViewport) {
        if (defaultViewport.valid) {
            setDisplayViewport(false, defaultViewport);
        }

        if (externalTouchViewport.valid) {
            setDisplayViewport(true, externalTouchViewport);
        } else if (defaultViewport.valid) {
            setDisplayViewport(true, defaultViewport);
        }
    }

    private void setDisplayViewport(boolean external, DisplayViewport viewport) {
        nativeSetDisplayViewport(mPtr, external,
                viewport.displayId, viewport.orientation,
                viewport.logicalFrame.left, viewport.logicalFrame.top,
                viewport.logicalFrame.right, viewport.logicalFrame.bottom,
                viewport.physicalFrame.left, viewport.physicalFrame.top,
                viewport.physicalFrame.right, viewport.physicalFrame.bottom,
                viewport.deviceWidth, viewport.deviceHeight);
    }

    /**
     * Gets the current state of a key or button by key code.
     * @param deviceId The input device id, or -1 to consult all devices.
     * @param sourceMask The input sources to consult, or {@link InputDevice#SOURCE_ANY} to
     * consider all input sources.  An input device is consulted if at least one of its
     * non-class input source bits matches the specified source mask.
     * @param keyCode The key code to check.
     * @return The key state.
     */
    public int getKeyCodeState(int deviceId, int sourceMask, int keyCode) {
        return nativeGetKeyCodeState(mPtr, deviceId, sourceMask, keyCode);
    }

    /**
     * Gets the current state of a key or button by scan code.
     * @param deviceId The input device id, or -1 to consult all devices.
     * @param sourceMask The input sources to consult, or {@link InputDevice#SOURCE_ANY} to
     * consider all input sources.  An input device is consulted if at least one of its
     * non-class input source bits matches the specified source mask.
     * @param scanCode The scan code to check.
     * @return The key state.
     */
    public int getScanCodeState(int deviceId, int sourceMask, int scanCode) {
        return nativeGetScanCodeState(mPtr, deviceId, sourceMask, scanCode);
    }

    /**
     * Gets the current state of a switch by switch code.
     * @param deviceId The input device id, or -1 to consult all devices.
     * @param sourceMask The input sources to consult, or {@link InputDevice#SOURCE_ANY} to
     * consider all input sources.  An input device is consulted if at least one of its
     * non-class input source bits matches the specified source mask.
     * @param switchCode The switch code to check.
     * @return The switch state.
     */
    public int getSwitchState(int deviceId, int sourceMask, int switchCode) {
        return nativeGetSwitchState(mPtr, deviceId, sourceMask, switchCode);
    }

    /**
     * Determines whether the specified key codes are supported by a particular device.
     * @param deviceId The input device id, or -1 to consult all devices.
     * @param sourceMask The input sources to consult, or {@link InputDevice#SOURCE_ANY} to
     * consider all input sources.  An input device is consulted if at least one of its
     * non-class input source bits matches the specified source mask.
     * @param keyCodes The array of key codes to check.
     * @param keyExists An array at least as large as keyCodes whose entries will be set
     * to true or false based on the presence or absence of support for the corresponding
     * key codes.
     * @return True if the lookup was successful, false otherwise.
     */
    @Override // Binder call
    public boolean hasKeys(int deviceId, int sourceMask, int[] keyCodes, boolean[] keyExists) {
        if (keyCodes == null) {
            throw new IllegalArgumentException("keyCodes must not be null.");
        }
        if (keyExists == null || keyExists.length < keyCodes.length) {
            throw new IllegalArgumentException("keyExists must not be null and must be at "
                    + "least as large as keyCodes.");
        }

        return nativeHasKeys(mPtr, deviceId, sourceMask, keyCodes, keyExists);
    }

    /**
     * Creates an input channel that will receive all input from the input dispatcher.
     * @param inputChannelName The input channel name.
     * @return The input channel.
     */
    public InputChannel monitorInput(String inputChannelName) {
        if (inputChannelName == null) {
            throw new IllegalArgumentException("inputChannelName must not be null.");
        }

        InputChannel[] inputChannels = InputChannel.openInputChannelPair(inputChannelName);
        nativeRegisterInputChannel(mPtr, inputChannels[0], null, true);
        inputChannels[0].dispose(); // don't need to retain the Java object reference
        return inputChannels[1];
    }

    /**
     * Registers an input channel so that it can be used as an input event target.
     * @param inputChannel The input channel to register.
     * @param inputWindowHandle The handle of the input window associated with the
     * input channel, or null if none.
     */
    public void registerInputChannel(InputChannel inputChannel,
            InputWindowHandle inputWindowHandle) {
        if (inputChannel == null) {
            throw new IllegalArgumentException("inputChannel must not be null.");
        }

        nativeRegisterInputChannel(mPtr, inputChannel, inputWindowHandle, false);
    }

    /**
     * Unregisters an input channel.
     * @param inputChannel The input channel to unregister.
     */
    public void unregisterInputChannel(InputChannel inputChannel) {
        if (inputChannel == null) {
            throw new IllegalArgumentException("inputChannel must not be null.");
        }

        nativeUnregisterInputChannel(mPtr, inputChannel);
    }

    /**
     * Sets an input filter that will receive all input events before they are dispatched.
     * The input filter may then reinterpret input events or inject new ones.
     *
     * To ensure consistency, the input dispatcher automatically drops all events
     * in progress whenever an input filter is installed or uninstalled.  After an input
     * filter is uninstalled, it can no longer send input events unless it is reinstalled.
     * Any events it attempts to send after it has been uninstalled will be dropped.
     *
     * @param filter The input filter, or null to remove the current filter.
     */
    public void setInputFilter(IInputFilter filter) {
        synchronized (mInputFilterLock) {
            final IInputFilter oldFilter = mInputFilter;
            if (oldFilter == filter) {
                return; // nothing to do
            }

            if (oldFilter != null) {
                mInputFilter = null;
                mInputFilterHost.disconnectLocked();
                mInputFilterHost = null;
                try {
                    oldFilter.uninstall();
                } catch (RemoteException re) {
                    /* ignore */
                }
            }

            if (filter != null) {
                mInputFilter = filter;
                mInputFilterHost = new InputFilterHost();
                try {
                    filter.install(mInputFilterHost);
                } catch (RemoteException re) {
                    /* ignore */
                }
            }

            nativeSetInputFilterEnabled(mPtr, filter != null);
        }
    }

    @Override // Binder call
    public boolean injectInputEvent(InputEvent event, int mode) {
        return injectInputEventInternal(event, Display.DEFAULT_DISPLAY, mode);
    }

    private boolean injectInputEventInternal(InputEvent event, int displayId, int mode) {
        if (event == null) {
            throw new IllegalArgumentException("event must not be null");
        }
        if (mode != InputManager.INJECT_INPUT_EVENT_MODE_ASYNC
                && mode != InputManager.INJECT_INPUT_EVENT_MODE_WAIT_FOR_FINISH
                && mode != InputManager.INJECT_INPUT_EVENT_MODE_WAIT_FOR_RESULT) {
            throw new IllegalArgumentException("mode is invalid");
        }

        final int pid = Binder.getCallingPid();
        final int uid = Binder.getCallingUid();
        final long ident = Binder.clearCallingIdentity();
        final int result;
        try {
            result = nativeInjectInputEvent(mPtr, event, displayId, pid, uid, mode,
                    INJECTION_TIMEOUT_MILLIS, WindowManagerPolicy.FLAG_DISABLE_KEY_REPEAT);
        } finally {
            Binder.restoreCallingIdentity(ident);
        }
        switch (result) {
            case INPUT_EVENT_INJECTION_PERMISSION_DENIED:
                Slog.w(TAG, "Input event injection from pid " + pid + " permission denied.");
                throw new SecurityException(
                        "Injecting to another application requires INJECT_EVENTS permission");
            case INPUT_EVENT_INJECTION_SUCCEEDED:
                return true;
            case INPUT_EVENT_INJECTION_TIMED_OUT:
                Slog.w(TAG, "Input event injection from pid " + pid + " timed out.");
                return false;
            case INPUT_EVENT_INJECTION_FAILED:
            default:
                Slog.w(TAG, "Input event injection from pid " + pid + " failed.");
                return false;
        }
    }

    /**
     * Gets information about the input device with the specified id.
     * @param deviceId The device id.
     * @return The input device or null if not found.
     */
    @Override // Binder call
    public InputDevice getInputDevice(int deviceId) {
        synchronized (mInputDevicesLock) {
            final int count = mInputDevices.length;
            for (int i = 0; i < count; i++) {
                final InputDevice inputDevice = mInputDevices[i];
                if (inputDevice.getId() == deviceId) {
                    return inputDevice;
                }
            }
        }
        return null;
    }

    /**
     * Gets the ids of all input devices in the system.
     * @return The input device ids.
     */
    @Override // Binder call
    public int[] getInputDeviceIds() {
        synchronized (mInputDevicesLock) {
            final int count = mInputDevices.length;
            int[] ids = new int[count];
            for (int i = 0; i < count; i++) {
                ids[i] = mInputDevices[i].getId();
            }
            return ids;
        }
    }

    /**
     * Gets all input devices in the system.
     * @return The array of input devices.
     */
    public InputDevice[] getInputDevices() {
        synchronized (mInputDevicesLock) {
            return mInputDevices;
        }
    }

    @Override // Binder call
    public void registerInputDevicesChangedListener(IInputDevicesChangedListener listener) {
        if (listener == null) {
            throw new IllegalArgumentException("listener must not be null");
        }

        synchronized (mInputDevicesLock) {
            int callingPid = Binder.getCallingPid();
            if (mInputDevicesChangedListeners.get(callingPid) != null) {
                throw new SecurityException("The calling process has already "
                        + "registered an InputDevicesChangedListener.");
            }

            InputDevicesChangedListenerRecord record =
                    new InputDevicesChangedListenerRecord(callingPid, listener);
            try {
                IBinder binder = listener.asBinder();
                binder.linkToDeath(record, 0);
            } catch (RemoteException ex) {
                // give up
                throw new RuntimeException(ex);
            }

            mInputDevicesChangedListeners.put(callingPid, record);
        }
    }

    private void onInputDevicesChangedListenerDied(int pid) {
        synchronized (mInputDevicesLock) {
            mInputDevicesChangedListeners.remove(pid);
        }
    }

    // Must be called on handler.
    private void deliverInputDevicesChanged(InputDevice[] oldInputDevices) {
        // Scan for changes.
        int numFullKeyboardsAdded = 0;
        mTempInputDevicesChangedListenersToNotify.clear();
        mTempFullKeyboards.clear();
        final int numListeners;
        final int[] deviceIdAndGeneration;
        synchronized (mInputDevicesLock) {
            if (!mInputDevicesChangedPending) {
                return;
            }
            mInputDevicesChangedPending = false;

            numListeners = mInputDevicesChangedListeners.size();
            for (int i = 0; i < numListeners; i++) {
                mTempInputDevicesChangedListenersToNotify.add(
                        mInputDevicesChangedListeners.valueAt(i));
            }

            final int numDevices = mInputDevices.length;
            deviceIdAndGeneration = new int[numDevices * 2];
            for (int i = 0; i < numDevices; i++) {
                final InputDevice inputDevice = mInputDevices[i];
                deviceIdAndGeneration[i * 2] = inputDevice.getId();
                deviceIdAndGeneration[i * 2 + 1] = inputDevice.getGeneration();

                if (!inputDevice.isVirtual() && inputDevice.isFullKeyboard()) {
                    if (!containsInputDeviceWithDescriptor(oldInputDevices,
                            inputDevice.getDescriptor())) {
                        mTempFullKeyboards.add(numFullKeyboardsAdded++, inputDevice);
                    } else {
                        mTempFullKeyboards.add(inputDevice);
                    }
                }
            }
        }

        // Notify listeners.
        for (int i = 0; i < numListeners; i++) {
            mTempInputDevicesChangedListenersToNotify.get(i).notifyInputDevicesChanged(
                    deviceIdAndGeneration);
        }
        mTempInputDevicesChangedListenersToNotify.clear();

        // Check for missing keyboard layouts.
        if (mNotificationManager != null) {
            final int numFullKeyboards = mTempFullKeyboards.size();
            boolean missingLayoutForExternalKeyboard = false;
            boolean missingLayoutForExternalKeyboardAdded = false;
            synchronized (mDataStore) {
                for (int i = 0; i < numFullKeyboards; i++) {
                    final InputDevice inputDevice = mTempFullKeyboards.get(i);
                    if (mDataStore.getCurrentKeyboardLayout(inputDevice.getDescriptor()) == null) {
                        missingLayoutForExternalKeyboard = true;
                        if (i < numFullKeyboardsAdded) {
                            missingLayoutForExternalKeyboardAdded = true;
                        }
                    }
                }
            }
            if (missingLayoutForExternalKeyboard) {
                if (missingLayoutForExternalKeyboardAdded) {
                    showMissingKeyboardLayoutNotification();
                }
            } else if (mKeyboardLayoutNotificationShown) {
                hideMissingKeyboardLayoutNotification();
            }
        }
        mTempFullKeyboards.clear();
    }

    @Override // Binder call & native callback
    public TouchCalibration getTouchCalibrationForInputDevice(String inputDeviceDescriptor,
            int surfaceRotation) {
        if (inputDeviceDescriptor == null) {
            throw new IllegalArgumentException("inputDeviceDescriptor must not be null");
        }

        synchronized (mDataStore) {
            return mDataStore.getTouchCalibration(inputDeviceDescriptor, surfaceRotation);
        }
    }

    @Override // Binder call
    public void setTouchCalibrationForInputDevice(String inputDeviceDescriptor, int surfaceRotation,
            TouchCalibration calibration) {
        if (!checkCallingPermission(android.Manifest.permission.SET_INPUT_CALIBRATION,
                "setTouchCalibrationForInputDevice()")) {
            throw new SecurityException("Requires SET_INPUT_CALIBRATION permission");
        }
        if (inputDeviceDescriptor == null) {
            throw new IllegalArgumentException("inputDeviceDescriptor must not be null");
        }
        if (calibration == null) {
            throw new IllegalArgumentException("calibration must not be null");
        }
        if (surfaceRotation < Surface.ROTATION_0 || surfaceRotation > Surface.ROTATION_270) {
            throw new IllegalArgumentException("surfaceRotation value out of bounds");
        }

        synchronized (mDataStore) {
            try {
                if (mDataStore.setTouchCalibration(inputDeviceDescriptor, surfaceRotation,
                        calibration)) {
                    nativeReloadCalibration(mPtr);
                }
            } finally {
                mDataStore.saveIfNeeded();
            }
        }
    }

    // Must be called on handler.
    private void showMissingKeyboardLayoutNotification() {
        if (!mKeyboardLayoutNotificationShown) {
            if (mKeyboardLayoutIntent == null) {
                final Intent intent = new Intent("android.settings.INPUT_METHOD_SETTINGS");
                intent.setFlags(Intent.FLAG_ACTIVITY_NEW_TASK
                        | Intent.FLAG_ACTIVITY_RESET_TASK_IF_NEEDED
                        | Intent.FLAG_ACTIVITY_CLEAR_TOP);
                mKeyboardLayoutIntent = PendingIntent.getActivityAsUser(mContext, 0,
                        intent, 0, null, UserHandle.CURRENT);
            }

            Resources r = mContext.getResources();
            Notification notification = new Notification.Builder(mContext)
                    .setContentTitle(r.getString(
                            R.string.select_keyboard_layout_notification_title))
                    .setContentText(r.getString(
                            R.string.select_keyboard_layout_notification_message))
                    .setContentIntent(mKeyboardLayoutIntent)
                    .setSmallIcon(R.drawable.ic_settings_language)
                    .setPriority(Notification.PRIORITY_LOW)
                    .build();
            mNotificationManager.notifyAsUser(null,
                    R.string.select_keyboard_layout_notification_title,
                    notification, UserHandle.ALL);
            mKeyboardLayoutNotificationShown = true;
        }
    }

    // Must be called on handler.
    private void hideMissingKeyboardLayoutNotification() {
        if (mKeyboardLayoutNotificationShown) {
            mKeyboardLayoutNotificationShown = false;
            mNotificationManager.cancelAsUser(null,
                    R.string.select_keyboard_layout_notification_title,
                    UserHandle.ALL);
        }
    }

    // Must be called on handler.
    private void updateKeyboardLayouts() {
        // Scan all input devices state for keyboard layouts that have been uninstalled.
        final HashSet<String> availableKeyboardLayouts = new HashSet<String>();
        visitAllKeyboardLayouts(new KeyboardLayoutVisitor() {
            @Override
            public void visitKeyboardLayout(Resources resources,
                    String descriptor, String label, String collection, int keyboardLayoutResId) {
                availableKeyboardLayouts.add(descriptor);
            }
        });
        synchronized (mDataStore) {
            try {
                mDataStore.removeUninstalledKeyboardLayouts(availableKeyboardLayouts);
            } finally {
                mDataStore.saveIfNeeded();
            }
        }

        // Reload keyboard layouts.
        reloadKeyboardLayouts();
    }

    private static boolean containsInputDeviceWithDescriptor(InputDevice[] inputDevices,
            String descriptor) {
        final int numDevices = inputDevices.length;
        for (int i = 0; i < numDevices; i++) {
            final InputDevice inputDevice = inputDevices[i];
            if (inputDevice.getDescriptor().equals(descriptor)) {
                return true;
            }
        }
        return false;
    }

    @Override // Binder call
    public KeyboardLayout[] getKeyboardLayouts() {
        final ArrayList<KeyboardLayout> list = new ArrayList<KeyboardLayout>();
        visitAllKeyboardLayouts(new KeyboardLayoutVisitor() {
            @Override
            public void visitKeyboardLayout(Resources resources,
                    String descriptor, String label, String collection, int keyboardLayoutResId) {
                list.add(new KeyboardLayout(descriptor, label, collection));
            }
        });
        return list.toArray(new KeyboardLayout[list.size()]);
    }

    @Override // Binder call
    public KeyboardLayout getKeyboardLayout(String keyboardLayoutDescriptor) {
        if (keyboardLayoutDescriptor == null) {
            throw new IllegalArgumentException("keyboardLayoutDescriptor must not be null");
        }

        final KeyboardLayout[] result = new KeyboardLayout[1];
        visitKeyboardLayout(keyboardLayoutDescriptor, new KeyboardLayoutVisitor() {
            @Override
            public void visitKeyboardLayout(Resources resources,
                    String descriptor, String label, String collection, int keyboardLayoutResId) {
                result[0] = new KeyboardLayout(descriptor, label, collection);
            }
        });
        if (result[0] == null) {
            Log.w(TAG, "Could not get keyboard layout with descriptor '"
                    + keyboardLayoutDescriptor + "'.");
        }
        return result[0];
    }

    private void visitAllKeyboardLayouts(KeyboardLayoutVisitor visitor) {
        final PackageManager pm = mContext.getPackageManager();
        Intent intent = new Intent(InputManager.ACTION_QUERY_KEYBOARD_LAYOUTS);
        for (ResolveInfo resolveInfo : pm.queryBroadcastReceivers(intent,
                PackageManager.GET_META_DATA)) {
            visitKeyboardLayoutsInPackage(pm, resolveInfo.activityInfo, null, visitor);
        }
    }

    private void visitKeyboardLayout(String keyboardLayoutDescriptor,
            KeyboardLayoutVisitor visitor) {
        KeyboardLayoutDescriptor d = KeyboardLayoutDescriptor.parse(keyboardLayoutDescriptor);
        if (d != null) {
            final PackageManager pm = mContext.getPackageManager();
            try {
                ActivityInfo receiver = pm.getReceiverInfo(
                        new ComponentName(d.packageName, d.receiverName),
                        PackageManager.GET_META_DATA);
                visitKeyboardLayoutsInPackage(pm, receiver, d.keyboardLayoutName, visitor);
            } catch (NameNotFoundException ex) {
            }
        }
    }

    private void visitKeyboardLayoutsInPackage(PackageManager pm, ActivityInfo receiver,
            String keyboardName, KeyboardLayoutVisitor visitor) {
        Bundle metaData = receiver.metaData;
        if (metaData == null) {
            return;
        }

        int configResId = metaData.getInt(InputManager.META_DATA_KEYBOARD_LAYOUTS);
        if (configResId == 0) {
            Log.w(TAG, "Missing meta-data '" + InputManager.META_DATA_KEYBOARD_LAYOUTS
                    + "' on receiver " + receiver.packageName + "/" + receiver.name);
            return;
        }

        CharSequence receiverLabel = receiver.loadLabel(pm);
        String collection = receiverLabel != null ? receiverLabel.toString() : "";

        try {
            Resources resources = pm.getResourcesForApplication(receiver.applicationInfo);
            XmlResourceParser parser = resources.getXml(configResId);
            try {
                XmlUtils.beginDocument(parser, "keyboard-layouts");

                for (;;) {
                    XmlUtils.nextElement(parser);
                    String element = parser.getName();
                    if (element == null) {
                        break;
                    }
                    if (element.equals("keyboard-layout")) {
                        TypedArray a = resources.obtainAttributes(
                                parser, com.android.internal.R.styleable.KeyboardLayout);
                        try {
                            String name = a.getString(
                                    com.android.internal.R.styleable.KeyboardLayout_name);
                            String label = a.getString(
                                    com.android.internal.R.styleable.KeyboardLayout_label);
                            int keyboardLayoutResId = a.getResourceId(
                                    com.android.internal.R.styleable.KeyboardLayout_keyboardLayout,
                                    0);
                            if (name == null || label == null || keyboardLayoutResId == 0) {
                                Log.w(TAG, "Missing required 'name', 'label' or 'keyboardLayout' "
                                        + "attributes in keyboard layout "
                                        + "resource from receiver "
                                        + receiver.packageName + "/" + receiver.name);
                            } else {
                                String descriptor = KeyboardLayoutDescriptor.format(
                                        receiver.packageName, receiver.name, name);
                                if (keyboardName == null || name.equals(keyboardName)) {
                                    visitor.visitKeyboardLayout(resources, descriptor,
                                            label, collection, keyboardLayoutResId);
                                }
                            }
                        } finally {
                            a.recycle();
                        }
                    } else {
                        Log.w(TAG, "Skipping unrecognized element '" + element
                                + "' in keyboard layout resource from receiver "
                                + receiver.packageName + "/" + receiver.name);
                    }
                }
            } finally {
                parser.close();
            }
        } catch (Exception ex) {
            Log.w(TAG, "Could not parse keyboard layout resource from receiver "
                    + receiver.packageName + "/" + receiver.name, ex);
        }
    }

    /**
     * Builds a layout descriptor for the vendor/product. This returns the
     * descriptor for ids that aren't useful (such as the default 0, 0).
     */
    private String getLayoutDescriptor(InputDeviceIdentifier identifier) {
        if (identifier == null || identifier.getDescriptor() == null) {
            throw new IllegalArgumentException("identifier and descriptor must not be null");
        }

        if (identifier.getVendorId() == 0 && identifier.getProductId() == 0) {
            return identifier.getDescriptor();
        }
        StringBuilder bob = new StringBuilder();
        bob.append("vendor:").append(identifier.getVendorId());
        bob.append(",product:").append(identifier.getProductId());
        return bob.toString();
    }

    @Override // Binder call
    public String getCurrentKeyboardLayoutForInputDevice(InputDeviceIdentifier identifier) {

        String key = getLayoutDescriptor(identifier);
        synchronized (mDataStore) {
            String layout = null;
            // try loading it using the layout descriptor if we have it
            layout = mDataStore.getCurrentKeyboardLayout(key);
            if (layout == null && !key.equals(identifier.getDescriptor())) {
                // if it doesn't exist fall back to the device descriptor
                layout = mDataStore.getCurrentKeyboardLayout(identifier.getDescriptor());
            }
            if (DEBUG) {
                Slog.d(TAG, "Loaded keyboard layout id for " + key + " and got "
                        + layout);
            }
            return layout;
        }
    }

    @Override // Binder call
    public void setCurrentKeyboardLayoutForInputDevice(InputDeviceIdentifier identifier,
            String keyboardLayoutDescriptor) {
        if (!checkCallingPermission(android.Manifest.permission.SET_KEYBOARD_LAYOUT,
                "setCurrentKeyboardLayoutForInputDevice()")) {
            throw new SecurityException("Requires SET_KEYBOARD_LAYOUT permission");
        }
        if (keyboardLayoutDescriptor == null) {
            throw new IllegalArgumentException("keyboardLayoutDescriptor must not be null");
        }

        String key = getLayoutDescriptor(identifier);
        synchronized (mDataStore) {
            try {
                if (mDataStore.setCurrentKeyboardLayout(key, keyboardLayoutDescriptor)) {
                    if (DEBUG) {
                        Slog.d(TAG, "Saved keyboard layout using " + key);
                    }
                    mHandler.sendEmptyMessage(MSG_RELOAD_KEYBOARD_LAYOUTS);
                }
            } finally {
                mDataStore.saveIfNeeded();
            }
        }
    }

    @Override // Binder call
    public String[] getKeyboardLayoutsForInputDevice(InputDeviceIdentifier identifier) {
        String key = getLayoutDescriptor(identifier);
        synchronized (mDataStore) {
            String[] layouts = mDataStore.getKeyboardLayouts(key);
            if ((layouts == null || layouts.length == 0)
                    && !key.equals(identifier.getDescriptor())) {
                layouts = mDataStore.getKeyboardLayouts(identifier.getDescriptor());
            }
            return layouts;
        }
    }

    @Override // Binder call
    public void addKeyboardLayoutForInputDevice(InputDeviceIdentifier identifier,
            String keyboardLayoutDescriptor) {
        if (!checkCallingPermission(android.Manifest.permission.SET_KEYBOARD_LAYOUT,
                "addKeyboardLayoutForInputDevice()")) {
            throw new SecurityException("Requires SET_KEYBOARD_LAYOUT permission");
        }
        if (keyboardLayoutDescriptor == null) {
            throw new IllegalArgumentException("keyboardLayoutDescriptor must not be null");
        }

        String key = getLayoutDescriptor(identifier);
        synchronized (mDataStore) {
            try {
                String oldLayout = mDataStore.getCurrentKeyboardLayout(key);
                if (oldLayout == null && !key.equals(identifier.getDescriptor())) {
                    oldLayout = mDataStore.getCurrentKeyboardLayout(identifier.getDescriptor());
                }
                if (mDataStore.addKeyboardLayout(key, keyboardLayoutDescriptor)
                        && !Objects.equal(oldLayout,
                                mDataStore.getCurrentKeyboardLayout(key))) {
                    mHandler.sendEmptyMessage(MSG_RELOAD_KEYBOARD_LAYOUTS);
                }
            } finally {
                mDataStore.saveIfNeeded();
            }
        }
    }

    @Override // Binder call
    public void removeKeyboardLayoutForInputDevice(InputDeviceIdentifier identifier,
            String keyboardLayoutDescriptor) {
        if (!checkCallingPermission(android.Manifest.permission.SET_KEYBOARD_LAYOUT,
                "removeKeyboardLayoutForInputDevice()")) {
            throw new SecurityException("Requires SET_KEYBOARD_LAYOUT permission");
        }
        if (keyboardLayoutDescriptor == null) {
            throw new IllegalArgumentException("keyboardLayoutDescriptor must not be null");
        }

        String key = getLayoutDescriptor(identifier);
        synchronized (mDataStore) {
            try {
                String oldLayout = mDataStore.getCurrentKeyboardLayout(key);
                if (oldLayout == null && !key.equals(identifier.getDescriptor())) {
                    oldLayout = mDataStore.getCurrentKeyboardLayout(identifier.getDescriptor());
                }
                boolean removed = mDataStore.removeKeyboardLayout(key, keyboardLayoutDescriptor);
                if (!key.equals(identifier.getDescriptor())) {
                    // We need to remove from both places to ensure it is gone
                    removed |= mDataStore.removeKeyboardLayout(identifier.getDescriptor(),
                            keyboardLayoutDescriptor);
                }
                if (removed && !Objects.equal(oldLayout,
                                mDataStore.getCurrentKeyboardLayout(key))) {
                    mHandler.sendEmptyMessage(MSG_RELOAD_KEYBOARD_LAYOUTS);
                }
            } finally {
                mDataStore.saveIfNeeded();
            }
        }
    }

    public void switchKeyboardLayout(int deviceId, int direction) {
        mHandler.obtainMessage(MSG_SWITCH_KEYBOARD_LAYOUT, deviceId, direction).sendToTarget();
    }

    // Must be called on handler.
    private void handleSwitchKeyboardLayout(int deviceId, int direction) {
        final InputDevice device = getInputDevice(deviceId);
        if (device != null) {
            final boolean changed;
            final String keyboardLayoutDescriptor;

            String key = getLayoutDescriptor(device.getIdentifier());
            synchronized (mDataStore) {
                try {
                    changed = mDataStore.switchKeyboardLayout(key, direction);
                    keyboardLayoutDescriptor = mDataStore.getCurrentKeyboardLayout(
                            key);
                } finally {
                    mDataStore.saveIfNeeded();
                }
            }

            if (changed) {
                if (mSwitchedKeyboardLayoutToast != null) {
                    mSwitchedKeyboardLayoutToast.cancel();
                    mSwitchedKeyboardLayoutToast = null;
                }
                if (keyboardLayoutDescriptor != null) {
                    KeyboardLayout keyboardLayout = getKeyboardLayout(keyboardLayoutDescriptor);
                    if (keyboardLayout != null) {
                        mSwitchedKeyboardLayoutToast = Toast.makeText(
                                mContext, keyboardLayout.getLabel(), Toast.LENGTH_SHORT);
                        mSwitchedKeyboardLayoutToast.show();
                    }
                }

                reloadKeyboardLayouts();
            }
        }
    }

    public void setInputWindows(InputWindowHandle[] windowHandles) {
        nativeSetInputWindows(mPtr, windowHandles);
    }

    public void setFocusedApplication(InputApplicationHandle application) {
        nativeSetFocusedApplication(mPtr, application);
    }

    public void setInputDispatchMode(boolean enabled, boolean frozen) {
        nativeSetInputDispatchMode(mPtr, enabled, frozen);
    }

    public void setSystemUiVisibility(int visibility) {
        nativeSetSystemUiVisibility(mPtr, visibility);
    }

    /**
     * Atomically transfers touch focus from one window to another as identified by
     * their input channels.  It is possible for multiple windows to have
     * touch focus if they support split touch dispatch
     * {@link android.view.WindowManager.LayoutParams#FLAG_SPLIT_TOUCH} but this
     * method only transfers touch focus of the specified window without affecting
     * other windows that may also have touch focus at the same time.
     * @param fromChannel The channel of a window that currently has touch focus.
     * @param toChannel The channel of the window that should receive touch focus in
     * place of the first.
     * @return True if the transfer was successful.  False if the window with the
     * specified channel did not actually have touch focus at the time of the request.
     */
    public boolean transferTouchFocus(InputChannel fromChannel, InputChannel toChannel) {
        if (fromChannel == null) {
            throw new IllegalArgumentException("fromChannel must not be null.");
        }
        if (toChannel == null) {
            throw new IllegalArgumentException("toChannel must not be null.");
        }
        return nativeTransferTouchFocus(mPtr, fromChannel, toChannel);
    }

    @Override // Binder call
    public void tryPointerSpeed(int speed) {
        if (!checkCallingPermission(android.Manifest.permission.SET_POINTER_SPEED,
                "tryPointerSpeed()")) {
            throw new SecurityException("Requires SET_POINTER_SPEED permission");
        }

        if (speed < InputManager.MIN_POINTER_SPEED || speed > InputManager.MAX_POINTER_SPEED) {
            throw new IllegalArgumentException("speed out of range");
        }

        setPointerSpeedUnchecked(speed);
    }

    public void updatePointerSpeedFromSettings() {
        int speed = getPointerSpeedSetting();
        setPointerSpeedUnchecked(speed);
    }

    private void setPointerSpeedUnchecked(int speed) {
        speed = Math.min(Math.max(speed, InputManager.MIN_POINTER_SPEED),
                InputManager.MAX_POINTER_SPEED);
        nativeSetPointerSpeed(mPtr, speed);
    }

    private void registerPointerSpeedSettingObserver() {
        mContext.getContentResolver().registerContentObserver(
                Settings.System.getUriFor(Settings.System.POINTER_SPEED), true,
                new ContentObserver(mHandler) {
                    @Override
                    public void onChange(boolean selfChange) {
                        updatePointerSpeedFromSettings();
                    }
                }, UserHandle.USER_ALL);
    }

    private int getPointerSpeedSetting() {
        int speed = InputManager.DEFAULT_POINTER_SPEED;
        try {
            speed = Settings.System.getIntForUser(mContext.getContentResolver(),
                    Settings.System.POINTER_SPEED, UserHandle.USER_CURRENT);
        } catch (SettingNotFoundException snfe) {
        }
        return speed;
    }

    public void updateShowTouchesFromSettings() {
        int setting = getShowTouchesSetting(0);
        nativeSetShowTouches(mPtr, setting != 0);
    }

    private void registerShowTouchesSettingObserver() {
        mContext.getContentResolver().registerContentObserver(
                Settings.System.getUriFor(Settings.System.SHOW_TOUCHES), true,
                new ContentObserver(mHandler) {
                    @Override
                    public void onChange(boolean selfChange) {
                        updateShowTouchesFromSettings();
                    }
                }, UserHandle.USER_ALL);
    }

    private int getShowTouchesSetting(int defaultValue) {
        int result = defaultValue;
        try {
            result = Settings.System.getIntForUser(mContext.getContentResolver(),
                    Settings.System.SHOW_TOUCHES, UserHandle.USER_CURRENT);
        } catch (SettingNotFoundException snfe) {
        }
        return result;
    }

    // Binder call
    @Override
    public void vibrate(int deviceId, long[] pattern, int repeat, IBinder token) {
        if (repeat >= pattern.length) {
            throw new ArrayIndexOutOfBoundsException();
        }

        VibratorToken v;
        synchronized (mVibratorLock) {
            v = mVibratorTokens.get(token);
            if (v == null) {
                v = new VibratorToken(deviceId, token, mNextVibratorTokenValue++);
                try {
                    token.linkToDeath(v, 0);
                } catch (RemoteException ex) {
                    // give up
                    throw new RuntimeException(ex);
                }
                mVibratorTokens.put(token, v);
            }
        }

        synchronized (v) {
            v.mVibrating = true;
            nativeVibrate(mPtr, deviceId, pattern, repeat, v.mTokenValue);
        }
    }

    // Binder call
    @Override
    public void cancelVibrate(int deviceId, IBinder token) {
        VibratorToken v;
        synchronized (mVibratorLock) {
            v = mVibratorTokens.get(token);
            if (v == null || v.mDeviceId != deviceId) {
                return; // nothing to cancel
            }
        }

        cancelVibrateIfNeeded(v);
    }

    void onVibratorTokenDied(VibratorToken v) {
        synchronized (mVibratorLock) {
            mVibratorTokens.remove(v.mToken);
        }

        cancelVibrateIfNeeded(v);
    }

    private void cancelVibrateIfNeeded(VibratorToken v) {
        synchronized (v) {
            if (v.mVibrating) {
                nativeCancelVibrate(mPtr, v.mDeviceId, v.mTokenValue);
                v.mVibrating = false;
            }
        }
    }

    @Override
    public void dump(FileDescriptor fd, PrintWriter pw, String[] args) {
        if (mContext.checkCallingOrSelfPermission(Manifest.permission.DUMP)
                != PackageManager.PERMISSION_GRANTED) {
            pw.println("Permission Denial: can't dump InputManager from from pid="
                    + Binder.getCallingPid()
                    + ", uid=" + Binder.getCallingUid());
            return;
        }

        pw.println("INPUT MANAGER (dumpsys input)\n");
        String dumpStr = nativeDump(mPtr);
        if (dumpStr != null) {
            pw.println(dumpStr);
        }
    }

    private boolean checkCallingPermission(String permission, String func) {
        // Quick check: if the calling permission is me, it's all okay.
        if (Binder.getCallingPid() == Process.myPid()) {
            return true;
        }

        if (mContext.checkCallingPermission(permission) == PackageManager.PERMISSION_GRANTED) {
            return true;
        }
        String msg = "Permission Denial: " + func + " from pid="
                + Binder.getCallingPid()
                + ", uid=" + Binder.getCallingUid()
                + " requires " + permission;
        Slog.w(TAG, msg);
        return false;
    }

    // Called by the heartbeat to ensure locks are not held indefinitely (for deadlock detection).
    @Override
    public void monitor() {
        synchronized (mInputFilterLock) { }
        nativeMonitor(mPtr);
    }

    // Native callback.
    private void notifyConfigurationChanged(long whenNanos) {
        mWindowManagerCallbacks.notifyConfigurationChanged();
    }

    // Native callback.
    private void notifyInputDevicesChanged(InputDevice[] inputDevices) {
        synchronized (mInputDevicesLock) {
            if (!mInputDevicesChangedPending) {
                mInputDevicesChangedPending = true;
                mHandler.obtainMessage(MSG_DELIVER_INPUT_DEVICES_CHANGED,
                        mInputDevices).sendToTarget();
            }

            mInputDevices = inputDevices;
        }
    }

    // Native callback.
    private void notifySwitch(long whenNanos, int switchValues, int switchMask) {
        if (DEBUG) {
            Slog.d(TAG, "notifySwitch: values=" + Integer.toHexString(switchValues)
                    + ", mask=" + Integer.toHexString(switchMask));
        }

        if ((switchMask & SW_LID_BIT) != 0) {
            final boolean lidOpen = ((switchValues & SW_LID_BIT) == 0);
            mWindowManagerCallbacks.notifyLidSwitchChanged(whenNanos, lidOpen);
        }

        if (mUseDevInputEventForAudioJack && (switchMask & SW_JACK_BITS) != 0) {
            mWiredAccessoryCallbacks.notifyWiredAccessoryChanged(whenNanos, switchValues,
                    switchMask);
        }
    }

    // Native callback.
    private void notifyInputChannelBroken(InputWindowHandle inputWindowHandle) {
        mWindowManagerCallbacks.notifyInputChannelBroken(inputWindowHandle);
    }

    // Native callback.
    private long notifyANR(InputApplicationHandle inputApplicationHandle,
            InputWindowHandle inputWindowHandle, String reason) {
        return mWindowManagerCallbacks.notifyANR(
                inputApplicationHandle, inputWindowHandle, reason);
    }

    // Native callback.
    final boolean filterInputEvent(InputEvent event, int policyFlags) {
        synchronized (mInputFilterLock) {
            if (mInputFilter != null) {
                try {
                    mInputFilter.filterInputEvent(event, policyFlags);
                } catch (RemoteException e) {
                    /* ignore */
                }
                return false;
            }
        }
        event.recycle();
        return true;
    }

    // Native callback.
    private int interceptKeyBeforeQueueing(KeyEvent event, int policyFlags) {
        return mWindowManagerCallbacks.interceptKeyBeforeQueueing(event, policyFlags);
    }

    // Native callback.
    private int interceptWakeMotionBeforeQueueing(long whenNanos, int policyFlags) {
        return mWindowManagerCallbacks.interceptWakeMotionBeforeQueueing(
                whenNanos, policyFlags);
    }

    // Native callback.
    private long interceptKeyBeforeDispatching(InputWindowHandle focus,
            KeyEvent event, int policyFlags) {
        return mWindowManagerCallbacks.interceptKeyBeforeDispatching(focus, event, policyFlags);
    }

    // Native callback.
    private KeyEvent dispatchUnhandledKey(InputWindowHandle focus,
            KeyEvent event, int policyFlags) {
        return mWindowManagerCallbacks.dispatchUnhandledKey(focus, event, policyFlags);
    }

    // Native callback.
    private boolean checkInjectEventsPermission(int injectorPid, int injectorUid) {
        return mContext.checkPermission(android.Manifest.permission.INJECT_EVENTS,
                injectorPid, injectorUid) == PackageManager.PERMISSION_GRANTED;
    }

    // Native callback.
    private int getVirtualKeyQuietTimeMillis() {
        return mContext.getResources().getInteger(
                com.android.internal.R.integer.config_virtualKeyQuietTimeMillis);
    }

    // Native callback.
    private String[] getExcludedDeviceNames() {
        ArrayList<String> names = new ArrayList<String>();

        // Read partner-provided list of excluded input devices
        XmlPullParser parser = null;
        // Environment.getRootDirectory() is a fancy way of saying ANDROID_ROOT or "/system".
        File confFile = new File(Environment.getRootDirectory(), EXCLUDED_DEVICES_PATH);
        FileReader confreader = null;
        try {
            confreader = new FileReader(confFile);
            parser = Xml.newPullParser();
            parser.setInput(confreader);
            XmlUtils.beginDocument(parser, "devices");

            while (true) {
                XmlUtils.nextElement(parser);
                if (!"device".equals(parser.getName())) {
                    break;
                }
                String name = parser.getAttributeValue(null, "name");
                if (name != null) {
                    names.add(name);
                }
            }
        } catch (FileNotFoundException e) {
            // It's ok if the file does not exist.
        } catch (Exception e) {
            Slog.e(TAG, "Exception while parsing '" + confFile.getAbsolutePath() + "'", e);
        } finally {
            try { if (confreader != null) confreader.close(); } catch (IOException e) { }
        }

        return names.toArray(new String[names.size()]);
    }

    // Native callback.
    private int getKeyRepeatTimeout() {
        return ViewConfiguration.getKeyRepeatTimeout();
    }

    // Native callback.
    private int getKeyRepeatDelay() {
        return ViewConfiguration.getKeyRepeatDelay();
    }

    // Native callback.
    private int getHoverTapTimeout() {
        return ViewConfiguration.getHoverTapTimeout();
    }

    // Native callback.
    private int getHoverTapSlop() {
        return ViewConfiguration.getHoverTapSlop();
    }

    // Native callback.
    private int getDoubleTapTimeout() {
        return ViewConfiguration.getDoubleTapTimeout();
    }

    // Native callback.
    private int getLongPressTimeout() {
        return ViewConfiguration.getLongPressTimeout();
    }

    // Native callback.
    private int getPointerLayer() {
        return mWindowManagerCallbacks.getPointerLayer();
    }

    // Native callback.
    private PointerIcon getPointerIcon() {
        return PointerIcon.getDefaultIcon(mContext);
    }

    // Native callback.
    private String[] getKeyboardLayoutOverlay(InputDeviceIdentifier identifier) {
        if (!mSystemReady) {
            return null;
        }

        String keyboardLayoutDescriptor = getCurrentKeyboardLayoutForInputDevice(identifier);
        if (keyboardLayoutDescriptor == null) {
            return null;
        }

        final String[] result = new String[2];
        visitKeyboardLayout(keyboardLayoutDescriptor, new KeyboardLayoutVisitor() {
            @Override
            public void visitKeyboardLayout(Resources resources,
                    String descriptor, String label, String collection, int keyboardLayoutResId) {
                try {
                    result[0] = descriptor;
                    result[1] = Streams.readFully(new InputStreamReader(
                            resources.openRawResource(keyboardLayoutResId)));
                } catch (IOException ex) {
                } catch (NotFoundException ex) {
                }
            }
        });
        if (result[0] == null) {
            Log.w(TAG, "Could not get keyboard layout with descriptor '"
                    + keyboardLayoutDescriptor + "'.");
            return null;
        }
        return result;
    }

    // Native callback.
    private String getDeviceAlias(String uniqueId) {
        if (BluetoothAdapter.checkBluetoothAddress(uniqueId)) {
            // TODO(BT) mBluetoothService.getRemoteAlias(uniqueId)
            return null;
        }
        return null;
    }

    /**
     * Callback interface implemented by the Window Manager.
     */
    public interface WindowManagerCallbacks {
        public void notifyConfigurationChanged();

        public void notifyLidSwitchChanged(long whenNanos, boolean lidOpen);

        public void notifyInputChannelBroken(InputWindowHandle inputWindowHandle);

        public long notifyANR(InputApplicationHandle inputApplicationHandle,
                InputWindowHandle inputWindowHandle, String reason);

        public int interceptKeyBeforeQueueing(KeyEvent event, int policyFlags);

        public int interceptWakeMotionBeforeQueueing(long whenNanos, int policyFlags);

        public long interceptKeyBeforeDispatching(InputWindowHandle focus,
                KeyEvent event, int policyFlags);

        public KeyEvent dispatchUnhandledKey(InputWindowHandle focus,
                KeyEvent event, int policyFlags);

        public int getPointerLayer();
    }

    /**
     * Callback interface implemented by WiredAccessoryObserver.
     */
    public interface WiredAccessoryCallbacks {
        public void notifyWiredAccessoryChanged(long whenNanos, int switchValues, int switchMask);
    }

    /**
     * Private handler for the input manager.
     */
    private final class InputManagerHandler extends Handler {
        public InputManagerHandler(Looper looper) {
            super(looper, null, true /*async*/);
        }

        @Override
        public void handleMessage(Message msg) {
            switch (msg.what) {
                case MSG_DELIVER_INPUT_DEVICES_CHANGED:
                    deliverInputDevicesChanged((InputDevice[])msg.obj);
                    break;
                case MSG_SWITCH_KEYBOARD_LAYOUT:
                    handleSwitchKeyboardLayout(msg.arg1, msg.arg2);
                    break;
                case MSG_RELOAD_KEYBOARD_LAYOUTS:
                    reloadKeyboardLayouts();
                    break;
                case MSG_UPDATE_KEYBOARD_LAYOUTS:
                    updateKeyboardLayouts();
                    break;
                case MSG_RELOAD_DEVICE_ALIASES:
                    reloadDeviceAliases();
                    break;
            }
        }
    }

    /**
     * Hosting interface for input filters to call back into the input manager.
     */
    private final class InputFilterHost extends IInputFilterHost.Stub {
        private boolean mDisconnected;

        public void disconnectLocked() {
            mDisconnected = true;
        }

        @Override
        public void sendInputEvent(InputEvent event, int policyFlags) {
            if (event == null) {
                throw new IllegalArgumentException("event must not be null");
            }

            synchronized (mInputFilterLock) {
                if (!mDisconnected) {
                    nativeInjectInputEvent(mPtr, event, Display.DEFAULT_DISPLAY, 0, 0,
                            InputManager.INJECT_INPUT_EVENT_MODE_ASYNC, 0,
                            policyFlags | WindowManagerPolicy.FLAG_FILTERED);
                }
            }
        }
    }

    private static final class KeyboardLayoutDescriptor {
        public String packageName;
        public String receiverName;
        public String keyboardLayoutName;

        public static String format(String packageName,
                String receiverName, String keyboardName) {
            return packageName + "/" + receiverName + "/" + keyboardName;
        }

        public static KeyboardLayoutDescriptor parse(String descriptor) {
            int pos = descriptor.indexOf('/');
            if (pos < 0 || pos + 1 == descriptor.length()) {
                return null;
            }
            int pos2 = descriptor.indexOf('/', pos + 1);
            if (pos2 < pos + 2 || pos2 + 1 == descriptor.length()) {
                return null;
            }

            KeyboardLayoutDescriptor result = new KeyboardLayoutDescriptor();
            result.packageName = descriptor.substring(0, pos);
            result.receiverName = descriptor.substring(pos + 1, pos2);
            result.keyboardLayoutName = descriptor.substring(pos2 + 1);
            return result;
        }
    }

    private interface KeyboardLayoutVisitor {
        void visitKeyboardLayout(Resources resources,
                String descriptor, String label, String collection, int keyboardLayoutResId);
    }

    private final class InputDevicesChangedListenerRecord implements DeathRecipient {
        private final int mPid;
        private final IInputDevicesChangedListener mListener;

        public InputDevicesChangedListenerRecord(int pid, IInputDevicesChangedListener listener) {
            mPid = pid;
            mListener = listener;
        }

        @Override
        public void binderDied() {
            if (DEBUG) {
                Slog.d(TAG, "Input devices changed listener for pid " + mPid + " died.");
            }
            onInputDevicesChangedListenerDied(mPid);
        }

        public void notifyInputDevicesChanged(int[] info) {
            try {
                mListener.onInputDevicesChanged(info);
            } catch (RemoteException ex) {
                Slog.w(TAG, "Failed to notify process "
                        + mPid + " that input devices changed, assuming it died.", ex);
                binderDied();
            }
        }
    }

    private final class VibratorToken implements DeathRecipient {
        public final int mDeviceId;
        public final IBinder mToken;
        public final int mTokenValue;

        public boolean mVibrating;

        public VibratorToken(int deviceId, IBinder token, int tokenValue) {
            mDeviceId = deviceId;
            mToken = token;
            mTokenValue = tokenValue;
        }

        @Override
        public void binderDied() {
            if (DEBUG) {
                Slog.d(TAG, "Vibrator token died.");
            }
            onVibratorTokenDied(this);
        }
    }

    private final class LocalService extends InputManagerInternal {
        @Override
        public void setDisplayViewports(
                DisplayViewport defaultViewport, DisplayViewport externalTouchViewport) {
            setDisplayViewportsInternal(defaultViewport, externalTouchViewport);
        }

        @Override
        public boolean injectInputEvent(InputEvent event, int displayId, int mode) {
            return injectInputEventInternal(event, displayId, mode);
        }

        @Override
        public void setInteractive(boolean interactive) {
            nativeSetInteractive(mPtr, interactive);
        }
    }
}<|MERGE_RESOLUTION|>--- conflicted
+++ resolved
@@ -185,11 +185,8 @@
             InputChannel fromChannel, InputChannel toChannel);
     private static native void nativeSetPointerSpeed(long ptr, int speed);
     private static native void nativeSetShowTouches(long ptr, boolean enabled);
-<<<<<<< HEAD
+    private static native void nativeSetInteractive(long ptr, boolean interactive);
     private static native void nativeReloadCalibration(long ptr);
-=======
-    private static native void nativeSetInteractive(long ptr, boolean interactive);
->>>>>>> 337e764d
     private static native void nativeVibrate(long ptr, int deviceId, long[] pattern,
             int repeat, int token);
     private static native void nativeCancelVibrate(long ptr, int deviceId, int token);
