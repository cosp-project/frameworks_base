/*
 * Copyright (C) 2015 The Android Open Source Project
 *
 * Licensed under the Apache License, Version 2.0 (the "License");
 * you may not use this file except in compliance with the License.
 * You may obtain a copy of the License at
 *
 *      http://www.apache.org/licenses/LICENSE-2.0
 *
 * Unless required by applicable law or agreed to in writing, software
 * distributed under the License is distributed on an "AS IS" BASIS,
 * WITHOUT WARRANTIES OR CONDITIONS OF ANY KIND, either express or implied.
 * See the License for the specific language governing permissions and
 * limitations under the License.
 */

package com.android.server.pm;

import android.Manifest;
import android.annotation.NonNull;
import android.app.DownloadManager;
import android.app.admin.DevicePolicyManager;
import android.content.Intent;
import android.content.pm.ActivityInfo;
import android.content.pm.ApplicationInfo;
import android.content.pm.PackageManager;
import android.content.pm.PackageManagerInternal.PackagesProvider;
import android.content.pm.PackageManagerInternal.SyncAdapterPackagesProvider;
import android.content.pm.PackageParser;
import android.content.pm.ProviderInfo;
import android.content.pm.ResolveInfo;
import android.net.Uri;
import android.os.Build;
import android.os.Environment;
import android.os.Handler;
import android.os.Message;
import android.os.UserHandle;
import android.os.storage.StorageManager;
import android.print.PrintManager;
import android.provider.CalendarContract;
import android.provider.ContactsContract;
import android.provider.MediaStore;
import android.provider.Telephony.Sms.Intents;
import android.telephony.TelephonyManager;
import android.security.Credentials;
import android.util.ArrayMap;
import android.util.ArraySet;
import android.util.Log;
import android.util.Slog;
import android.util.Xml;
import com.android.internal.util.XmlUtils;
import org.xmlpull.v1.XmlPullParser;
import org.xmlpull.v1.XmlPullParserException;

import java.io.BufferedInputStream;
import java.io.File;
import java.io.FileInputStream;
import java.io.IOException;
import java.io.InputStream;
import java.util.ArrayList;
import java.util.List;
import java.util.Map;
import java.util.Set;

import static android.os.Process.FIRST_APPLICATION_UID;

/**
 * This class is the policy for granting runtime permissions to
 * platform components and default handlers in the system such
 * that the device is usable out-of-the-box. For example, the
 * shell UID is a part of the system and the Phone app should
 * have phone related permission by default.
 */
final class DefaultPermissionGrantPolicy {
    private static final String TAG = "DefaultPermGrantPolicy"; // must be <= 23 chars
    private static final boolean DEBUG = false;

    private static final int DEFAULT_FLAGS = PackageManager.MATCH_DIRECT_BOOT_AWARE
            | PackageManager.MATCH_DIRECT_BOOT_UNAWARE;

    private static final String AUDIO_MIME_TYPE = "audio/mpeg";

    private static final String TAG_EXCEPTIONS = "exceptions";
    private static final String TAG_EXCEPTION = "exception";
    private static final String TAG_PERMISSION = "permission";
    private static final String ATTR_PACKAGE = "package";
    private static final String ATTR_NAME = "name";
    private static final String ATTR_FIXED = "fixed";

    private static final Set<String> PHONE_PERMISSIONS = new ArraySet<>();
    static {
        PHONE_PERMISSIONS.add(Manifest.permission.READ_PHONE_STATE);
        PHONE_PERMISSIONS.add(Manifest.permission.CALL_PHONE);
        PHONE_PERMISSIONS.add(Manifest.permission.READ_CALL_LOG);
        PHONE_PERMISSIONS.add(Manifest.permission.WRITE_CALL_LOG);
        PHONE_PERMISSIONS.add(Manifest.permission.ADD_VOICEMAIL);
        PHONE_PERMISSIONS.add(Manifest.permission.USE_SIP);
        PHONE_PERMISSIONS.add(Manifest.permission.PROCESS_OUTGOING_CALLS);
    }

    private static final Set<String> CONTACTS_PERMISSIONS = new ArraySet<>();
    static {
        CONTACTS_PERMISSIONS.add(Manifest.permission.READ_CONTACTS);
        CONTACTS_PERMISSIONS.add(Manifest.permission.WRITE_CONTACTS);
        CONTACTS_PERMISSIONS.add(Manifest.permission.GET_ACCOUNTS);
    }

    private static final Set<String> LOCATION_PERMISSIONS = new ArraySet<>();
    static {
        LOCATION_PERMISSIONS.add(Manifest.permission.ACCESS_FINE_LOCATION);
        LOCATION_PERMISSIONS.add(Manifest.permission.ACCESS_COARSE_LOCATION);
    }

    private static final Set<String> CALENDAR_PERMISSIONS = new ArraySet<>();
    static {
        CALENDAR_PERMISSIONS.add(Manifest.permission.READ_CALENDAR);
        CALENDAR_PERMISSIONS.add(Manifest.permission.WRITE_CALENDAR);
    }

    private static final Set<String> SMS_PERMISSIONS = new ArraySet<>();
    static {
        SMS_PERMISSIONS.add(Manifest.permission.SEND_SMS);
        SMS_PERMISSIONS.add(Manifest.permission.RECEIVE_SMS);
        SMS_PERMISSIONS.add(Manifest.permission.READ_SMS);
        SMS_PERMISSIONS.add(Manifest.permission.RECEIVE_WAP_PUSH);
        SMS_PERMISSIONS.add(Manifest.permission.RECEIVE_MMS);
        SMS_PERMISSIONS.add(Manifest.permission.READ_CELL_BROADCASTS);
    }

    private static final Set<String> MICROPHONE_PERMISSIONS = new ArraySet<>();
    static {
        MICROPHONE_PERMISSIONS.add(Manifest.permission.RECORD_AUDIO);
    }

    private static final Set<String> CAMERA_PERMISSIONS = new ArraySet<>();
    static {
        CAMERA_PERMISSIONS.add(Manifest.permission.CAMERA);
    }

    private static final Set<String> SENSORS_PERMISSIONS = new ArraySet<>();
    static {
        SENSORS_PERMISSIONS.add(Manifest.permission.BODY_SENSORS);
    }

    private static final Set<String> STORAGE_PERMISSIONS = new ArraySet<>();
    static {
        STORAGE_PERMISSIONS.add(Manifest.permission.READ_EXTERNAL_STORAGE);
        STORAGE_PERMISSIONS.add(Manifest.permission.WRITE_EXTERNAL_STORAGE);
    }

    private static final int MSG_READ_DEFAULT_PERMISSION_EXCEPTIONS = 1;

<<<<<<< HEAD
=======
    private static final String ACTION_TWINNING =
            "com.google.android.clockwork.intent.TWINNING_SETTINGS";
    private static final String ACTION_TRACK = "com.android.fitness.TRACK";

>>>>>>> 3629c673
    private final PackageManagerService mService;
    private final Handler mHandler;

    private PackagesProvider mLocationPackagesProvider;
    private PackagesProvider mVoiceInteractionPackagesProvider;
    private PackagesProvider mSmsAppPackagesProvider;
    private PackagesProvider mDialerAppPackagesProvider;
    private PackagesProvider mSimCallManagerPackagesProvider;
    private SyncAdapterPackagesProvider mSyncAdapterPackagesProvider;

    private ArrayMap<String, List<DefaultPermissionGrant>> mGrantExceptions;

    public DefaultPermissionGrantPolicy(PackageManagerService service) {
        mService = service;
        mHandler = new Handler(mService.mHandlerThread.getLooper()) {
            @Override
            public void handleMessage(Message msg) {
                if (msg.what == MSG_READ_DEFAULT_PERMISSION_EXCEPTIONS) {
                    synchronized (mService.mPackages) {
                        if (mGrantExceptions == null) {
                            mGrantExceptions = readDefaultPermissionExceptionsLPw();
                        }
                    }
                }
            }
        };
    }

    public void setLocationPackagesProviderLPw(PackagesProvider provider) {
        mLocationPackagesProvider = provider;
    }

    public void setVoiceInteractionPackagesProviderLPw(PackagesProvider provider) {
        mVoiceInteractionPackagesProvider = provider;
    }

    public void setSmsAppPackagesProviderLPw(PackagesProvider provider) {
        mSmsAppPackagesProvider = provider;
    }

    public void setDialerAppPackagesProviderLPw(PackagesProvider provider) {
        mDialerAppPackagesProvider = provider;
    }

    public void setSimCallManagerPackagesProviderLPw(PackagesProvider provider) {
        mSimCallManagerPackagesProvider = provider;
    }

    public void setSyncAdapterPackagesProviderLPw(SyncAdapterPackagesProvider provider) {
        mSyncAdapterPackagesProvider = provider;
    }

    public void grantDefaultPermissions(int userId) {
        grantPermissionsToSysComponentsAndPrivApps(userId);
        grantDefaultSystemHandlerPermissions(userId);
        grantDefaultPermissionExceptions(userId);
    }

    public void scheduleReadDefaultPermissionExceptions() {
        mHandler.sendEmptyMessage(MSG_READ_DEFAULT_PERMISSION_EXCEPTIONS);
    }

    private void grantPermissionsToSysComponentsAndPrivApps(int userId) {
        Log.i(TAG, "Granting permissions to platform components for user " + userId);

        synchronized (mService.mPackages) {
            for (PackageParser.Package pkg : mService.mPackages.values()) {
                if (!isSysComponentOrPersistentPlatformSignedPrivAppLPr(pkg)
                        || !doesPackageSupportRuntimePermissions(pkg)
                        || pkg.requestedPermissions.isEmpty()) {
                    continue;
                }
                Set<String> permissions = new ArraySet<>();
                final int permissionCount = pkg.requestedPermissions.size();
                for (int i = 0; i < permissionCount; i++) {
                    String permission = pkg.requestedPermissions.get(i);
                    BasePermission bp = mService.mSettings.mPermissions.get(permission);
                    if (bp != null && bp.isRuntime()) {
                        permissions.add(permission);
                    }
                }
                if (!permissions.isEmpty()) {
                    grantRuntimePermissionsLPw(pkg, permissions, true, userId);
                }
            }
        }
    }

    private void grantDefaultSystemHandlerPermissions(int userId) {
        Log.i(TAG, "Granting permissions to default platform handlers for user " + userId);

        final PackagesProvider locationPackagesProvider;
        final PackagesProvider voiceInteractionPackagesProvider;
        final PackagesProvider smsAppPackagesProvider;
        final PackagesProvider dialerAppPackagesProvider;
        final PackagesProvider simCallManagerPackagesProvider;
        final SyncAdapterPackagesProvider syncAdapterPackagesProvider;

        synchronized (mService.mPackages) {
            locationPackagesProvider = mLocationPackagesProvider;
            voiceInteractionPackagesProvider = mVoiceInteractionPackagesProvider;
            smsAppPackagesProvider = mSmsAppPackagesProvider;
            dialerAppPackagesProvider = mDialerAppPackagesProvider;
            simCallManagerPackagesProvider = mSimCallManagerPackagesProvider;
            syncAdapterPackagesProvider = mSyncAdapterPackagesProvider;
        }

        String[] voiceInteractPackageNames = (voiceInteractionPackagesProvider != null)
                ? voiceInteractionPackagesProvider.getPackages(userId) : null;
        String[] locationPackageNames = (locationPackagesProvider != null)
                ? locationPackagesProvider.getPackages(userId) : null;
        String[] smsAppPackageNames = (smsAppPackagesProvider != null)
                ? smsAppPackagesProvider.getPackages(userId) : null;
        String[] dialerAppPackageNames = (dialerAppPackagesProvider != null)
                ? dialerAppPackagesProvider.getPackages(userId) : null;
        String[] simCallManagerPackageNames = (simCallManagerPackagesProvider != null)
                ? simCallManagerPackagesProvider.getPackages(userId) : null;
        String[] contactsSyncAdapterPackages = (syncAdapterPackagesProvider != null) ?
                syncAdapterPackagesProvider.getPackages(ContactsContract.AUTHORITY, userId) : null;
        String[] calendarSyncAdapterPackages = (syncAdapterPackagesProvider != null) ?
                syncAdapterPackagesProvider.getPackages(CalendarContract.AUTHORITY, userId) : null;

        synchronized (mService.mPackages) {
            // Installer
            PackageParser.Package installerPackage = getSystemPackageLPr(
                    mService.mRequiredInstallerPackage);
            if (installerPackage != null
                    && doesPackageSupportRuntimePermissions(installerPackage)) {
                grantRuntimePermissionsLPw(installerPackage, STORAGE_PERMISSIONS, true, userId);
            }

            // Verifier
            PackageParser.Package verifierPackage = getSystemPackageLPr(
                    mService.mRequiredVerifierPackage);
            if (verifierPackage != null
                    && doesPackageSupportRuntimePermissions(verifierPackage)) {
                grantRuntimePermissionsLPw(verifierPackage, STORAGE_PERMISSIONS, true, userId);
                grantRuntimePermissionsLPw(verifierPackage, PHONE_PERMISSIONS, false, userId);
                grantRuntimePermissionsLPw(verifierPackage, SMS_PERMISSIONS, false, userId);
            }

            // SetupWizard
            PackageParser.Package setupPackage = getSystemPackageLPr(
                    mService.mSetupWizardPackage);
            if (setupPackage != null
                    && doesPackageSupportRuntimePermissions(setupPackage)) {
                grantRuntimePermissionsLPw(setupPackage, PHONE_PERMISSIONS, userId);
                grantRuntimePermissionsLPw(setupPackage, CONTACTS_PERMISSIONS, userId);
                grantRuntimePermissionsLPw(setupPackage, LOCATION_PERMISSIONS, userId);
                grantRuntimePermissionsLPw(setupPackage, CAMERA_PERMISSIONS, userId);
            }

            // Camera
            Intent cameraIntent = new Intent(MediaStore.ACTION_IMAGE_CAPTURE);
            PackageParser.Package cameraPackage = getDefaultSystemHandlerActivityPackageLPr(
                    cameraIntent, userId);
            if (cameraPackage != null
                    && doesPackageSupportRuntimePermissions(cameraPackage)) {
                grantRuntimePermissionsLPw(cameraPackage, CAMERA_PERMISSIONS, userId);
                grantRuntimePermissionsLPw(cameraPackage, MICROPHONE_PERMISSIONS, userId);
                grantRuntimePermissionsLPw(cameraPackage, STORAGE_PERMISSIONS, userId);
            }

            // Media provider
            PackageParser.Package mediaStorePackage = getDefaultProviderAuthorityPackageLPr(
                    MediaStore.AUTHORITY, userId);
            if (mediaStorePackage != null) {
                grantRuntimePermissionsLPw(mediaStorePackage, STORAGE_PERMISSIONS, true, userId);
            }

            // Downloads provider
            PackageParser.Package downloadsPackage = getDefaultProviderAuthorityPackageLPr(
                    "downloads", userId);
            if (downloadsPackage != null) {
                grantRuntimePermissionsLPw(downloadsPackage, STORAGE_PERMISSIONS, true, userId);
            }

            // Downloads UI
            Intent downloadsUiIntent = new Intent(DownloadManager.ACTION_VIEW_DOWNLOADS);
            PackageParser.Package downloadsUiPackage = getDefaultSystemHandlerActivityPackageLPr(
                    downloadsUiIntent, userId);
            if (downloadsUiPackage != null
                    && doesPackageSupportRuntimePermissions(downloadsUiPackage)) {
                grantRuntimePermissionsLPw(downloadsUiPackage, STORAGE_PERMISSIONS, true, userId);
            }

            // Storage provider
            PackageParser.Package storagePackage = getDefaultProviderAuthorityPackageLPr(
                    "com.android.externalstorage.documents", userId);
            if (storagePackage != null) {
                grantRuntimePermissionsLPw(storagePackage, STORAGE_PERMISSIONS, true, userId);
            }

            // CertInstaller
            Intent certInstallerIntent = new Intent(Credentials.INSTALL_ACTION);
            PackageParser.Package certInstallerPackage = getDefaultSystemHandlerActivityPackageLPr(
                    certInstallerIntent, userId);
            if (certInstallerPackage != null
                    && doesPackageSupportRuntimePermissions(certInstallerPackage)) {
                grantRuntimePermissionsLPw(certInstallerPackage, STORAGE_PERMISSIONS, true, userId);
            }

            // Dialer
            if (dialerAppPackageNames == null) {
                Intent dialerIntent = new Intent(Intent.ACTION_DIAL);
                PackageParser.Package dialerPackage = getDefaultSystemHandlerActivityPackageLPr(
                        dialerIntent, userId);
                if (dialerPackage != null) {
                    grantDefaultPermissionsToDefaultSystemDialerAppLPr(dialerPackage, userId);
                }
            } else {
                for (String dialerAppPackageName : dialerAppPackageNames) {
                    PackageParser.Package dialerPackage = getSystemPackageLPr(dialerAppPackageName);
                    if (dialerPackage != null) {
                        grantDefaultPermissionsToDefaultSystemDialerAppLPr(dialerPackage, userId);
                    }
                }
            }

            // Sim call manager
            if (simCallManagerPackageNames != null) {
                for (String simCallManagerPackageName : simCallManagerPackageNames) {
                    PackageParser.Package simCallManagerPackage =
                            getSystemPackageLPr(simCallManagerPackageName);
                    if (simCallManagerPackage != null) {
                        grantDefaultPermissionsToDefaultSimCallManagerLPr(simCallManagerPackage,
                                userId);
                    }
                }
            }

            // SMS
            if (smsAppPackageNames == null) {
                Intent smsIntent = new Intent(Intent.ACTION_MAIN);
                smsIntent.addCategory(Intent.CATEGORY_APP_MESSAGING);
                PackageParser.Package smsPackage = getDefaultSystemHandlerActivityPackageLPr(
                        smsIntent, userId);
                if (smsPackage != null) {
                   grantDefaultPermissionsToDefaultSystemSmsAppLPr(smsPackage, userId);
                }
            } else {
                for (String smsPackageName : smsAppPackageNames) {
                    PackageParser.Package smsPackage = getSystemPackageLPr(smsPackageName);
                    if (smsPackage != null) {
                        grantDefaultPermissionsToDefaultSystemSmsAppLPr(smsPackage, userId);
                    }
                }
            }

            // Cell Broadcast Receiver
            Intent cbrIntent = new Intent(Intents.SMS_CB_RECEIVED_ACTION);
            PackageParser.Package cbrPackage =
                    getDefaultSystemHandlerActivityPackageLPr(cbrIntent, userId);
            if (cbrPackage != null && doesPackageSupportRuntimePermissions(cbrPackage)) {
                grantRuntimePermissionsLPw(cbrPackage, SMS_PERMISSIONS, userId);
            }

            // Carrier Provisioning Service
            Intent carrierProvIntent = new Intent(Intents.SMS_CARRIER_PROVISION_ACTION);
            PackageParser.Package carrierProvPackage =
                    getDefaultSystemHandlerServicePackageLPr(carrierProvIntent, userId);
            if (carrierProvPackage != null && doesPackageSupportRuntimePermissions(carrierProvPackage)) {
                grantRuntimePermissionsLPw(carrierProvPackage, SMS_PERMISSIONS, false, userId);
            }

            // Calendar
            Intent calendarIntent = new Intent(Intent.ACTION_MAIN);
            calendarIntent.addCategory(Intent.CATEGORY_APP_CALENDAR);
            PackageParser.Package calendarPackage = getDefaultSystemHandlerActivityPackageLPr(
                    calendarIntent, userId);
            if (calendarPackage != null
                    && doesPackageSupportRuntimePermissions(calendarPackage)) {
                grantRuntimePermissionsLPw(calendarPackage, CALENDAR_PERMISSIONS, userId);
                grantRuntimePermissionsLPw(calendarPackage, CONTACTS_PERMISSIONS, userId);
            }

            // Calendar provider
            PackageParser.Package calendarProviderPackage = getDefaultProviderAuthorityPackageLPr(
                    CalendarContract.AUTHORITY, userId);
            if (calendarProviderPackage != null) {
                grantRuntimePermissionsLPw(calendarProviderPackage, CONTACTS_PERMISSIONS, userId);
                grantRuntimePermissionsLPw(calendarProviderPackage, CALENDAR_PERMISSIONS,
                        true, userId);
                grantRuntimePermissionsLPw(calendarProviderPackage, STORAGE_PERMISSIONS, userId);
            }

            // Calendar provider sync adapters
            List<PackageParser.Package> calendarSyncAdapters = getHeadlessSyncAdapterPackagesLPr(
                    calendarSyncAdapterPackages, userId);
            final int calendarSyncAdapterCount = calendarSyncAdapters.size();
            for (int i = 0; i < calendarSyncAdapterCount; i++) {
                PackageParser.Package calendarSyncAdapter = calendarSyncAdapters.get(i);
                if (doesPackageSupportRuntimePermissions(calendarSyncAdapter)) {
                    grantRuntimePermissionsLPw(calendarSyncAdapter, CALENDAR_PERMISSIONS, userId);
                }
            }

            // Contacts
            Intent contactsIntent = new Intent(Intent.ACTION_MAIN);
            contactsIntent.addCategory(Intent.CATEGORY_APP_CONTACTS);
            PackageParser.Package contactsPackage = getDefaultSystemHandlerActivityPackageLPr(
                    contactsIntent, userId);
            if (contactsPackage != null
                    && doesPackageSupportRuntimePermissions(contactsPackage)) {
                grantRuntimePermissionsLPw(contactsPackage, CONTACTS_PERMISSIONS, userId);
                grantRuntimePermissionsLPw(contactsPackage, PHONE_PERMISSIONS, userId);
            }

            // Contacts provider sync adapters
            List<PackageParser.Package> contactsSyncAdapters = getHeadlessSyncAdapterPackagesLPr(
                    contactsSyncAdapterPackages, userId);
            final int contactsSyncAdapterCount = contactsSyncAdapters.size();
            for (int i = 0; i < contactsSyncAdapterCount; i++) {
                PackageParser.Package contactsSyncAdapter = contactsSyncAdapters.get(i);
                if (doesPackageSupportRuntimePermissions(contactsSyncAdapter)) {
                    grantRuntimePermissionsLPw(contactsSyncAdapter, CONTACTS_PERMISSIONS, userId);
                }
            }

            // Contacts provider
            PackageParser.Package contactsProviderPackage = getDefaultProviderAuthorityPackageLPr(
                    ContactsContract.AUTHORITY, userId);
            if (contactsProviderPackage != null) {
                grantRuntimePermissionsLPw(contactsProviderPackage, CONTACTS_PERMISSIONS,
                        true, userId);
                grantRuntimePermissionsLPw(contactsProviderPackage, PHONE_PERMISSIONS,
                        true, userId);
                grantRuntimePermissionsLPw(contactsProviderPackage, STORAGE_PERMISSIONS, userId);
            }

            // Device provisioning
            Intent deviceProvisionIntent = new Intent(
                    DevicePolicyManager.ACTION_PROVISION_MANAGED_DEVICE);
            PackageParser.Package deviceProvisionPackage =
                    getDefaultSystemHandlerActivityPackageLPr(deviceProvisionIntent, userId);
            if (deviceProvisionPackage != null
                    && doesPackageSupportRuntimePermissions(deviceProvisionPackage)) {
                grantRuntimePermissionsLPw(deviceProvisionPackage, CONTACTS_PERMISSIONS, userId);
            }

            // Maps
            Intent mapsIntent = new Intent(Intent.ACTION_MAIN);
            mapsIntent.addCategory(Intent.CATEGORY_APP_MAPS);
            PackageParser.Package mapsPackage = getDefaultSystemHandlerActivityPackageLPr(
                    mapsIntent, userId);
            if (mapsPackage != null
                    && doesPackageSupportRuntimePermissions(mapsPackage)) {
                grantRuntimePermissionsLPw(mapsPackage, LOCATION_PERMISSIONS, userId);
            }

            // Gallery
            Intent galleryIntent = new Intent(Intent.ACTION_MAIN);
            galleryIntent.addCategory(Intent.CATEGORY_APP_GALLERY);
            PackageParser.Package galleryPackage = getDefaultSystemHandlerActivityPackageLPr(
                    galleryIntent, userId);
            if (galleryPackage != null
                    && doesPackageSupportRuntimePermissions(galleryPackage)) {
                grantRuntimePermissionsLPw(galleryPackage, STORAGE_PERMISSIONS, userId);
            }

            // Email
            Intent emailIntent = new Intent(Intent.ACTION_MAIN);
            emailIntent.addCategory(Intent.CATEGORY_APP_EMAIL);
            PackageParser.Package emailPackage = getDefaultSystemHandlerActivityPackageLPr(
                    emailIntent, userId);
            if (emailPackage != null
                    && doesPackageSupportRuntimePermissions(emailPackage)) {
                grantRuntimePermissionsLPw(emailPackage, CONTACTS_PERMISSIONS, userId);
                grantRuntimePermissionsLPw(emailPackage, CALENDAR_PERMISSIONS, userId);
            }

            // Browser
            PackageParser.Package browserPackage = null;
            String defaultBrowserPackage = mService.getDefaultBrowserPackageName(userId);
            if (defaultBrowserPackage != null) {
                browserPackage = getPackageLPr(defaultBrowserPackage);
            }
            if (browserPackage == null) {
                Intent browserIntent = new Intent(Intent.ACTION_MAIN);
                browserIntent.addCategory(Intent.CATEGORY_APP_BROWSER);
                browserPackage = getDefaultSystemHandlerActivityPackageLPr(
                        browserIntent, userId);
            }
            if (browserPackage != null
                    && doesPackageSupportRuntimePermissions(browserPackage)) {
                grantRuntimePermissionsLPw(browserPackage, LOCATION_PERMISSIONS, userId);
            }

            // Voice interaction
            if (voiceInteractPackageNames != null) {
                for (String voiceInteractPackageName : voiceInteractPackageNames) {
                    PackageParser.Package voiceInteractPackage = getSystemPackageLPr(
                            voiceInteractPackageName);
                    if (voiceInteractPackage != null
                            && doesPackageSupportRuntimePermissions(voiceInteractPackage)) {
                        grantRuntimePermissionsLPw(voiceInteractPackage,
                                CONTACTS_PERMISSIONS, userId);
                        grantRuntimePermissionsLPw(voiceInteractPackage,
                                CALENDAR_PERMISSIONS, userId);
                        grantRuntimePermissionsLPw(voiceInteractPackage,
                                MICROPHONE_PERMISSIONS, userId);
                        grantRuntimePermissionsLPw(voiceInteractPackage,
                                PHONE_PERMISSIONS, userId);
                        grantRuntimePermissionsLPw(voiceInteractPackage,
                                SMS_PERMISSIONS, userId);
                        grantRuntimePermissionsLPw(voiceInteractPackage,
                                LOCATION_PERMISSIONS, userId);
                    }
                }
            }

            // Voice recognition
            Intent voiceRecoIntent = new Intent("android.speech.RecognitionService");
            voiceRecoIntent.addCategory(Intent.CATEGORY_DEFAULT);
            PackageParser.Package voiceRecoPackage = getDefaultSystemHandlerServicePackageLPr(
                    voiceRecoIntent, userId);
            if (voiceRecoPackage != null
                    && doesPackageSupportRuntimePermissions(voiceRecoPackage)) {
                grantRuntimePermissionsLPw(voiceRecoPackage, MICROPHONE_PERMISSIONS, userId);
            }

            // Location
            if (locationPackageNames != null) {
                for (String packageName : locationPackageNames) {
                    PackageParser.Package locationPackage = getSystemPackageLPr(packageName);
                    if (locationPackage != null
                            && doesPackageSupportRuntimePermissions(locationPackage)) {
                        grantRuntimePermissionsLPw(locationPackage, CONTACTS_PERMISSIONS, userId);
                        grantRuntimePermissionsLPw(locationPackage, CALENDAR_PERMISSIONS, userId);
                        grantRuntimePermissionsLPw(locationPackage, MICROPHONE_PERMISSIONS, userId);
                        grantRuntimePermissionsLPw(locationPackage, PHONE_PERMISSIONS, userId);
                        grantRuntimePermissionsLPw(locationPackage, SMS_PERMISSIONS, userId);
                        grantRuntimePermissionsLPw(locationPackage, LOCATION_PERMISSIONS,
                                true, userId);
                        grantRuntimePermissionsLPw(locationPackage, CAMERA_PERMISSIONS, userId);
                        grantRuntimePermissionsLPw(locationPackage, SENSORS_PERMISSIONS, userId);
                        grantRuntimePermissionsLPw(locationPackage, STORAGE_PERMISSIONS, userId);
                    }
                }
            }

            // Music
            Intent musicIntent = new Intent(Intent.ACTION_VIEW);
            musicIntent.addCategory(Intent.CATEGORY_DEFAULT);
            musicIntent.setDataAndType(Uri.fromFile(new File("foo.mp3")),
                    AUDIO_MIME_TYPE);
            PackageParser.Package musicPackage = getDefaultSystemHandlerActivityPackageLPr(
                    musicIntent, userId);
            if (musicPackage != null
                    && doesPackageSupportRuntimePermissions(musicPackage)) {
                grantRuntimePermissionsLPw(musicPackage, STORAGE_PERMISSIONS, userId);
            }

<<<<<<< HEAD
            // Android Wear Home
            if (mService.hasSystemFeature(PackageManager.FEATURE_WATCH, 0)) {
=======
            // Watches
            if (mService.hasSystemFeature(PackageManager.FEATURE_WATCH, 0)) {
                // Home application on watches
>>>>>>> 3629c673
                Intent homeIntent = new Intent(Intent.ACTION_MAIN);
                homeIntent.addCategory(Intent.CATEGORY_HOME_MAIN);

                PackageParser.Package wearHomePackage = getDefaultSystemHandlerActivityPackageLPr(
                        homeIntent, userId);

                if (wearHomePackage != null
                        && doesPackageSupportRuntimePermissions(wearHomePackage)) {
                    grantRuntimePermissionsLPw(wearHomePackage, CONTACTS_PERMISSIONS, false,
                            userId);
                    grantRuntimePermissionsLPw(wearHomePackage, PHONE_PERMISSIONS, true, userId);
                    grantRuntimePermissionsLPw(wearHomePackage, MICROPHONE_PERMISSIONS, false,
                            userId);
                    grantRuntimePermissionsLPw(wearHomePackage, LOCATION_PERMISSIONS, false,
                            userId);
                }
<<<<<<< HEAD
=======

                // Twinning on watches
                Intent twinningIntent = new Intent(ACTION_TWINNING);
                PackageParser.Package twinningPackage = getDefaultSystemHandlerActivityPackageLPr(
                        twinningIntent, userId);

                if (twinningPackage != null
                        && doesPackageSupportRuntimePermissions(twinningPackage)) {
                    grantRuntimePermissionsLPw(twinningPackage, PHONE_PERMISSIONS, false, userId);
                    grantRuntimePermissionsLPw(twinningPackage, SMS_PERMISSIONS, false, userId);
                }

                // Fitness tracking on watches
                Intent trackIntent = new Intent(ACTION_TRACK);
                PackageParser.Package trackPackage = getDefaultSystemHandlerActivityPackageLPr(
                        trackIntent, userId);
                if (trackPackage != null
                        && doesPackageSupportRuntimePermissions(trackPackage)) {
                    grantRuntimePermissionsLPw(trackPackage, SENSORS_PERMISSIONS, false, userId);
                    grantRuntimePermissionsLPw(trackPackage, LOCATION_PERMISSIONS, false, userId);
                }
>>>>>>> 3629c673
            }

            // Print Spooler
            PackageParser.Package printSpoolerPackage = getSystemPackageLPr(
                    PrintManager.PRINT_SPOOLER_PACKAGE_NAME);
            if (printSpoolerPackage != null
                    && doesPackageSupportRuntimePermissions(printSpoolerPackage)) {
                grantRuntimePermissionsLPw(printSpoolerPackage, LOCATION_PERMISSIONS, true, userId);
            }

            // EmergencyInfo
            Intent emergencyInfoIntent = new Intent(TelephonyManager.ACTION_EMERGENCY_ASSISTANCE);
            PackageParser.Package emergencyInfoPckg = getDefaultSystemHandlerActivityPackageLPr(
                    emergencyInfoIntent, userId);
            if (emergencyInfoPckg != null
                    && doesPackageSupportRuntimePermissions(emergencyInfoPckg)) {
                grantRuntimePermissionsLPw(emergencyInfoPckg, CONTACTS_PERMISSIONS, true, userId);
                grantRuntimePermissionsLPw(emergencyInfoPckg, PHONE_PERMISSIONS, true, userId);
            }

            // NFC Tag viewer
            Intent nfcTagIntent = new Intent(Intent.ACTION_VIEW);
            nfcTagIntent.setType("vnd.android.cursor.item/ndef_msg");
            PackageParser.Package nfcTagPkg = getDefaultSystemHandlerActivityPackageLPr(
                    nfcTagIntent, userId);
            if (nfcTagPkg != null
                    && doesPackageSupportRuntimePermissions(nfcTagPkg)) {
                grantRuntimePermissionsLPw(nfcTagPkg, CONTACTS_PERMISSIONS, false, userId);
                grantRuntimePermissionsLPw(nfcTagPkg, PHONE_PERMISSIONS, false, userId);
            }

            // Storage Manager
            Intent storageManagerIntent = new Intent(StorageManager.ACTION_MANAGE_STORAGE);
            PackageParser.Package storageManagerPckg = getDefaultSystemHandlerActivityPackageLPr(
                    storageManagerIntent, userId);
            if (storageManagerPckg != null
                    && doesPackageSupportRuntimePermissions(storageManagerPckg)) {
                grantRuntimePermissionsLPw(storageManagerPckg, STORAGE_PERMISSIONS, true, userId);
            }
            mService.mSettings.onDefaultRuntimePermissionsGrantedLPr(userId);
        }
    }

    private void grantDefaultPermissionsToDefaultSystemDialerAppLPr(
            PackageParser.Package dialerPackage, int userId) {
        if (doesPackageSupportRuntimePermissions(dialerPackage)) {
            boolean isPhonePermFixed =
                    mService.hasSystemFeature(PackageManager.FEATURE_WATCH, 0);
            grantRuntimePermissionsLPw(
                    dialerPackage, PHONE_PERMISSIONS, isPhonePermFixed, userId);
            grantRuntimePermissionsLPw(dialerPackage, CONTACTS_PERMISSIONS, userId);
            grantRuntimePermissionsLPw(dialerPackage, SMS_PERMISSIONS, userId);
            grantRuntimePermissionsLPw(dialerPackage, MICROPHONE_PERMISSIONS, userId);
            grantRuntimePermissionsLPw(dialerPackage, CAMERA_PERMISSIONS, userId);
        }
    }

    private void grantDefaultPermissionsToDefaultSystemSmsAppLPr(
            PackageParser.Package smsPackage, int userId) {
        if (doesPackageSupportRuntimePermissions(smsPackage)) {
            grantRuntimePermissionsLPw(smsPackage, PHONE_PERMISSIONS, userId);
            grantRuntimePermissionsLPw(smsPackage, CONTACTS_PERMISSIONS, userId);
            grantRuntimePermissionsLPw(smsPackage, SMS_PERMISSIONS, userId);
        }
    }

    public void grantDefaultPermissionsToDefaultSmsAppLPr(String packageName, int userId) {
        Log.i(TAG, "Granting permissions to default sms app for user:" + userId);
        if (packageName == null) {
            return;
        }
        PackageParser.Package smsPackage = getPackageLPr(packageName);
        if (smsPackage != null && doesPackageSupportRuntimePermissions(smsPackage)) {
            grantRuntimePermissionsLPw(smsPackage, PHONE_PERMISSIONS, false, true, userId);
            grantRuntimePermissionsLPw(smsPackage, CONTACTS_PERMISSIONS, false, true, userId);
            grantRuntimePermissionsLPw(smsPackage, SMS_PERMISSIONS, false, true, userId);
        }
    }

    public void grantDefaultPermissionsToDefaultDialerAppLPr(String packageName, int userId) {
        Log.i(TAG, "Granting permissions to default dialer app for user:" + userId);
        if (packageName == null) {
            return;
        }
        PackageParser.Package dialerPackage = getPackageLPr(packageName);
        if (dialerPackage != null
                && doesPackageSupportRuntimePermissions(dialerPackage)) {
            grantRuntimePermissionsLPw(dialerPackage, PHONE_PERMISSIONS, false, true, userId);
            grantRuntimePermissionsLPw(dialerPackage, CONTACTS_PERMISSIONS, false, true, userId);
            grantRuntimePermissionsLPw(dialerPackage, SMS_PERMISSIONS, false, true, userId);
            grantRuntimePermissionsLPw(dialerPackage, MICROPHONE_PERMISSIONS, false, true, userId);
            grantRuntimePermissionsLPw(dialerPackage, CAMERA_PERMISSIONS, false, true, userId);
        }
    }

    private void grantDefaultPermissionsToDefaultSimCallManagerLPr(
            PackageParser.Package simCallManagerPackage, int userId) {
        Log.i(TAG, "Granting permissions to sim call manager for user:" + userId);
        if (doesPackageSupportRuntimePermissions(simCallManagerPackage)) {
            grantRuntimePermissionsLPw(simCallManagerPackage, PHONE_PERMISSIONS, userId);
            grantRuntimePermissionsLPw(simCallManagerPackage, MICROPHONE_PERMISSIONS, userId);
        }
    }

    public void grantDefaultPermissionsToDefaultSimCallManagerLPr(String packageName, int userId) {
        if (packageName == null) {
            return;
        }
        PackageParser.Package simCallManagerPackage = getPackageLPr(packageName);
        if (simCallManagerPackage != null) {
            grantDefaultPermissionsToDefaultSimCallManagerLPr(simCallManagerPackage, userId);
        }
    }

    public void grantDefaultPermissionsToEnabledCarrierAppsLPr(String[] packageNames, int userId) {
        Log.i(TAG, "Granting permissions to enabled carrier apps for user:" + userId);
        if (packageNames == null) {
            return;
        }
        for (String packageName : packageNames) {
            PackageParser.Package carrierPackage = getSystemPackageLPr(packageName);
            if (carrierPackage != null
                    && doesPackageSupportRuntimePermissions(carrierPackage)) {
                grantRuntimePermissionsLPw(carrierPackage, PHONE_PERMISSIONS, userId);
                grantRuntimePermissionsLPw(carrierPackage, LOCATION_PERMISSIONS, userId);
                grantRuntimePermissionsLPw(carrierPackage, SMS_PERMISSIONS, userId);
            }
        }
    }

    public void grantDefaultPermissionsToDefaultBrowserLPr(String packageName, int userId) {
        Log.i(TAG, "Granting permissions to default browser for user:" + userId);
        if (packageName == null) {
            return;
        }
        PackageParser.Package browserPackage = getSystemPackageLPr(packageName);
        if (browserPackage != null
                && doesPackageSupportRuntimePermissions(browserPackage)) {
            grantRuntimePermissionsLPw(browserPackage, LOCATION_PERMISSIONS, false, false, userId);
        }
    }

    private PackageParser.Package getDefaultSystemHandlerActivityPackageLPr(
            Intent intent, int userId) {
        ResolveInfo handler = mService.resolveIntent(intent,
                intent.resolveType(mService.mContext.getContentResolver()), DEFAULT_FLAGS, userId);
        if (handler == null || handler.activityInfo == null) {
            return null;
        }
        ActivityInfo activityInfo = handler.activityInfo;
        if (activityInfo.packageName.equals(mService.mResolveActivity.packageName)
                && activityInfo.name.equals(mService.mResolveActivity.name)) {
            return null;
        }
        return getSystemPackageLPr(handler.activityInfo.packageName);
    }

    private PackageParser.Package getDefaultSystemHandlerServicePackageLPr(
            Intent intent, int userId) {
        List<ResolveInfo> handlers = mService.queryIntentServices(intent,
                intent.resolveType(mService.mContext.getContentResolver()), DEFAULT_FLAGS, userId)
                .getList();
        if (handlers == null) {
            return null;
        }
        final int handlerCount = handlers.size();
        for (int i = 0; i < handlerCount; i++) {
            ResolveInfo handler = handlers.get(i);
            PackageParser.Package handlerPackage = getSystemPackageLPr(
                    handler.serviceInfo.packageName);
            if (handlerPackage != null) {
                return handlerPackage;
            }
        }
        return null;
    }

    private List<PackageParser.Package> getHeadlessSyncAdapterPackagesLPr(
            String[] syncAdapterPackageNames, int userId) {
        List<PackageParser.Package> syncAdapterPackages = new ArrayList<>();

        Intent homeIntent = new Intent(Intent.ACTION_MAIN);
        homeIntent.addCategory(Intent.CATEGORY_LAUNCHER);

        for (String syncAdapterPackageName : syncAdapterPackageNames) {
            homeIntent.setPackage(syncAdapterPackageName);

            ResolveInfo homeActivity = mService.resolveIntent(homeIntent,
                    homeIntent.resolveType(mService.mContext.getContentResolver()), DEFAULT_FLAGS,
                    userId);
            if (homeActivity != null) {
                continue;
            }

            PackageParser.Package syncAdapterPackage = getSystemPackageLPr(syncAdapterPackageName);
            if (syncAdapterPackage != null) {
                syncAdapterPackages.add(syncAdapterPackage);
            }
        }

        return syncAdapterPackages;
    }

    private PackageParser.Package getDefaultProviderAuthorityPackageLPr(
            String authority, int userId) {
        ProviderInfo provider = mService.resolveContentProvider(authority, DEFAULT_FLAGS, userId);
        if (provider != null) {
            return getSystemPackageLPr(provider.packageName);
        }
        return null;
    }

    private PackageParser.Package getPackageLPr(String packageName) {
        return mService.mPackages.get(packageName);
    }

    private PackageParser.Package getSystemPackageLPr(String packageName) {
        PackageParser.Package pkg = getPackageLPr(packageName);
        if (pkg != null && pkg.isSystemApp()) {
            return !isSysComponentOrPersistentPlatformSignedPrivAppLPr(pkg) ? pkg : null;
        }
        return null;
    }

    private void grantRuntimePermissionsLPw(PackageParser.Package pkg, Set<String> permissions,
            int userId) {
        grantRuntimePermissionsLPw(pkg, permissions, false, false, userId);
    }

    private void grantRuntimePermissionsLPw(PackageParser.Package pkg, Set<String> permissions,
            boolean systemFixed, int userId) {
        grantRuntimePermissionsLPw(pkg, permissions, systemFixed, false, userId);
    }

    private void grantRuntimePermissionsLPw(PackageParser.Package pkg, Set<String> permissions,
            boolean systemFixed, boolean isDefaultPhoneOrSms, int userId) {
        if (pkg.requestedPermissions.isEmpty()) {
            return;
        }

        List<String> requestedPermissions = pkg.requestedPermissions;
        Set<String> grantablePermissions = null;

        // If this is the default Phone or SMS app we grant permissions regardless
        // whether the version on the system image declares the permission as used since
        // selecting the app as the default Phone or SMS the user makes a deliberate
        // choice to grant this app the permissions needed to function. For all other
        // apps, (default grants on first boot and user creation) we don't grant default
        // permissions if the version on the system image does not declare them.
        if (!isDefaultPhoneOrSms && pkg.isUpdatedSystemApp()) {
            PackageSetting sysPs = mService.mSettings.getDisabledSystemPkgLPr(pkg.packageName);
            if (sysPs != null) {
                if (sysPs.pkg.requestedPermissions.isEmpty()) {
                    return;
                }
                if (!requestedPermissions.equals(sysPs.pkg.requestedPermissions)) {
                    grantablePermissions = new ArraySet<>(requestedPermissions);
                    requestedPermissions = sysPs.pkg.requestedPermissions;
                }
            }
        }

        final int grantablePermissionCount = requestedPermissions.size();
        for (int i = 0; i < grantablePermissionCount; i++) {
            String permission = requestedPermissions.get(i);

            // If there is a disabled system app it may request a permission the updated
            // version ot the data partition doesn't, In this case skip the permission.
            if (grantablePermissions != null && !grantablePermissions.contains(permission)) {
                continue;
            }

            if (permissions.contains(permission)) {
                final int flags = mService.getPermissionFlags(permission, pkg.packageName, userId);

                // If any flags are set to the permission, then it is either set in
                // its current state by the system or device/profile owner or the user.
                // In all these cases we do not want to clobber the current state.
                // Unless the caller wants to override user choices. The override is
                // to make sure we can grant the needed permission to the default
                // sms and phone apps after the user chooses this in the UI.
                if (flags == 0 || isDefaultPhoneOrSms) {
                    // Never clobber policy or system.
                    final int fixedFlags = PackageManager.FLAG_PERMISSION_SYSTEM_FIXED
                            | PackageManager.FLAG_PERMISSION_POLICY_FIXED;
                    if ((flags & fixedFlags) != 0) {
                        continue;
                    }

                    mService.grantRuntimePermission(pkg.packageName, permission, userId);
                    if (DEBUG) {
                        Log.i(TAG, "Granted " + (systemFixed ? "fixed " : "not fixed ")
                                + permission + " to default handler " + pkg.packageName);
                    }

                    int newFlags = PackageManager.FLAG_PERMISSION_GRANTED_BY_DEFAULT;
                    if (systemFixed) {
                        newFlags |= PackageManager.FLAG_PERMISSION_SYSTEM_FIXED;
                    }

                    mService.updatePermissionFlags(permission, pkg.packageName,
                            newFlags, newFlags, userId);
                }

                // If a component gets a permission for being the default handler A
                // and also default handler B, we grant the weaker grant form.
                if ((flags & PackageManager.FLAG_PERMISSION_GRANTED_BY_DEFAULT) != 0
                        && (flags & PackageManager.FLAG_PERMISSION_SYSTEM_FIXED) != 0
                        && !systemFixed) {
                    if (DEBUG) {
                        Log.i(TAG, "Granted not fixed " + permission + " to default handler "
                                + pkg.packageName);
                    }
                    mService.updatePermissionFlags(permission, pkg.packageName,
                            PackageManager.FLAG_PERMISSION_SYSTEM_FIXED, 0, userId);
                }
            }
        }
    }

    private boolean isSysComponentOrPersistentPlatformSignedPrivAppLPr(PackageParser.Package pkg) {
        if (UserHandle.getAppId(pkg.applicationInfo.uid) < FIRST_APPLICATION_UID) {
            return true;
        }
        if (!pkg.isPrivilegedApp()) {
            return false;
        }
        PackageSetting sysPkg = mService.mSettings.getDisabledSystemPkgLPr(pkg.packageName);
        if (sysPkg != null && sysPkg.pkg != null) {
            if ((sysPkg.pkg.applicationInfo.flags & ApplicationInfo.FLAG_PERSISTENT) == 0) {
                return false;
            }
        } else if ((pkg.applicationInfo.flags & ApplicationInfo.FLAG_PERSISTENT) == 0) {
            return false;
        }
        return PackageManagerService.compareSignatures(mService.mPlatformPackage.mSignatures,
                pkg.mSignatures) == PackageManager.SIGNATURE_MATCH;
    }

    private void grantDefaultPermissionExceptions(int userId) {
        synchronized (mService.mPackages) {
            mHandler.removeMessages(MSG_READ_DEFAULT_PERMISSION_EXCEPTIONS);

            if (mGrantExceptions == null) {
                mGrantExceptions = readDefaultPermissionExceptionsLPw();
            }

            // mGrantExceptions is null only before the first read and then
            // it serves as a cache of the default grants that should be
            // performed for every user. If there is an entry then the app
            // is on the system image and supports runtime permissions.
            Set<String> permissions = null;
            final int exceptionCount = mGrantExceptions.size();
            for (int i = 0; i < exceptionCount; i++) {
                String packageName = mGrantExceptions.keyAt(i);
                PackageParser.Package pkg = getSystemPackageLPr(packageName);
                List<DefaultPermissionGrant> permissionGrants = mGrantExceptions.valueAt(i);
                final int permissionGrantCount = permissionGrants.size();
                for (int j = 0; j < permissionGrantCount; j++) {
                    DefaultPermissionGrant permissionGrant = permissionGrants.get(j);
                    if (permissions == null) {
                        permissions = new ArraySet<>();
                    } else {
                        permissions.clear();
                    }
                    permissions.add(permissionGrant.name);
                    grantRuntimePermissionsLPw(pkg, permissions, false,
                            permissionGrant.fixed, userId);
                }
            }
        }
    }

    private @NonNull ArrayMap<String, List<DefaultPermissionGrant>>
            readDefaultPermissionExceptionsLPw() {
        File dir = new File(Environment.getRootDirectory(), "etc/default-permissions");
        if (!dir.exists() || !dir.isDirectory() || !dir.canRead()) {
            return new ArrayMap<>(0);
        }

        File[] files = dir.listFiles();
        if (files == null) {
            return new ArrayMap<>(0);
        }

        ArrayMap<String, List<DefaultPermissionGrant>> grantExceptions = new ArrayMap<>();

        // Iterate over the files in the directory and scan .xml files
        for (File file : files) {
            if (!file.getPath().endsWith(".xml")) {
                Slog.i(TAG, "Non-xml file " + file + " in " + dir + " directory, ignoring");
                continue;
            }
            if (!file.canRead()) {
                Slog.w(TAG, "Default permissions file " + file + " cannot be read");
                continue;
            }
            try (
                InputStream str = new BufferedInputStream(new FileInputStream(file))
            ) {
                XmlPullParser parser = Xml.newPullParser();
                parser.setInput(str, null);
                parse(parser, grantExceptions);
            } catch (XmlPullParserException | IOException e) {
                Slog.w(TAG, "Error reading default permissions file " + file, e);
            }
        }

        return grantExceptions;
    }

    private void parse(XmlPullParser parser, Map<String, List<DefaultPermissionGrant>>
            outGrantExceptions) throws IOException, XmlPullParserException {
        final int outerDepth = parser.getDepth();
        int type;
        while ((type = parser.next()) != XmlPullParser.END_DOCUMENT
                && (type != XmlPullParser.END_TAG || parser.getDepth() > outerDepth)) {
            if (type == XmlPullParser.END_TAG || type == XmlPullParser.TEXT) {
                continue;
            }
            if (TAG_EXCEPTIONS.equals(parser.getName())) {
                parseExceptions(parser, outGrantExceptions);
            } else {
                Log.e(TAG, "Unknown tag " + parser.getName());
            }
        }
    }

    private void parseExceptions(XmlPullParser parser, Map<String, List<DefaultPermissionGrant>>
            outGrantExceptions) throws IOException, XmlPullParserException {
        final int outerDepth = parser.getDepth();
        int type;
        while ((type = parser.next()) != XmlPullParser.END_DOCUMENT
                && (type != XmlPullParser.END_TAG || parser.getDepth() > outerDepth)) {
            if (type == XmlPullParser.END_TAG || type == XmlPullParser.TEXT) {
                continue;
            }
            if (TAG_EXCEPTION.equals(parser.getName())) {
                String packageName = parser.getAttributeValue(null, ATTR_PACKAGE);

                List<DefaultPermissionGrant> packageExceptions =
                        outGrantExceptions.get(packageName);
                if (packageExceptions == null) {
                    // The package must be on the system image
                    PackageParser.Package pkg = getSystemPackageLPr(packageName);
                    if (pkg == null) {
                        Log.w(TAG, "Unknown package:" + packageName);
                        XmlUtils.skipCurrentTag(parser);
                        continue;
                    }

                    // The package must support runtime permissions
                    if (!doesPackageSupportRuntimePermissions(pkg)) {
                        Log.w(TAG, "Skipping non supporting runtime permissions package:"
                                + packageName);
                        XmlUtils.skipCurrentTag(parser);
                        continue;
                    }
                    packageExceptions = new ArrayList<>();
                    outGrantExceptions.put(packageName, packageExceptions);
                }

                parsePermission(parser, packageExceptions);
            } else {
                Log.e(TAG, "Unknown tag " + parser.getName() + "under <exceptions>");
            }
        }
    }

    private void parsePermission(XmlPullParser parser, List<DefaultPermissionGrant>
            outPackageExceptions) throws IOException, XmlPullParserException {
        final int outerDepth = parser.getDepth();
        int type;
        while ((type = parser.next()) != XmlPullParser.END_DOCUMENT
                && (type != XmlPullParser.END_TAG || parser.getDepth() > outerDepth)) {
            if (type == XmlPullParser.END_TAG || type == XmlPullParser.TEXT) {
                continue;
            }

            if (TAG_PERMISSION.contains(parser.getName())) {
                String name = parser.getAttributeValue(null, ATTR_NAME);
                if (name == null) {
                    Log.w(TAG, "Mandatory name attribute missing for permission tag");
                    XmlUtils.skipCurrentTag(parser);
                    continue;
                }

                final boolean fixed = XmlUtils.readBooleanAttribute(parser, ATTR_FIXED);

                DefaultPermissionGrant exception = new DefaultPermissionGrant(name, fixed);
                outPackageExceptions.add(exception);
            } else {
                Log.e(TAG, "Unknown tag " + parser.getName() + "under <exception>");
            }
        }
    }

    private static boolean doesPackageSupportRuntimePermissions(PackageParser.Package pkg) {
        return pkg.applicationInfo.targetSdkVersion > Build.VERSION_CODES.LOLLIPOP_MR1;
    }

    private static final class DefaultPermissionGrant {
        final String name;
        final boolean fixed;

        public DefaultPermissionGrant(String name, boolean fixed) {
            this.name = name;
            this.fixed = fixed;
        }
    }
}<|MERGE_RESOLUTION|>--- conflicted
+++ resolved
@@ -150,13 +150,8 @@
 
     private static final int MSG_READ_DEFAULT_PERMISSION_EXCEPTIONS = 1;
 
-<<<<<<< HEAD
-=======
-    private static final String ACTION_TWINNING =
-            "com.google.android.clockwork.intent.TWINNING_SETTINGS";
     private static final String ACTION_TRACK = "com.android.fitness.TRACK";
 
->>>>>>> 3629c673
     private final PackageManagerService mService;
     private final Handler mHandler;
 
@@ -610,14 +605,9 @@
                 grantRuntimePermissionsLPw(musicPackage, STORAGE_PERMISSIONS, userId);
             }
 
-<<<<<<< HEAD
-            // Android Wear Home
-            if (mService.hasSystemFeature(PackageManager.FEATURE_WATCH, 0)) {
-=======
             // Watches
             if (mService.hasSystemFeature(PackageManager.FEATURE_WATCH, 0)) {
                 // Home application on watches
->>>>>>> 3629c673
                 Intent homeIntent = new Intent(Intent.ACTION_MAIN);
                 homeIntent.addCategory(Intent.CATEGORY_HOME_MAIN);
 
@@ -634,19 +624,6 @@
                     grantRuntimePermissionsLPw(wearHomePackage, LOCATION_PERMISSIONS, false,
                             userId);
                 }
-<<<<<<< HEAD
-=======
-
-                // Twinning on watches
-                Intent twinningIntent = new Intent(ACTION_TWINNING);
-                PackageParser.Package twinningPackage = getDefaultSystemHandlerActivityPackageLPr(
-                        twinningIntent, userId);
-
-                if (twinningPackage != null
-                        && doesPackageSupportRuntimePermissions(twinningPackage)) {
-                    grantRuntimePermissionsLPw(twinningPackage, PHONE_PERMISSIONS, false, userId);
-                    grantRuntimePermissionsLPw(twinningPackage, SMS_PERMISSIONS, false, userId);
-                }
 
                 // Fitness tracking on watches
                 Intent trackIntent = new Intent(ACTION_TRACK);
@@ -657,7 +634,6 @@
                     grantRuntimePermissionsLPw(trackPackage, SENSORS_PERMISSIONS, false, userId);
                     grantRuntimePermissionsLPw(trackPackage, LOCATION_PERMISSIONS, false, userId);
                 }
->>>>>>> 3629c673
             }
 
             // Print Spooler
