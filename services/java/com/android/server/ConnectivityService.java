--- conflicted
+++ resolved
@@ -1483,25 +1483,6 @@
             }
             if (mNetConfigs[netType].isDefault()) {
                 handleApplyDefaultProxy(netType);
-<<<<<<< HEAD
-                addDefaultRoute(mNetTrackers[netType]);
-            } else {
-                // many radios add a default route even when we don't want one.
-                // remove the default interface unless we need it for our active network
-                if (mActiveDefaultNetwork != -1) {
-                    LinkProperties linkProperties =
-                            mNetTrackers[mActiveDefaultNetwork].getLinkProperties();
-                    LinkProperties newLinkProperties =
-                            mNetTrackers[netType].getLinkProperties();
-                    String defaultIface = linkProperties.getInterfaceName();
-                    if (defaultIface != null &&
-                            !defaultIface.equals(newLinkProperties.getInterfaceName())) {
-                        removeDefaultRoute(mNetTrackers[netType]);
-                    }
-                }
-                addPrivateDnsRoutes(mNetTrackers[netType]);
-=======
->>>>>>> 0a46db5d
             }
         } else {
             if (VDBG) {
