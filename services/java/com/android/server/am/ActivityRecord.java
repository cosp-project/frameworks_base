/*
 * Copyright (C) 2006 The Android Open Source Project
 *
 * Licensed under the Apache License, Version 2.0 (the "License");
 * you may not use this file except in compliance with the License.
 * You may obtain a copy of the License at
 *
 *      http://www.apache.org/licenses/LICENSE-2.0
 *
 * Unless required by applicable law or agreed to in writing, software
 * distributed under the License is distributed on an "AS IS" BASIS,
 * WITHOUT WARRANTIES OR CONDITIONS OF ANY KIND, either express or implied.
 * See the License for the specific language governing permissions and
 * limitations under the License.
 */

package com.android.server.am;

import com.android.server.AttributeCache;
import com.android.server.am.ActivityStack.ActivityState;

import android.app.Activity;
import android.content.ComponentName;
import android.content.Intent;
import android.content.pm.ActivityInfo;
import android.content.pm.ApplicationInfo;
import android.content.res.Configuration;
import android.graphics.Bitmap;
import android.os.Build;
import android.os.Bundle;
import android.os.Message;
import android.os.Process;
import android.os.RemoteException;
import android.os.SystemClock;
import android.util.EventLog;
import android.util.Log;
import android.util.Slog;
import android.util.TimeUtils;
import android.view.IApplicationToken;
import android.view.WindowManager;

import java.io.PrintWriter;
import java.lang.ref.WeakReference;
import java.util.ArrayList;
import java.util.HashSet;

/**
 * An entry in the history stack, representing an activity.
 */
final class ActivityRecord extends IApplicationToken.Stub {
    final ActivityManagerService service; // owner
    final ActivityStack stack; // owner
    final ActivityInfo info; // all about me
    final int launchedFromUid; // always the uid who started the activity.
    final Intent intent;    // the original intent that generated us
    final ComponentName realActivity;  // the intent component, or target of an alias.
    final String shortComponentName; // the short component name of the intent
    final String resolvedType; // as per original caller;
    final String packageName; // the package implementing intent's component
    final String processName; // process where this component wants to run
    final String taskAffinity; // as per ActivityInfo.taskAffinity
    final boolean stateNotNeeded; // As per ActivityInfo.flags
    final boolean fullscreen; // covers the full screen?
    final boolean noDisplay;  // activity is not displayed?
    final boolean componentSpecified;  // did caller specifiy an explicit component?
    final boolean isHomeActivity; // do we consider this to be a home activity?
    final String baseDir;   // where activity source (resources etc) located
    final String resDir;   // where public activity source (public resources etc) located
    final String dataDir;   // where activity data should go
    CharSequence nonLocalizedLabel;  // the label information from the package mgr.
    int labelRes;           // the label information from the package mgr.
    int icon;               // resource identifier of activity's icon.
    int theme;              // resource identifier of activity's theme.
    int realTheme;          // actual theme resource we will use, never 0.
    int windowFlags;        // custom window flags for preview window.
    TaskRecord task;        // the task this is in.
    ThumbnailHolder thumbHolder; // where our thumbnails should go.
    long launchTime;        // when we starting launching this activity
    long startTime;         // last time this activity was started
    long cpuTimeAtResume;   // the cpu time of host process at the time of resuming activity
    Configuration configuration; // configuration activity was last running in
    ActivityRecord resultTo; // who started this entry, so will get our reply
    final String resultWho; // additional identifier for use by resultTo.
    final int requestCode;  // code given by requester (resultTo)
    ArrayList results;      // pending ActivityResult objs we have received
    HashSet<WeakReference<PendingIntentRecord>> pendingResults; // all pending intents for this act
    ArrayList newIntents;   // any pending new intents for single-top mode
    HashSet<ConnectionRecord> connections; // All ConnectionRecord we hold
    UriPermissionOwner uriPermissions; // current special URI access perms.
    ProcessRecord app;      // if non-null, hosting application
    ActivityState state;    // current state we are in
    Bundle  icicle;         // last saved activity state
    boolean frontOfTask;    // is this the root activity of its task?
    boolean launchFailed;   // set if a launched failed, to abort on 2nd try
    boolean haveState;      // have we gotten the last activity state?
    boolean stopped;        // is activity pause finished?
    boolean delayedResume;  // not yet resumed because of stopped app switches?
    boolean finishing;      // activity in pending finish list?
    boolean configDestroy;  // need to destroy due to config change?
    int configChangeFlags;  // which config values have changed
    boolean keysPaused;     // has key dispatching been paused for it?
    int launchMode;         // the launch mode activity attribute.
    boolean visible;        // does this activity's window need to be shown?
    boolean sleeping;       // have we told the activity to sleep?
    boolean waitingVisible; // true if waiting for a new act to become vis
    boolean nowVisible;     // is this activity's window visible?
    boolean thumbnailNeeded;// has someone requested a thumbnail?
    boolean idle;           // has the activity gone idle?
    boolean hasBeenLaunched;// has this activity ever been launched?
    boolean frozenBeforeDestroy;// has been frozen but not yet destroyed.
    boolean immersive;      // immersive mode (don't interrupt if possible)
    boolean forceNewConfig; // force re-create with new config next time

    String stringName;      // for caching of toString().
    
    private boolean inHistory;  // are we in the history stack?

    void dump(PrintWriter pw, String prefix) {
        pw.print(prefix); pw.print("packageName="); pw.print(packageName);
                pw.print(" processName="); pw.println(processName);
        pw.print(prefix); pw.print("launchedFromUid="); pw.print(launchedFromUid);
                pw.print(" app="); pw.println(app);
        pw.print(prefix); pw.println(intent);
        pw.print(prefix); pw.print("frontOfTask="); pw.print(frontOfTask);
                pw.print(" task="); pw.println(task);
        pw.print(prefix); pw.print("taskAffinity="); pw.println(taskAffinity);
        pw.print(prefix); pw.print("realActivity=");
                pw.println(realActivity.flattenToShortString());
        pw.print(prefix); pw.print("base="); pw.print(baseDir);
                if (!resDir.equals(baseDir)) pw.print(" res="); pw.print(resDir);
                pw.print(" data="); pw.println(dataDir);
        pw.print(prefix); pw.print("labelRes=0x");
                pw.print(Integer.toHexString(labelRes));
                pw.print(" icon=0x"); pw.print(Integer.toHexString(icon));
                pw.print(" theme=0x"); pw.println(Integer.toHexString(theme));
        pw.print(prefix); pw.print("stateNotNeeded="); pw.print(stateNotNeeded);
                pw.print(" componentSpecified="); pw.print(componentSpecified);
                pw.print(" isHomeActivity="); pw.println(isHomeActivity);
        pw.print(prefix); pw.print("config="); pw.println(configuration);
        if (resultTo != null || resultWho != null) {
            pw.print(prefix); pw.print("resultTo="); pw.print(resultTo);
                    pw.print(" resultWho="); pw.print(resultWho);
                    pw.print(" resultCode="); pw.println(requestCode);
        }
        if (results != null) {
            pw.print(prefix); pw.print("results="); pw.println(results);
        }
        if (pendingResults != null) {
            pw.print(prefix); pw.print("pendingResults="); pw.println(pendingResults);
        }
        if (uriPermissions != null) {
            if (uriPermissions.readUriPermissions != null) {
                pw.print(prefix); pw.print("readUriPermissions=");
                        pw.println(uriPermissions.readUriPermissions);
            }
            if (uriPermissions.writeUriPermissions != null) {
                pw.print(prefix); pw.print("writeUriPermissions=");
                        pw.println(uriPermissions.writeUriPermissions);
            }
        }
        pw.print(prefix); pw.print("launchFailed="); pw.print(launchFailed);
                pw.print(" haveState="); pw.print(haveState);
                pw.print(" icicle="); pw.println(icicle);
        pw.print(prefix); pw.print("state="); pw.print(state);
                pw.print(" stopped="); pw.print(stopped);
                pw.print(" delayedResume="); pw.print(delayedResume);
                pw.print(" finishing="); pw.println(finishing);
        pw.print(prefix); pw.print("keysPaused="); pw.print(keysPaused);
                pw.print(" inHistory="); pw.print(inHistory);
                pw.print(" visible="); pw.print(visible);
                pw.print(" sleeping="); pw.print(sleeping);
                pw.print(" idle="); pw.println(idle);
        pw.print(prefix); pw.print("fullscreen="); pw.print(fullscreen);
                pw.print(" noDisplay="); pw.print(noDisplay);
                pw.print(" immersive="); pw.print(immersive);
                pw.print(" launchMode="); pw.println(launchMode);
        pw.print(prefix); pw.print("frozenBeforeDestroy="); pw.print(frozenBeforeDestroy);
<<<<<<< HEAD
                pw.print(" thumbnailNeeded="); pw.println(thumbnailNeeded);
        pw.print(prefix); pw.print("thumbHolder="); pw.println(thumbHolder);
=======
                pw.print(" thumbnailNeeded="); pw.print(thumbnailNeeded);
                pw.print(" forceNewConfig="); pw.println(forceNewConfig);
>>>>>>> 05be6d6f
        if (launchTime != 0 || startTime != 0) {
            pw.print(prefix); pw.print("launchTime=");
                    TimeUtils.formatDuration(launchTime, pw); pw.print(" startTime=");
                    TimeUtils.formatDuration(startTime, pw); pw.println("");
        }
        if (waitingVisible || nowVisible) {
            pw.print(prefix); pw.print("waitingVisible="); pw.print(waitingVisible);
                    pw.print(" nowVisible="); pw.println(nowVisible);
        }
        if (configDestroy || configChangeFlags != 0) {
            pw.print(prefix); pw.print("configDestroy="); pw.print(configDestroy);
                    pw.print(" configChangeFlags=");
                    pw.println(Integer.toHexString(configChangeFlags));
        }
        if (connections != null) {
            pw.print(prefix); pw.print("connections="); pw.println(connections);
        }
    }

    ActivityRecord(ActivityManagerService _service, ActivityStack _stack, ProcessRecord _caller,
            int _launchedFromUid, Intent _intent, String _resolvedType,
            ActivityInfo aInfo, Configuration _configuration,
            ActivityRecord _resultTo, String _resultWho, int _reqCode,
            boolean _componentSpecified) {
        service = _service;
        stack = _stack;
        info = aInfo;
        launchedFromUid = _launchedFromUid;
        intent = _intent;
        shortComponentName = _intent.getComponent().flattenToShortString();
        resolvedType = _resolvedType;
        componentSpecified = _componentSpecified;
        configuration = _configuration;
        resultTo = _resultTo;
        resultWho = _resultWho;
        requestCode = _reqCode;
        state = ActivityState.INITIALIZING;
        frontOfTask = false;
        launchFailed = false;
        haveState = false;
        stopped = false;
        delayedResume = false;
        finishing = false;
        configDestroy = false;
        keysPaused = false;
        inHistory = false;
        visible = true;
        waitingVisible = false;
        nowVisible = false;
        thumbnailNeeded = false;
        idle = false;
        hasBeenLaunched = false;

        if (aInfo != null) {
            if (aInfo.targetActivity == null
                    || aInfo.launchMode == ActivityInfo.LAUNCH_MULTIPLE
                    || aInfo.launchMode == ActivityInfo.LAUNCH_SINGLE_TOP) {
                realActivity = _intent.getComponent();
            } else {
                realActivity = new ComponentName(aInfo.packageName,
                        aInfo.targetActivity);
            }
            taskAffinity = aInfo.taskAffinity;
            stateNotNeeded = (aInfo.flags&
                    ActivityInfo.FLAG_STATE_NOT_NEEDED) != 0;
            baseDir = aInfo.applicationInfo.sourceDir;
            resDir = aInfo.applicationInfo.publicSourceDir;
            dataDir = aInfo.applicationInfo.dataDir;
            nonLocalizedLabel = aInfo.nonLocalizedLabel;
            labelRes = aInfo.labelRes;
            if (nonLocalizedLabel == null && labelRes == 0) {
                ApplicationInfo app = aInfo.applicationInfo;
                nonLocalizedLabel = app.nonLocalizedLabel;
                labelRes = app.labelRes;
            }
            icon = aInfo.getIconResource();
            theme = aInfo.getThemeResource();
            realTheme = theme;
            if (realTheme == 0) {
                realTheme = aInfo.applicationInfo.targetSdkVersion
                        < Build.VERSION_CODES.HONEYCOMB
                        ? android.R.style.Theme
                        : android.R.style.Theme_Holo;
            }
            if ((aInfo.flags&ActivityInfo.FLAG_HARDWARE_ACCELERATED) != 0) {
                windowFlags |= WindowManager.LayoutParams.FLAG_HARDWARE_ACCELERATED;
            }
            if ((aInfo.flags&ActivityInfo.FLAG_MULTIPROCESS) != 0
                    && _caller != null
                    && (aInfo.applicationInfo.uid == Process.SYSTEM_UID
                            || aInfo.applicationInfo.uid == _caller.info.uid)) {
                processName = _caller.processName;
            } else {
                processName = aInfo.processName;
            }

            if (intent != null && (aInfo.flags & ActivityInfo.FLAG_EXCLUDE_FROM_RECENTS) != 0) {
                intent.addFlags(Intent.FLAG_ACTIVITY_EXCLUDE_FROM_RECENTS);
            }
            
            packageName = aInfo.applicationInfo.packageName;
            launchMode = aInfo.launchMode;
            
            AttributeCache.Entry ent = AttributeCache.instance().get(packageName,
                    realTheme, com.android.internal.R.styleable.Window);
            fullscreen = ent != null && !ent.array.getBoolean(
                    com.android.internal.R.styleable.Window_windowIsFloating, false)
                    && !ent.array.getBoolean(
                    com.android.internal.R.styleable.Window_windowIsTranslucent, false);
            noDisplay = ent != null && ent.array.getBoolean(
                    com.android.internal.R.styleable.Window_windowNoDisplay, false);
            
            if (!_componentSpecified || _launchedFromUid == Process.myUid()
                    || _launchedFromUid == 0) {
                // If we know the system has determined the component, then
                // we can consider this to be a home activity...
                if (Intent.ACTION_MAIN.equals(_intent.getAction()) &&
                        _intent.hasCategory(Intent.CATEGORY_HOME) &&
                        _intent.getCategories().size() == 1 &&
                        _intent.getData() == null &&
                        _intent.getType() == null &&
                        (intent.getFlags()&Intent.FLAG_ACTIVITY_NEW_TASK) != 0 &&
                        !"android".equals(realActivity.getClassName())) {
                    // This sure looks like a home activity!
                    // Note the last check is so we don't count the resolver
                    // activity as being home...  really, we don't care about
                    // doing anything special with something that comes from
                    // the core framework package.
                    isHomeActivity = true;
                } else {
                    isHomeActivity = false;
                }
            } else {
                isHomeActivity = false;
            }

            immersive = (aInfo.flags & ActivityInfo.FLAG_IMMERSIVE) != 0;
        } else {
            realActivity = null;
            taskAffinity = null;
            stateNotNeeded = false;
            baseDir = null;
            resDir = null;
            dataDir = null;
            processName = null;
            packageName = null;
            fullscreen = true;
            noDisplay = false;
            isHomeActivity = false;
            immersive = false;
        }
    }

    void setTask(TaskRecord newTask, ThumbnailHolder newThumbHolder, boolean isRoot) {
        if (inHistory && !finishing) {
            if (task != null) {
                task.numActivities--;
            }
            if (newTask != null) {
                newTask.numActivities++;
            }
        }
        if (newThumbHolder == null) {
            newThumbHolder = newTask;
        }
        task = newTask;
        if (!isRoot && (intent.getFlags()&Intent.FLAG_ACTIVITY_CLEAR_WHEN_TASK_RESET) != 0) {
            // This is the start of a new sub-task.
            if (thumbHolder == null) {
                thumbHolder = new ThumbnailHolder();
            }
        } else {
            thumbHolder = newThumbHolder;
        }
    }

    void putInHistory() {
        if (!inHistory) {
            inHistory = true;
            if (task != null && !finishing) {
                task.numActivities++;
            }
        }
    }

    void takeFromHistory() {
        if (inHistory) {
            inHistory = false;
            if (task != null && !finishing) {
                task.numActivities--;
            }
        }
    }

    boolean isInHistory() {
        return inHistory;
    }

    void makeFinishing() {
        if (!finishing) {
            finishing = true;
            if (task != null && inHistory) {
                task.numActivities--;
            }
        }
    }

    UriPermissionOwner getUriPermissionsLocked() {
        if (uriPermissions == null) {
            uriPermissions = new UriPermissionOwner(service, this);
        }
        return uriPermissions;
    }

    void addResultLocked(ActivityRecord from, String resultWho,
            int requestCode, int resultCode,
            Intent resultData) {
        ActivityResult r = new ActivityResult(from, resultWho,
        		requestCode, resultCode, resultData);
        if (results == null) {
            results = new ArrayList();
        }
        results.add(r);
    }

    void removeResultsLocked(ActivityRecord from, String resultWho,
            int requestCode) {
        if (results != null) {
            for (int i=results.size()-1; i>=0; i--) {
                ActivityResult r = (ActivityResult)results.get(i);
                if (r.mFrom != from) continue;
                if (r.mResultWho == null) {
                    if (resultWho != null) continue;
                } else {
                    if (!r.mResultWho.equals(resultWho)) continue;
                }
                if (r.mRequestCode != requestCode) continue;

                results.remove(i);
            }
        }
    }

    void addNewIntentLocked(Intent intent) {
        if (newIntents == null) {
            newIntents = new ArrayList();
        }
        newIntents.add(intent);
    }
    
    /**
     * Deliver a new Intent to an existing activity, so that its onNewIntent()
     * method will be called at the proper time.
     */
    final void deliverNewIntentLocked(int callingUid, Intent intent) {
        boolean sent = false;
        if (state == ActivityState.RESUMED
                && app != null && app.thread != null) {
            try {
                ArrayList<Intent> ar = new ArrayList<Intent>();
                intent = new Intent(intent);
                ar.add(intent);
                service.grantUriPermissionFromIntentLocked(callingUid, packageName,
                        intent, getUriPermissionsLocked());
                app.thread.scheduleNewIntent(ar, this);
                sent = true;
            } catch (RemoteException e) {
                Slog.w(ActivityManagerService.TAG,
                        "Exception thrown sending new intent to " + this, e);
            } catch (NullPointerException e) {
                Slog.w(ActivityManagerService.TAG,
                        "Exception thrown sending new intent to " + this, e);
            }
        }
        if (!sent) {
            addNewIntentLocked(new Intent(intent));
        }
    }

    void removeUriPermissionsLocked() {
        if (uriPermissions != null) {
            uriPermissions.removeUriPermissionsLocked();
            uriPermissions = null;
        }
    }

    void pauseKeyDispatchingLocked() {
        if (!keysPaused) {
            keysPaused = true;
            service.mWindowManager.pauseKeyDispatching(this);
        }
    }

    void resumeKeyDispatchingLocked() {
        if (keysPaused) {
            keysPaused = false;
            service.mWindowManager.resumeKeyDispatching(this);
        }
    }

    void updateThumbnail(Bitmap newThumbnail, CharSequence description) {
        if ((intent.getFlags()&Intent.FLAG_ACTIVITY_CLEAR_WHEN_TASK_RESET) != 0) {
            // This is a logical break in the task; it repre
        }
        if (thumbHolder != null) {
            if (newThumbnail != null) {
                thumbHolder.lastThumbnail = newThumbnail;
            }
            thumbHolder.lastDescription = description;
        }
    }

    void clearThumbnail() {
        if (thumbHolder != null) {
            thumbHolder.lastThumbnail = null;
            thumbHolder.lastDescription = null;
        }
    }

    // IApplicationToken

    public boolean mayFreezeScreenLocked(ProcessRecord app) {
        // Only freeze the screen if this activity is currently attached to
        // an application, and that application is not blocked or unresponding.
        // In any other case, we can't count on getting the screen unfrozen,
        // so it is best to leave as-is.
        return app != null && !app.crashing && !app.notResponding;
    }
    
    public void startFreezingScreenLocked(ProcessRecord app, int configChanges) {
        if (mayFreezeScreenLocked(app)) {
            service.mWindowManager.startAppFreezingScreen(this, configChanges);
        }
    }
    
    public void stopFreezingScreenLocked(boolean force) {
        if (force || frozenBeforeDestroy) {
            frozenBeforeDestroy = false;
            service.mWindowManager.stopAppFreezingScreen(this, force);
        }
    }
    
    public void windowsVisible() {
        synchronized(service) {
            if (launchTime != 0) {
                final long curTime = SystemClock.uptimeMillis();
                final long thisTime = curTime - launchTime;
                final long totalTime = stack.mInitialStartTime != 0
                        ? (curTime - stack.mInitialStartTime) : thisTime;
                if (ActivityManagerService.SHOW_ACTIVITY_START_TIME) {
                    EventLog.writeEvent(EventLogTags.ACTIVITY_LAUNCH_TIME,
                            System.identityHashCode(this), shortComponentName,
                            thisTime, totalTime);
                    StringBuilder sb = service.mStringBuilder;
                    sb.setLength(0);
                    sb.append("Displayed ");
                    sb.append(shortComponentName);
                    sb.append(": ");
                    TimeUtils.formatDuration(thisTime, sb);
                    if (thisTime != totalTime) {
                        sb.append(" (total ");
                        TimeUtils.formatDuration(totalTime, sb);
                        sb.append(")");
                    }
                    Log.i(ActivityManagerService.TAG, sb.toString());
                }
                stack.reportActivityLaunchedLocked(false, this, thisTime, totalTime);
                if (totalTime > 0) {
                    service.mUsageStatsService.noteLaunchTime(realActivity, (int)totalTime);
                }
                launchTime = 0;
                stack.mInitialStartTime = 0;
            }
            startTime = 0;
            stack.reportActivityVisibleLocked(this);
            if (ActivityManagerService.DEBUG_SWITCH) Log.v(
                    ActivityManagerService.TAG, "windowsVisible(): " + this);
            if (!nowVisible) {
                nowVisible = true;
                if (!idle) {
                    // Instead of doing the full stop routine here, let's just
                    // hide any activities we now can, and let them stop when
                    // the normal idle happens.
                    stack.processStoppingActivitiesLocked(false);
                } else {
                    // If this activity was already idle, then we now need to
                    // make sure we perform the full stop of any activities
                    // that are waiting to do so.  This is because we won't
                    // do that while they are still waiting for this one to
                    // become visible.
                    final int N = stack.mWaitingVisibleActivities.size();
                    if (N > 0) {
                        for (int i=0; i<N; i++) {
                            ActivityRecord r = (ActivityRecord)
                                stack.mWaitingVisibleActivities.get(i);
                            r.waitingVisible = false;
                            if (ActivityManagerService.DEBUG_SWITCH) Log.v(
                                    ActivityManagerService.TAG,
                                    "Was waiting for visible: " + r);
                        }
                        stack.mWaitingVisibleActivities.clear();
                        Message msg = Message.obtain();
                        msg.what = ActivityStack.IDLE_NOW_MSG;
                        stack.mHandler.sendMessage(msg);
                    }
                }
                service.scheduleAppGcsLocked();
            }
        }
    }

    public void windowsGone() {
        if (ActivityManagerService.DEBUG_SWITCH) Log.v(
                ActivityManagerService.TAG, "windowsGone(): " + this);
        nowVisible = false;
    }
    
    private ActivityRecord getWaitingHistoryRecordLocked() {
        // First find the real culprit...  if we are waiting
        // for another app to start, then we have paused dispatching
        // for this activity.
        ActivityRecord r = this;
        if (r.waitingVisible) {
            // Hmmm, who might we be waiting for?
            r = stack.mResumedActivity;
            if (r == null) {
                r = stack.mPausingActivity;
            }
            // Both of those null?  Fall back to 'this' again
            if (r == null) {
                r = this;
            }
        }
        
        return r;
    }

    public boolean keyDispatchingTimedOut() {
        ActivityRecord r;
        ProcessRecord anrApp = null;
        synchronized(service) {
            r = getWaitingHistoryRecordLocked();
            if (r != null && r.app != null) {
                if (r.app.debugging) {
                    return false;
                }
                
                if (service.mDidDexOpt) {
                    // Give more time since we were dexopting.
                    service.mDidDexOpt = false;
                    return false;
                }
                
                if (r.app.instrumentationClass == null) { 
                    anrApp = r.app;
                } else {
                    Bundle info = new Bundle();
                    info.putString("shortMsg", "keyDispatchingTimedOut");
                    info.putString("longMsg", "Timed out while dispatching key event");
                    service.finishInstrumentationLocked(
                            r.app, Activity.RESULT_CANCELED, info);
                }
            }
        }
        
        if (anrApp != null) {
            service.appNotResponding(anrApp, r, this,
                    "keyDispatchingTimedOut");
        }
        
        return true;
    }
    
    /** Returns the key dispatching timeout for this application token. */
    public long getKeyDispatchingTimeout() {
        synchronized(service) {
            ActivityRecord r = getWaitingHistoryRecordLocked();
            if (r == null || r.app == null
                    || r.app.instrumentationClass == null) {
                return ActivityManagerService.KEY_DISPATCHING_TIMEOUT;
            }
            
            return ActivityManagerService.INSTRUMENTATION_KEY_DISPATCHING_TIMEOUT;
        }
    }

    /**
     * This method will return true if the activity is either visible, is becoming visible, is
     * currently pausing, or is resumed.
     */
    public boolean isInterestingToUserLocked() {
        return visible || nowVisible || state == ActivityState.PAUSING || 
                state == ActivityState.RESUMED;
    }

    public void setSleeping(boolean _sleeping) {
        if (sleeping == _sleeping) {
            return;
        }
        if (app != null && app.thread != null) {
            try {
                app.thread.scheduleSleeping(this, _sleeping);
                if (sleeping && !stack.mGoingToSleepActivities.contains(this)) {
                    stack.mGoingToSleepActivities.add(this);
                }
                sleeping = _sleeping;
            } catch (RemoteException e) {
                Slog.w(ActivityStack.TAG, "Exception thrown when sleeping: "
                        + intent.getComponent(), e);
            }
        }
    }
    
    public String toString() {
        if (stringName != null) {
            return stringName;
        }
        StringBuilder sb = new StringBuilder(128);
        sb.append("ActivityRecord{");
        sb.append(Integer.toHexString(System.identityHashCode(this)));
        sb.append(' ');
        sb.append(intent.getComponent().flattenToShortString());
        sb.append('}');
        return stringName = sb.toString();
    }
}<|MERGE_RESOLUTION|>--- conflicted
+++ resolved
@@ -175,13 +175,9 @@
                 pw.print(" immersive="); pw.print(immersive);
                 pw.print(" launchMode="); pw.println(launchMode);
         pw.print(prefix); pw.print("frozenBeforeDestroy="); pw.print(frozenBeforeDestroy);
-<<<<<<< HEAD
-                pw.print(" thumbnailNeeded="); pw.println(thumbnailNeeded);
-        pw.print(prefix); pw.print("thumbHolder="); pw.println(thumbHolder);
-=======
                 pw.print(" thumbnailNeeded="); pw.print(thumbnailNeeded);
                 pw.print(" forceNewConfig="); pw.println(forceNewConfig);
->>>>>>> 05be6d6f
+        pw.print(prefix); pw.print("thumbHolder="); pw.println(thumbHolder);
         if (launchTime != 0 || startTime != 0) {
             pw.print(prefix); pw.print("launchTime=");
                     TimeUtils.formatDuration(launchTime, pw); pw.print(" startTime=");
