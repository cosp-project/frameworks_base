//
// Copyright 2006 The Android Open Source Project
//

#include "AaptAssets.h"
#include "AaptConfig.h"
#include "AaptUtil.h"
#include "Main.h"
#include "ResourceFilter.h"

#include <utils/misc.h>
#include <utils/SortedVector.h>

#include <ctype.h>
#include <dirent.h>
#include <errno.h>

<<<<<<< HEAD
static const char* kDefaultLocale = "default";
=======
static const char* kWildcardName = "any";
>>>>>>> 1dcc75b2
static const char* kAssetDir = "assets";
static const char* kResourceDir = "res";
static const char* kValuesDir = "values";
static const char* kMipmapDir = "mipmap";
static const char* kInvalidChars = "/\\:";
static const size_t kMaxAssetFileName = 100;

static const String8 kResString(kResourceDir);

/*
 * Names of asset files must meet the following criteria:
 *
 *  - the filename length must be less than kMaxAssetFileName bytes long
 *    (and can't be empty)
 *  - all characters must be 7-bit printable ASCII
 *  - none of { '/' '\\' ':' }
 *
 * Pass in just the filename, not the full path.
 */
static bool validateFileName(const char* fileName)
{
    const char* cp = fileName;
    size_t len = 0;

    while (*cp != '\0') {
        if ((*cp & 0x80) != 0)
            return false;           // reject high ASCII
        if (*cp < 0x20 || *cp >= 0x7f)
            return false;           // reject control chars and 0x7f
        if (strchr(kInvalidChars, *cp) != NULL)
            return false;           // reject path sep chars
        cp++;
        len++;
    }

    if (len < 1 || len > kMaxAssetFileName)
        return false;               // reject empty or too long

    return true;
}

// The default to use if no other ignore pattern is defined.
const char * const gDefaultIgnoreAssets =
    "!.svn:!.git:!.ds_store:!*.scc:.*:<dir>_*:!CVS:!thumbs.db:!picasa.ini:!*~";
// The ignore pattern that can be passed via --ignore-assets in Main.cpp
const char * gUserIgnoreAssets = NULL;

static bool isHidden(const char *root, const char *path)
{
    // Patterns syntax:
    // - Delimiter is :
    // - Entry can start with the flag ! to avoid printing a warning
    //   about the file being ignored.
    // - Entry can have the flag "<dir>" to match only directories
    //   or <file> to match only files. Default is to match both.
    // - Entry can be a simplified glob "<prefix>*" or "*<suffix>"
    //   where prefix/suffix must have at least 1 character (so that
    //   we don't match a '*' catch-all pattern.)
    // - The special filenames "." and ".." are always ignored.
    // - Otherwise the full string is matched.
    // - match is not case-sensitive.

    if (strcmp(path, ".") == 0 || strcmp(path, "..") == 0) {
        return true;
    }

    const char *delim = ":";
    const char *p = gUserIgnoreAssets;
    if (!p || !p[0]) {
        p = getenv("ANDROID_AAPT_IGNORE");
    }
    if (!p || !p[0]) {
        p = gDefaultIgnoreAssets;
    }
    char *patterns = strdup(p);

    bool ignore = false;
    bool chatty = true;
    char *matchedPattern = NULL;

    String8 fullPath(root);
    fullPath.appendPath(path);
    FileType type = getFileType(fullPath);

    int plen = strlen(path);

    // Note: we don't have strtok_r under mingw.
    for(char *token = strtok(patterns, delim);
            !ignore && token != NULL;
            token = strtok(NULL, delim)) {
        chatty = token[0] != '!';
        if (!chatty) token++; // skip !
        if (strncasecmp(token, "<dir>" , 5) == 0) {
            if (type != kFileTypeDirectory) continue;
            token += 5;
        }
        if (strncasecmp(token, "<file>", 6) == 0) {
            if (type != kFileTypeRegular) continue;
            token += 6;
        }

        matchedPattern = token;
        int n = strlen(token);

        if (token[0] == '*') {
            // Match *suffix
            token++;
            n--;
            if (n <= plen) {
                ignore = strncasecmp(token, path + plen - n, n) == 0;
            }
        } else if (n > 1 && token[n - 1] == '*') {
            // Match prefix*
            ignore = strncasecmp(token, path, n - 1) == 0;
        } else {
            ignore = strcasecmp(token, path) == 0;
        }
    }

    if (ignore && chatty) {
        fprintf(stderr, "    (skipping %s '%s' due to ANDROID_AAPT_IGNORE pattern '%s')\n",
                type == kFileTypeDirectory ? "dir" : "file",
                path,
                matchedPattern ? matchedPattern : "");
    }

    free(patterns);
    return ignore;
}

// =========================================================================
// =========================================================================
// =========================================================================

/* static */
inline bool isAlpha(const String8& string) {
     const size_t length = string.length();
     for (size_t i = 0; i < length; ++i) {
          if (!isalpha(string[i])) {
              return false;
          }
     }

     return true;
}

/* static */
inline bool isNumber(const String8& string) {
     const size_t length = string.length();
     for (size_t i = 0; i < length; ++i) {
          if (!isdigit(string[i])) {
              return false;
          }
     }

     return true;
}

void AaptLocaleValue::setLanguage(const char* languageChars) {
     size_t i = 0;
     while ((*languageChars) != '\0') {
          language[i++] = tolower(*languageChars);
          languageChars++;
     }
}

void AaptLocaleValue::setRegion(const char* regionChars) {
    size_t i = 0;
    while ((*regionChars) != '\0') {
         region[i++] = toupper(*regionChars);
         regionChars++;
    }
}

void AaptLocaleValue::setScript(const char* scriptChars) {
    size_t i = 0;
    while ((*scriptChars) != '\0') {
         if (i == 0) {
             script[i++] = toupper(*scriptChars);
         } else {
             script[i++] = tolower(*scriptChars);
         }
         scriptChars++;
    }
}

void AaptLocaleValue::setVariant(const char* variantChars) {
     size_t i = 0;
     while ((*variantChars) != '\0') {
          variant[i++] = *variantChars;
          variantChars++;
     }
}

bool AaptLocaleValue::initFromFilterString(const String8& str) {
     // A locale (as specified in the filter) is an underscore separated name such
     // as "en_US", "en_Latn_US", or "en_US_POSIX".
     Vector<String8> parts = AaptUtil::splitAndLowerCase(str, '_');

     const int numTags = parts.size();
     bool valid = false;
     if (numTags >= 1) {
         const String8& lang = parts[0];
         if (isAlpha(lang) && (lang.length() == 2 || lang.length() == 3)) {
             setLanguage(lang.string());
             valid = true;
         }
     }

     if (!valid || numTags == 1) {
         return valid;
     }

     // At this point, valid == true && numTags > 1.
     const String8& part2 = parts[1];
     if ((part2.length() == 2 && isAlpha(part2)) ||
         (part2.length() == 3 && isNumber(part2))) {
         setRegion(part2.string());
     } else if (part2.length() == 4 && isAlpha(part2)) {
         setScript(part2.string());
     } else if (part2.length() >= 5 && part2.length() <= 8) {
         setVariant(part2.string());
     } else {
         valid = false;
     }

     if (!valid || numTags == 2) {
         return valid;
     }

     // At this point, valid == true && numTags > 1.
     const String8& part3 = parts[2];
     if (((part3.length() == 2 && isAlpha(part3)) ||
         (part3.length() == 3 && isNumber(part3))) && script[0]) {
         setRegion(part3.string());
     } else if (part3.length() >= 5 && part3.length() <= 8) {
         setVariant(part3.string());
     } else {
         valid = false;
     }

     if (!valid || numTags == 3) {
         return valid;
     }

     const String8& part4 = parts[3];
     if (part4.length() >= 5 && part4.length() <= 8) {
         setVariant(part4.string());
     } else {
         valid = false;
     }
<<<<<<< HEAD
=======

     if (!valid || numTags > 4) {
         return false;
     }

     return true;
}

int AaptLocaleValue::initFromDirName(const Vector<String8>& parts, const int startIndex) {
    const int size = parts.size();
    int currentIndex = startIndex;

    String8 part = parts[currentIndex];
    if (part[0] == 'b' && part[1] == '+') {
        // This is a "modified" BCP-47 language tag. Same semantics as BCP-47 tags,
        // except that the separator is "+" and not "-".
        Vector<String8> subtags;
        AaptLocaleValue::splitAndLowerCase(part.string(), &subtags, '+');
        subtags.removeItemsAt(0);
        if (subtags.size() == 1) {
            setLanguage(subtags[0]);
        } else if (subtags.size() == 2) {
            setLanguage(subtags[0]);

            // The second tag can either be a region, a variant or a script.
            switch (subtags[1].size()) {
                case 2:
                case 3:
                    setRegion(subtags[1]);
                    break;
                case 4:
                    setScript(subtags[1]);
                    break;
                case 5:
                case 6:
                case 7:
                case 8:
                    setVariant(subtags[1]);
                    break;
                default:
                    fprintf(stderr, "ERROR: Invalid BCP-47 tag in directory name %s\n",
                            part.string());
                    return -1;
            }
        } else if (subtags.size() == 3) {
            // The language is always the first subtag.
            setLanguage(subtags[0]);

            // The second subtag can either be a script or a region code.
            // If its size is 4, it's a script code, else it's a region code.
            bool hasRegion = false;
            if (subtags[1].size() == 4) {
                setScript(subtags[1]);
            } else if (subtags[1].size() == 2 || subtags[1].size() == 3) {
                setRegion(subtags[1]);
                hasRegion = true;
            } else {
                fprintf(stderr, "ERROR: Invalid BCP-47 tag in directory name %s\n", part.string());
                return -1;
            }

            // The third tag can either be a region code (if the second tag was
            // a script), else a variant code.
            if (subtags[2].size() > 4) {
                setVariant(subtags[2]);
            } else {
                setRegion(subtags[2]);
            }
        } else if (subtags.size() == 4) {
            setLanguage(subtags[0]);
            setScript(subtags[1]);
            setRegion(subtags[2]);
            setVariant(subtags[3]);
        } else {
            fprintf(stderr, "ERROR: Invalid BCP-47 tag in directory name: %s\n", part.string());
            return -1;
        }

        return ++currentIndex;
    } else {
        if ((part.length() == 2 || part.length() == 3) && isAlpha(part)) {
            setLanguage(part);
            if (++currentIndex == size) {
                return size;
            }
        } else {
            return currentIndex;
        }

        part = parts[currentIndex];
        if (part.string()[0] == 'r' && part.length() == 3) {
            setRegion(part.string() + 1);
            if (++currentIndex == size) {
                return size;
            }
        }
    }

    return currentIndex;
}


String8 AaptLocaleValue::toDirName() const {
    String8 dirName("");
    if (language[0]) {
        dirName += language;
    } else {
        return dirName;
    }

    if (script[0]) {
        dirName += "-s";
        dirName += script;
    }

    if (region[0]) {
        dirName += "-r";
        dirName += region;
    }

    if (variant[0]) {
        dirName += "-v";
        dirName += variant;
    }

    return dirName;
}

void AaptLocaleValue::initFromResTable(const ResTable_config& config) {
    config.unpackLanguage(language);
    config.unpackRegion(region);
    if (config.localeScript[0]) {
        memcpy(script, config.localeScript, sizeof(config.localeScript));
    }

    if (config.localeVariant[0]) {
        memcpy(variant, config.localeVariant, sizeof(config.localeVariant));
    }
}

void AaptLocaleValue::writeTo(ResTable_config* out) const {
    out->packLanguage(language);
    out->packRegion(region);

    if (script[0]) {
        memcpy(out->localeScript, script, sizeof(out->localeScript));
    }

    if (variant[0]) {
        memcpy(out->localeVariant, variant, sizeof(out->localeVariant));
    }
}


/* static */ bool
AaptGroupEntry::parseFilterNamePart(const String8& part, int* axis, AxisValue* value)
{
    ResTable_config config;
    memset(&config, 0, sizeof(ResTable_config));

    // IMSI - MCC
    if (getMccName(part.string(), &config)) {
        *axis = AXIS_MCC;
        value->intValue = config.mcc;
        return true;
    }

    // IMSI - MNC
    if (getMncName(part.string(), &config)) {
        *axis = AXIS_MNC;
        value->intValue = config.mnc;
        return true;
    }

    // locale - language
    if (value->localeValue.initFromFilterString(part)) {
        *axis = AXIS_LOCALE;
        return true;
    }

    // layout direction
    if (getLayoutDirectionName(part.string(), &config)) {
        *axis = AXIS_LAYOUTDIR;
        value->intValue = (config.screenLayout&ResTable_config::MASK_LAYOUTDIR);
        return true;
    }

    // smallest screen dp width
    if (getSmallestScreenWidthDpName(part.string(), &config)) {
        *axis = AXIS_SMALLESTSCREENWIDTHDP;
        value->intValue = config.smallestScreenWidthDp;
        return true;
    }

    // screen dp width
    if (getScreenWidthDpName(part.string(), &config)) {
        *axis = AXIS_SCREENWIDTHDP;
        value->intValue = config.screenWidthDp;
        return true;
    }

    // screen dp height
    if (getScreenHeightDpName(part.string(), &config)) {
        *axis = AXIS_SCREENHEIGHTDP;
        value->intValue = config.screenHeightDp;
        return true;
    }

    // screen layout size
    if (getScreenLayoutSizeName(part.string(), &config)) {
        *axis = AXIS_SCREENLAYOUTSIZE;
        value->intValue = (config.screenLayout&ResTable_config::MASK_SCREENSIZE);
        return true;
    }

    // screen layout long
    if (getScreenLayoutLongName(part.string(), &config)) {
        *axis = AXIS_SCREENLAYOUTLONG;
        value->intValue = (config.screenLayout&ResTable_config::MASK_SCREENLONG);
        return true;
    }

    // orientation
    if (getOrientationName(part.string(), &config)) {
        *axis = AXIS_ORIENTATION;
        value->intValue = config.orientation;
        return true;
    }

    // ui mode type
    if (getUiModeTypeName(part.string(), &config)) {
        *axis = AXIS_UIMODETYPE;
        value->intValue = (config.uiMode&ResTable_config::MASK_UI_MODE_TYPE);
        return true;
    }

    // ui mode night
    if (getUiModeNightName(part.string(), &config)) {
        *axis = AXIS_UIMODENIGHT;
        value->intValue = (config.uiMode&ResTable_config::MASK_UI_MODE_NIGHT);
        return true;
    }

    // density
    if (getDensityName(part.string(), &config)) {
        *axis = AXIS_DENSITY;
        value->intValue = config.density;
        return true;
    }

    // touchscreen
    if (getTouchscreenName(part.string(), &config)) {
        *axis = AXIS_TOUCHSCREEN;
        value->intValue = config.touchscreen;
        return true;
    }

    // keyboard hidden
    if (getKeysHiddenName(part.string(), &config)) {
        *axis = AXIS_KEYSHIDDEN;
        value->intValue = config.inputFlags;
        return true;
    }

    // keyboard
    if (getKeyboardName(part.string(), &config)) {
        *axis = AXIS_KEYBOARD;
        value->intValue = config.keyboard;
        return true;
    }

    // navigation hidden
    if (getNavHiddenName(part.string(), &config)) {
        *axis = AXIS_NAVHIDDEN;
        value->intValue = config.inputFlags;
        return 0;
    }

    // navigation
    if (getNavigationName(part.string(), &config)) {
        *axis = AXIS_NAVIGATION;
        value->intValue = config.navigation;
        return true;
    }

    // screen size
    if (getScreenSizeName(part.string(), &config)) {
        *axis = AXIS_SCREENSIZE;
        value->intValue = config.screenSize;
        return true;
    }

    // version
    if (getVersionName(part.string(), &config)) {
        *axis = AXIS_VERSION;
        value->intValue = config.version;
        return true;
    }

    return false;
}

AxisValue
AaptGroupEntry::getConfigValueForAxis(const ResTable_config& config, int axis)
{
    AxisValue value;
    switch (axis) {
        case AXIS_MCC:
            value.intValue = config.mcc;
            break;
        case AXIS_MNC:
            value.intValue = config.mnc;
            break;
        case AXIS_LOCALE:
            value.localeValue.initFromResTable(config);
            break;
        case AXIS_LAYOUTDIR:
            value.intValue = config.screenLayout&ResTable_config::MASK_LAYOUTDIR;
            break;
        case AXIS_SCREENLAYOUTSIZE:
            value.intValue = config.screenLayout&ResTable_config::MASK_SCREENSIZE;
            break;
        case AXIS_ORIENTATION:
            value.intValue = config.orientation;
            break;
        case AXIS_UIMODETYPE:
            value.intValue = (config.uiMode&ResTable_config::MASK_UI_MODE_TYPE);
            break;
        case AXIS_UIMODENIGHT:
            value.intValue = (config.uiMode&ResTable_config::MASK_UI_MODE_NIGHT);
            break;
        case AXIS_DENSITY:
            value.intValue = config.density;
            break;
        case AXIS_TOUCHSCREEN:
            value.intValue = config.touchscreen;
            break;
        case AXIS_KEYSHIDDEN:
            value.intValue = config.inputFlags;
            break;
        case AXIS_KEYBOARD:
            value.intValue = config.keyboard;
            break;
        case AXIS_NAVIGATION:
            value.intValue = config.navigation;
            break;
        case AXIS_SCREENSIZE:
            value.intValue = config.screenSize;
            break;
        case AXIS_SMALLESTSCREENWIDTHDP:
            value.intValue = config.smallestScreenWidthDp;
            break;
        case AXIS_SCREENWIDTHDP:
            value.intValue = config.screenWidthDp;
            break;
        case AXIS_SCREENHEIGHTDP:
            value.intValue = config.screenHeightDp;
            break;
        case AXIS_VERSION:
            value.intValue = config.version;
            break;
    }

    return value;
}

bool
AaptGroupEntry::configSameExcept(const ResTable_config& config,
        const ResTable_config& otherConfig, int axis)
{
    for (int i=AXIS_START; i<=AXIS_END; i++) {
        if (i == axis) {
            continue;
        }
        if (getConfigValueForAxis(config, i) != getConfigValueForAxis(otherConfig, i)) {
            return false;
        }
    }
    return true;
}

bool
AaptGroupEntry::initFromDirName(const char* dir, String8* resType)
{
    mParamsChanged = true;

    Vector<String8> parts;
    AaptLocaleValue::splitAndLowerCase(dir, &parts, '-');

    String8 mcc, mnc, layoutsize, layoutlong, orient, den;
    String8 touch, key, keysHidden, nav, navHidden, size, layoutDir, vers;
    String8 uiModeType, uiModeNight, smallestwidthdp, widthdp, heightdp;

    AaptLocaleValue locale;

    const int N = parts.size();
    int index = 0;
    String8 part = parts[index];

    // resource type
    if (!isValidResourceType(part)) {
        return false;
    }
    *resType = part;

    index++;
    if (index == N) {
        goto success;
    }
    part = parts[index];

    // imsi - mcc
    if (getMccName(part.string())) {
        mcc = part;

        index++;
        if (index == N) {
            goto success;
        }
        part = parts[index];
    } else {
        //printf("not mcc: %s\n", part.string());
    }

    // imsi - mnc
    if (getMncName(part.string())) {
        mnc = part;

        index++;
        if (index == N) {
            goto success;
        }
        part = parts[index];
    } else {
        //printf("not mnc: %s\n", part.string());
    }

    index = locale.initFromDirName(parts, index);
    if (index == -1) {
        return false;
    }
    if (index >= N){
        goto success;
    }

    part = parts[index];
    if (getLayoutDirectionName(part.string())) {
        layoutDir = part;

        index++;
        if (index == N) {
            goto success;
        }
        part = parts[index];
    } else {
        //printf("not layout direction: %s\n", part.string());
    }

    if (getSmallestScreenWidthDpName(part.string())) {
        smallestwidthdp = part;

        index++;
        if (index == N) {
            goto success;
        }
        part = parts[index];
    } else {
        //printf("not smallest screen width dp: %s\n", part.string());
    }

    if (getScreenWidthDpName(part.string())) {
        widthdp = part;

        index++;
        if (index == N) {
            goto success;
        }
        part = parts[index];
    } else {
        //printf("not screen width dp: %s\n", part.string());
    }

    if (getScreenHeightDpName(part.string())) {
        heightdp = part;

        index++;
        if (index == N) {
            goto success;
        }
        part = parts[index];
    } else {
        //printf("not screen height dp: %s\n", part.string());
    }

    if (getScreenLayoutSizeName(part.string())) {
        layoutsize = part;

        index++;
        if (index == N) {
            goto success;
        }
        part = parts[index];
    } else {
        //printf("not screen layout size: %s\n", part.string());
    }

    if (getScreenLayoutLongName(part.string())) {
        layoutlong = part;

        index++;
        if (index == N) {
            goto success;
        }
        part = parts[index];
    } else {
        //printf("not screen layout long: %s\n", part.string());
    }

    // orientation
    if (getOrientationName(part.string())) {
        orient = part;

        index++;
        if (index == N) {
            goto success;
        }
        part = parts[index];
    } else {
        //printf("not orientation: %s\n", part.string());
    }

    // ui mode type
    if (getUiModeTypeName(part.string())) {
        uiModeType = part;

        index++;
        if (index == N) {
            goto success;
        }
        part = parts[index];
    } else {
        //printf("not ui mode type: %s\n", part.string());
    }

    // ui mode night
    if (getUiModeNightName(part.string())) {
        uiModeNight = part;

        index++;
        if (index == N) {
            goto success;
        }
        part = parts[index];
    } else {
        //printf("not ui mode night: %s\n", part.string());
    }

    // density
    if (getDensityName(part.string())) {
        den = part;

        index++;
        if (index == N) {
            goto success;
        }
        part = parts[index];
    } else {
        //printf("not density: %s\n", part.string());
    }

    // touchscreen
    if (getTouchscreenName(part.string())) {
        touch = part;

        index++;
        if (index == N) {
            goto success;
        }
        part = parts[index];
    } else {
        //printf("not touchscreen: %s\n", part.string());
    }

    // keyboard hidden
    if (getKeysHiddenName(part.string())) {
        keysHidden = part;

        index++;
        if (index == N) {
            goto success;
        }
        part = parts[index];
    } else {
        //printf("not keysHidden: %s\n", part.string());
    }

    // keyboard
    if (getKeyboardName(part.string())) {
        key = part;

        index++;
        if (index == N) {
            goto success;
        }
        part = parts[index];
    } else {
        //printf("not keyboard: %s\n", part.string());
    }

    // navigation hidden
    if (getNavHiddenName(part.string())) {
        navHidden = part;

        index++;
        if (index == N) {
            goto success;
        }
        part = parts[index];
    } else {
        //printf("not navHidden: %s\n", part.string());
    }

    if (getNavigationName(part.string())) {
        nav = part;

        index++;
        if (index == N) {
            goto success;
        }
        part = parts[index];
    } else {
        //printf("not navigation: %s\n", part.string());
    }

    if (getScreenSizeName(part.string())) {
        size = part;

        index++;
        if (index == N) {
            goto success;
        }
        part = parts[index];
    } else {
        //printf("not screen size: %s\n", part.string());
    }

    if (getVersionName(part.string())) {
        vers = part;

        index++;
        if (index == N) {
            goto success;
        }
        part = parts[index];
    } else {
        //printf("not version: %s\n", part.string());
    }

    // if there are extra parts, it doesn't match
    return false;

success:
    this->mcc = mcc;
    this->mnc = mnc;
    this->locale = locale;
    this->screenLayoutSize = layoutsize;
    this->screenLayoutLong = layoutlong;
    this->smallestScreenWidthDp = smallestwidthdp;
    this->screenWidthDp = widthdp;
    this->screenHeightDp = heightdp;
    this->orientation = orient;
    this->uiModeType = uiModeType;
    this->uiModeNight = uiModeNight;
    this->density = den;
    this->touchscreen = touch;
    this->keysHidden = keysHidden;
    this->keyboard = key;
    this->navHidden = navHidden;
    this->navigation = nav;
    this->screenSize = size;
    this->layoutDirection = layoutDir;
    this->version = vers;

    // what is this anyway?
    this->vendor = "";

    return true;
}

String8
AaptGroupEntry::toString() const
{
    String8 s = this->mcc;
    s += ",";
    s += this->mnc;
    s += ",";
    s += locale.toDirName();
    s += ",";
    s += layoutDirection;
    s += ",";
    s += smallestScreenWidthDp;
    s += ",";
    s += screenWidthDp;
    s += ",";
    s += screenHeightDp;
    s += ",";
    s += screenLayoutSize;
    s += ",";
    s += screenLayoutLong;
    s += ",";
    s += this->orientation;
    s += ",";
    s += uiModeType;
    s += ",";
    s += uiModeNight;
    s += ",";
    s += density;
    s += ",";
    s += touchscreen;
    s += ",";
    s += keysHidden;
    s += ",";
    s += keyboard;
    s += ",";
    s += navHidden;
    s += ",";
    s += navigation;
    s += ",";
    s += screenSize;
    s += ",";
    s += version;
    return s;
}

String8
AaptGroupEntry::toDirName(const String8& resType) const
{
    String8 s = resType;
    if (this->mcc != "") {
        if (s.length() > 0) {
            s += "-";
        }
        s += mcc;
    }
    if (this->mnc != "") {
        if (s.length() > 0) {
            s += "-";
        }
        s += mnc;
    }

    const String8 localeComponent = locale.toDirName();
    if (localeComponent != "") {
         if (s.length() > 0) {
             s += "-";
         }
         s += localeComponent;
    }

    if (this->layoutDirection != "") {
        if (s.length() > 0) {
            s += "-";
        }
        s += layoutDirection;
    }
    if (this->smallestScreenWidthDp != "") {
        if (s.length() > 0) {
            s += "-";
        }
        s += smallestScreenWidthDp;
    }
    if (this->screenWidthDp != "") {
        if (s.length() > 0) {
            s += "-";
        }
        s += screenWidthDp;
    }
    if (this->screenHeightDp != "") {
        if (s.length() > 0) {
            s += "-";
        }
        s += screenHeightDp;
    }
    if (this->screenLayoutSize != "") {
        if (s.length() > 0) {
            s += "-";
        }
        s += screenLayoutSize;
    }
    if (this->screenLayoutLong != "") {
        if (s.length() > 0) {
            s += "-";
        }
        s += screenLayoutLong;
    }
    if (this->orientation != "") {
        if (s.length() > 0) {
            s += "-";
        }
        s += orientation;
    }
    if (this->uiModeType != "") {
        if (s.length() > 0) {
            s += "-";
        }
        s += uiModeType;
    }
    if (this->uiModeNight != "") {
        if (s.length() > 0) {
            s += "-";
        }
        s += uiModeNight;
    }
    if (this->density != "") {
        if (s.length() > 0) {
            s += "-";
        }
        s += density;
    }
    if (this->touchscreen != "") {
        if (s.length() > 0) {
            s += "-";
        }
        s += touchscreen;
    }
    if (this->keysHidden != "") {
        if (s.length() > 0) {
            s += "-";
        }
        s += keysHidden;
    }
    if (this->keyboard != "") {
        if (s.length() > 0) {
            s += "-";
        }
        s += keyboard;
    }
    if (this->navHidden != "") {
        if (s.length() > 0) {
            s += "-";
        }
        s += navHidden;
    }
    if (this->navigation != "") {
        if (s.length() > 0) {
            s += "-";
        }
        s += navigation;
    }
    if (this->screenSize != "") {
        if (s.length() > 0) {
            s += "-";
        }
        s += screenSize;
    }
    if (this->version != "") {
        if (s.length() > 0) {
            s += "-";
        }
        s += version;
    }

    return s;
}

bool AaptGroupEntry::getMccName(const char* name,
                                    ResTable_config* out)
{
    if (strcmp(name, kWildcardName) == 0) {
        if (out) out->mcc = 0;
        return true;
    }
    const char* c = name;
    if (tolower(*c) != 'm') return false;
    c++;
    if (tolower(*c) != 'c') return false;
    c++;
    if (tolower(*c) != 'c') return false;
    c++;

    const char* val = c;

    while (*c >= '0' && *c <= '9') {
        c++;
    }
    if (*c != 0) return false;
    if (c-val != 3) return false;

    int d = atoi(val);
    if (d != 0) {
        if (out) out->mcc = d;
        return true;
    }

    return false;
}

bool AaptGroupEntry::getMncName(const char* name,
                                    ResTable_config* out)
{
    if (strcmp(name, kWildcardName) == 0) {
        if (out) out->mcc = 0;
        return true;
    }
    const char* c = name;
    if (tolower(*c) != 'm') return false;
    c++;
    if (tolower(*c) != 'n') return false;
    c++;
    if (tolower(*c) != 'c') return false;
    c++;

    const char* val = c;

    while (*c >= '0' && *c <= '9') {
        c++;
    }
    if (*c != 0) return false;
    if (c-val == 0 || c-val > 3) return false;

    if (out) {
        out->mnc = atoi(val);
        if (out->mnc == 0) {
            out->mnc = ACONFIGURATION_MNC_ZERO;
        }
    }

    return true;
}

bool AaptGroupEntry::getLayoutDirectionName(const char* name, ResTable_config* out)
{
    if (strcmp(name, kWildcardName) == 0) {
        if (out) out->screenLayout =
                (out->screenLayout&~ResTable_config::MASK_LAYOUTDIR)
                | ResTable_config::LAYOUTDIR_ANY;
        return true;
    } else if (strcmp(name, "ldltr") == 0) {
        if (out) out->screenLayout =
                (out->screenLayout&~ResTable_config::MASK_LAYOUTDIR)
                | ResTable_config::LAYOUTDIR_LTR;
        return true;
    } else if (strcmp(name, "ldrtl") == 0) {
        if (out) out->screenLayout =
                (out->screenLayout&~ResTable_config::MASK_LAYOUTDIR)
                | ResTable_config::LAYOUTDIR_RTL;
        return true;
    }

    return false;
}

bool AaptGroupEntry::getScreenLayoutSizeName(const char* name,
                                     ResTable_config* out)
{
    if (strcmp(name, kWildcardName) == 0) {
        if (out) out->screenLayout =
                (out->screenLayout&~ResTable_config::MASK_SCREENSIZE)
                | ResTable_config::SCREENSIZE_ANY;
        return true;
    } else if (strcmp(name, "small") == 0) {
        if (out) out->screenLayout =
                (out->screenLayout&~ResTable_config::MASK_SCREENSIZE)
                | ResTable_config::SCREENSIZE_SMALL;
        return true;
    } else if (strcmp(name, "normal") == 0) {
        if (out) out->screenLayout =
                (out->screenLayout&~ResTable_config::MASK_SCREENSIZE)
                | ResTable_config::SCREENSIZE_NORMAL;
        return true;
    } else if (strcmp(name, "large") == 0) {
        if (out) out->screenLayout =
                (out->screenLayout&~ResTable_config::MASK_SCREENSIZE)
                | ResTable_config::SCREENSIZE_LARGE;
        return true;
    } else if (strcmp(name, "xlarge") == 0) {
        if (out) out->screenLayout =
                (out->screenLayout&~ResTable_config::MASK_SCREENSIZE)
                | ResTable_config::SCREENSIZE_XLARGE;
        return true;
    }

    return false;
}

bool AaptGroupEntry::getScreenLayoutLongName(const char* name,
                                     ResTable_config* out)
{
    if (strcmp(name, kWildcardName) == 0) {
        if (out) out->screenLayout =
                (out->screenLayout&~ResTable_config::MASK_SCREENLONG)
                | ResTable_config::SCREENLONG_ANY;
        return true;
    } else if (strcmp(name, "long") == 0) {
        if (out) out->screenLayout =
                (out->screenLayout&~ResTable_config::MASK_SCREENLONG)
                | ResTable_config::SCREENLONG_YES;
        return true;
    } else if (strcmp(name, "notlong") == 0) {
        if (out) out->screenLayout =
                (out->screenLayout&~ResTable_config::MASK_SCREENLONG)
                | ResTable_config::SCREENLONG_NO;
        return true;
    }

    return false;
}

bool AaptGroupEntry::getOrientationName(const char* name,
                                        ResTable_config* out)
{
    if (strcmp(name, kWildcardName) == 0) {
        if (out) out->orientation = out->ORIENTATION_ANY;
        return true;
    } else if (strcmp(name, "port") == 0) {
        if (out) out->orientation = out->ORIENTATION_PORT;
        return true;
    } else if (strcmp(name, "land") == 0) {
        if (out) out->orientation = out->ORIENTATION_LAND;
        return true;
    } else if (strcmp(name, "square") == 0) {
        if (out) out->orientation = out->ORIENTATION_SQUARE;
        return true;
    }

    return false;
}

bool AaptGroupEntry::getUiModeTypeName(const char* name,
                                       ResTable_config* out)
{
    if (strcmp(name, kWildcardName) == 0) {
        if (out) out->uiMode =
                (out->uiMode&~ResTable_config::MASK_UI_MODE_TYPE)
                | ResTable_config::UI_MODE_TYPE_ANY;
        return true;
    } else if (strcmp(name, "desk") == 0) {
      if (out) out->uiMode =
              (out->uiMode&~ResTable_config::MASK_UI_MODE_TYPE)
              | ResTable_config::UI_MODE_TYPE_DESK;
        return true;
    } else if (strcmp(name, "car") == 0) {
      if (out) out->uiMode =
              (out->uiMode&~ResTable_config::MASK_UI_MODE_TYPE)
              | ResTable_config::UI_MODE_TYPE_CAR;
        return true;
    } else if (strcmp(name, "television") == 0) {
      if (out) out->uiMode =
              (out->uiMode&~ResTable_config::MASK_UI_MODE_TYPE)
              | ResTable_config::UI_MODE_TYPE_TELEVISION;
        return true;
    } else if (strcmp(name, "appliance") == 0) {
      if (out) out->uiMode =
              (out->uiMode&~ResTable_config::MASK_UI_MODE_TYPE)
              | ResTable_config::UI_MODE_TYPE_APPLIANCE;
        return true;
    }

    return false;
}

bool AaptGroupEntry::getUiModeNightName(const char* name,
                                          ResTable_config* out)
{
    if (strcmp(name, kWildcardName) == 0) {
        if (out) out->uiMode =
                (out->uiMode&~ResTable_config::MASK_UI_MODE_NIGHT)
                | ResTable_config::UI_MODE_NIGHT_ANY;
        return true;
    } else if (strcmp(name, "night") == 0) {
        if (out) out->uiMode =
                (out->uiMode&~ResTable_config::MASK_UI_MODE_NIGHT)
                | ResTable_config::UI_MODE_NIGHT_YES;
        return true;
    } else if (strcmp(name, "notnight") == 0) {
      if (out) out->uiMode =
              (out->uiMode&~ResTable_config::MASK_UI_MODE_NIGHT)
              | ResTable_config::UI_MODE_NIGHT_NO;
        return true;
    }

    return false;
}

bool AaptGroupEntry::getDensityName(const char* name,
                                    ResTable_config* out)
{
    if (strcmp(name, kWildcardName) == 0) {
        if (out) out->density = ResTable_config::DENSITY_DEFAULT;
        return true;
    }
    
    if (strcmp(name, "nodpi") == 0) {
        if (out) out->density = ResTable_config::DENSITY_NONE;
        return true;
    }
    
    if (strcmp(name, "ldpi") == 0) {
        if (out) out->density = ResTable_config::DENSITY_LOW;
        return true;
    }
    
    if (strcmp(name, "mdpi") == 0) {
        if (out) out->density = ResTable_config::DENSITY_MEDIUM;
        return true;
    }
    
    if (strcmp(name, "tvdpi") == 0) {
        if (out) out->density = ResTable_config::DENSITY_TV;
        return true;
    }
    
    if (strcmp(name, "hdpi") == 0) {
        if (out) out->density = ResTable_config::DENSITY_HIGH;
        return true;
    }

    if (strcmp(name, "xhdpi") == 0) {
        if (out) out->density = ResTable_config::DENSITY_XHIGH;
        return true;
    }

    if (strcmp(name, "xxhdpi") == 0) {
        if (out) out->density = ResTable_config::DENSITY_XXHIGH;
        return true;
    }

    if (strcmp(name, "xxxhdpi") == 0) {
        if (out) out->density = ResTable_config::DENSITY_XXXHIGH;
        return true;
    }

    char* c = (char*)name;
    while (*c >= '0' && *c <= '9') {
        c++;
    }

    // check that we have 'dpi' after the last digit.
    if (toupper(c[0]) != 'D' ||
            toupper(c[1]) != 'P' ||
            toupper(c[2]) != 'I' ||
            c[3] != 0) {
        return false;
    }

    // temporarily replace the first letter with \0 to
    // use atoi.
    char tmp = c[0];
    c[0] = '\0';

    int d = atoi(name);
    c[0] = tmp;

    if (d != 0) {
        if (out) out->density = d;
        return true;
    }

    return false;
}

bool AaptGroupEntry::getTouchscreenName(const char* name,
                                        ResTable_config* out)
{
    if (strcmp(name, kWildcardName) == 0) {
        if (out) out->touchscreen = out->TOUCHSCREEN_ANY;
        return true;
    } else if (strcmp(name, "notouch") == 0) {
        if (out) out->touchscreen = out->TOUCHSCREEN_NOTOUCH;
        return true;
    } else if (strcmp(name, "stylus") == 0) {
        if (out) out->touchscreen = out->TOUCHSCREEN_STYLUS;
        return true;
    } else if (strcmp(name, "finger") == 0) {
        if (out) out->touchscreen = out->TOUCHSCREEN_FINGER;
        return true;
    }

    return false;
}
>>>>>>> 1dcc75b2

     if (!valid || numTags > 4) {
         return false;
     }

     return true;
}

int AaptLocaleValue::initFromDirName(const Vector<String8>& parts, const int startIndex) {
    const int size = parts.size();
    int currentIndex = startIndex;

    String8 part = parts[currentIndex];
    if (part[0] == 'b' && part[1] == '+') {
        // This is a "modified" BCP-47 language tag. Same semantics as BCP-47 tags,
        // except that the separator is "+" and not "-".
        Vector<String8> subtags = AaptUtil::splitAndLowerCase(part, '+');
        subtags.removeItemsAt(0);
        if (subtags.size() == 1) {
            setLanguage(subtags[0]);
        } else if (subtags.size() == 2) {
            setLanguage(subtags[0]);

            // The second tag can either be a region, a variant or a script.
            switch (subtags[1].size()) {
                case 2:
                case 3:
                    setRegion(subtags[1]);
                    break;
                case 4:
                    setScript(subtags[1]);
                    break;
                case 5:
                case 6:
                case 7:
                case 8:
                    setVariant(subtags[1]);
                    break;
                default:
                    fprintf(stderr, "ERROR: Invalid BCP-47 tag in directory name %s\n",
                            part.string());
                    return -1;
            }
        } else if (subtags.size() == 3) {
            // The language is always the first subtag.
            setLanguage(subtags[0]);

            // The second subtag can either be a script or a region code.
            // If its size is 4, it's a script code, else it's a region code.
            bool hasRegion = false;
            if (subtags[1].size() == 4) {
                setScript(subtags[1]);
            } else if (subtags[1].size() == 2 || subtags[1].size() == 3) {
                setRegion(subtags[1]);
                hasRegion = true;
            } else {
                fprintf(stderr, "ERROR: Invalid BCP-47 tag in directory name %s\n", part.string());
                return -1;
            }

            // The third tag can either be a region code (if the second tag was
            // a script), else a variant code.
            if (subtags[2].size() > 4) {
                setVariant(subtags[2]);
            } else {
                setRegion(subtags[2]);
            }
        } else if (subtags.size() == 4) {
            setLanguage(subtags[0]);
            setScript(subtags[1]);
            setRegion(subtags[2]);
            setVariant(subtags[3]);
        } else {
            fprintf(stderr, "ERROR: Invalid BCP-47 tag in directory name: %s\n", part.string());
            return -1;
        }

        return ++currentIndex;
    } else {
        if ((part.length() == 2 || part.length() == 3) && isAlpha(part)) {
            setLanguage(part);
            if (++currentIndex == size) {
                return size;
            }
        } else {
            return currentIndex;
        }

        part = parts[currentIndex];
        if (part.string()[0] == 'r' && part.length() == 3) {
            setRegion(part.string() + 1);
            if (++currentIndex == size) {
                return size;
            }
        }
    }

    return currentIndex;
}


String8 AaptLocaleValue::toDirName() const {
    String8 dirName("");
    if (language[0]) {
        dirName += language;
    } else {
        return dirName;
    }

    if (script[0]) {
        dirName += "-s";
        dirName += script;
    }

    if (region[0]) {
        dirName += "-r";
        dirName += region;
    }

    if (variant[0]) {
        dirName += "-v";
        dirName += variant;
    }

    return dirName;
}

void AaptLocaleValue::initFromResTable(const ResTable_config& config) {
    config.unpackLanguage(language);
    config.unpackRegion(region);
    if (config.localeScript[0]) {
        memcpy(script, config.localeScript, sizeof(config.localeScript));
    }

    if (config.localeVariant[0]) {
        memcpy(variant, config.localeVariant, sizeof(config.localeVariant));
    }
}

void AaptLocaleValue::writeTo(ResTable_config* out) const {
    out->packLanguage(language);
    out->packRegion(region);

    if (script[0]) {
        memcpy(out->localeScript, script, sizeof(out->localeScript));
    }

    if (variant[0]) {
        memcpy(out->localeVariant, variant, sizeof(out->localeVariant));
    }
}

bool
AaptGroupEntry::initFromDirName(const char* dir, String8* resType)
{
    const char* q = strchr(dir, '-');
    size_t typeLen;
    if (q != NULL) {
        typeLen = q - dir;
    } else {
        typeLen = strlen(dir);
    }

    String8 type(dir, typeLen);
    if (!isValidResourceType(type)) {
        return false;
    }

    if (q != NULL) {
        if (!AaptConfig::parse(String8(q + 1), &mParams)) {
            return false;
        }
    }

    *resType = type;
    return true;
}

String8
AaptGroupEntry::toDirName(const String8& resType) const
{
    String8 s = resType;
    String8 params = mParams.toString();
    if (params.length() > 0) {
        if (s.length() > 0) {
            s += "-";
        }
        s += params;
    }
    return s;
}


// =========================================================================
// =========================================================================
// =========================================================================

void* AaptFile::editData(size_t size)
{
    if (size <= mBufferSize) {
        mDataSize = size;
        return mData;
    }
    size_t allocSize = (size*3)/2;
    void* buf = realloc(mData, allocSize);
    if (buf == NULL) {
        return NULL;
    }
    mData = buf;
    mDataSize = size;
    mBufferSize = allocSize;
    return buf;
}

void* AaptFile::editDataInRange(size_t offset, size_t size)
{
    return (void*)(((uint8_t*) editData(offset + size)) + offset);
}

void* AaptFile::editData(size_t* outSize)
{
    if (outSize) {
        *outSize = mDataSize;
    }
    return mData;
}

void* AaptFile::padData(size_t wordSize)
{
    const size_t extra = mDataSize%wordSize;
    if (extra == 0) {
        return mData;
    }

    size_t initial = mDataSize;
    void* data = editData(initial+(wordSize-extra));
    if (data != NULL) {
        memset(((uint8_t*)data) + initial, 0, wordSize-extra);
    }
    return data;
}

status_t AaptFile::writeData(const void* data, size_t size)
{
    size_t end = mDataSize;
    size_t total = size + end;
    void* buf = editData(total);
    if (buf == NULL) {
        return UNKNOWN_ERROR;
    }
    memcpy(((char*)buf)+end, data, size);
    return NO_ERROR;
}

void AaptFile::clearData()
{
    if (mData != NULL) free(mData);
    mData = NULL;
    mDataSize = 0;
    mBufferSize = 0;
}

String8 AaptFile::getPrintableSource() const
{
    if (hasData()) {
        String8 name(mGroupEntry.toDirName(String8()));
        name.appendPath(mPath);
        name.append(" #generated");
        return name;
    }
    return mSourceFile;
}

// =========================================================================
// =========================================================================
// =========================================================================

status_t AaptGroup::addFile(const sp<AaptFile>& file, const bool overwriteDuplicate)
{
    ssize_t index = mFiles.indexOfKey(file->getGroupEntry());
    if (index >= 0 && overwriteDuplicate) {
        fprintf(stderr, "warning: overwriting '%s' with '%s'\n",
                mFiles[index]->getSourceFile().string(),
                file->getSourceFile().string());
        removeFile(index);
        index = -1;
    }

    if (index < 0) {
        file->mPath = mPath;
        mFiles.add(file->getGroupEntry(), file);
        return NO_ERROR;
    }

    // Check if the version is automatically applied. This is a common source of
    // error.
    ConfigDescription withoutVersion = file->getGroupEntry().toParams();
    withoutVersion.version = 0;
    AaptConfig::applyVersionForCompatibility(&withoutVersion);

    const sp<AaptFile>& originalFile = mFiles.valueAt(index);
    SourcePos(file->getSourceFile(), -1)
            .error("Duplicate file.\n%s: Original is here. %s",
                   originalFile->getPrintableSource().string(),
                   (withoutVersion.version != 0) ? "The version qualifier may be implied." : "");
    return UNKNOWN_ERROR;
}

void AaptGroup::removeFile(size_t index)
{
	mFiles.removeItemsAt(index);
}

void AaptGroup::print(const String8& prefix) const
{
    printf("%s%s\n", prefix.string(), getPath().string());
    const size_t N=mFiles.size();
    size_t i;
    for (i=0; i<N; i++) {
        sp<AaptFile> file = mFiles.valueAt(i);
        const AaptGroupEntry& e = file->getGroupEntry();
        if (file->hasData()) {
            printf("%s  Gen: (%s) %d bytes\n", prefix.string(), e.toDirName(String8()).string(),
                    (int)file->getSize());
        } else {
            printf("%s  Src: (%s) %s\n", prefix.string(), e.toDirName(String8()).string(),
                    file->getPrintableSource().string());
        }
        //printf("%s  File Group Entry: %s\n", prefix.string(),
        //        file->getGroupEntry().toDirName(String8()).string());
    }
}

String8 AaptGroup::getPrintableSource() const
{
    if (mFiles.size() > 0) {
        // Arbitrarily pull the first source file out of the list.
        return mFiles.valueAt(0)->getPrintableSource();
    }

    // Should never hit this case, but to be safe...
    return getPath();

}

// =========================================================================
// =========================================================================
// =========================================================================

status_t AaptDir::addFile(const String8& name, const sp<AaptGroup>& file)
{
    if (mFiles.indexOfKey(name) >= 0) {
        return ALREADY_EXISTS;
    }
    mFiles.add(name, file);
    return NO_ERROR;
}

status_t AaptDir::addDir(const String8& name, const sp<AaptDir>& dir)
{
    if (mDirs.indexOfKey(name) >= 0) {
        return ALREADY_EXISTS;
    }
    mDirs.add(name, dir);
    return NO_ERROR;
}

sp<AaptDir> AaptDir::makeDir(const String8& path)
{
    String8 name;
    String8 remain = path;

    sp<AaptDir> subdir = this;
    while (name = remain.walkPath(&remain), remain != "") {
        subdir = subdir->makeDir(name);
    }

    ssize_t i = subdir->mDirs.indexOfKey(name);
    if (i >= 0) {
        return subdir->mDirs.valueAt(i);
    }
    sp<AaptDir> dir = new AaptDir(name, subdir->mPath.appendPathCopy(name));
    subdir->mDirs.add(name, dir);
    return dir;
}

void AaptDir::removeFile(const String8& name)
{
    mFiles.removeItem(name);
}

void AaptDir::removeDir(const String8& name)
{
    mDirs.removeItem(name);
}

status_t AaptDir::addLeafFile(const String8& leafName, const sp<AaptFile>& file,
        const bool overwrite)
{
    sp<AaptGroup> group;
    if (mFiles.indexOfKey(leafName) >= 0) {
        group = mFiles.valueFor(leafName);
    } else {
        group = new AaptGroup(leafName, mPath.appendPathCopy(leafName));
        mFiles.add(leafName, group);
    }

    return group->addFile(file, overwrite);
}

ssize_t AaptDir::slurpFullTree(Bundle* bundle, const String8& srcDir,
                            const AaptGroupEntry& kind, const String8& resType,
                            sp<FilePathStore>& fullResPaths, const bool overwrite)
{
    Vector<String8> fileNames;
    {
        DIR* dir = NULL;

        dir = opendir(srcDir.string());
        if (dir == NULL) {
            fprintf(stderr, "ERROR: opendir(%s): %s\n", srcDir.string(), strerror(errno));
            return UNKNOWN_ERROR;
        }

        /*
         * Slurp the filenames out of the directory.
         */
        while (1) {
            struct dirent* entry;

            entry = readdir(dir);
            if (entry == NULL)
                break;

            if (isHidden(srcDir.string(), entry->d_name))
                continue;

            String8 name(entry->d_name);
            fileNames.add(name);
            // Add fully qualified path for dependency purposes
            // if we're collecting them
            if (fullResPaths != NULL) {
                fullResPaths->add(srcDir.appendPathCopy(name));
            }
        }
        closedir(dir);
    }

    ssize_t count = 0;

    /*
     * Stash away the files and recursively descend into subdirectories.
     */
    const size_t N = fileNames.size();
    size_t i;
    for (i = 0; i < N; i++) {
        String8 pathName(srcDir);
        FileType type;

        pathName.appendPath(fileNames[i].string());
        type = getFileType(pathName.string());
        if (type == kFileTypeDirectory) {
            sp<AaptDir> subdir;
            bool notAdded = false;
            if (mDirs.indexOfKey(fileNames[i]) >= 0) {
                subdir = mDirs.valueFor(fileNames[i]);
            } else {
                subdir = new AaptDir(fileNames[i], mPath.appendPathCopy(fileNames[i]));
                notAdded = true;
            }
            ssize_t res = subdir->slurpFullTree(bundle, pathName, kind,
                                                resType, fullResPaths, overwrite);
            if (res < NO_ERROR) {
                return res;
            }
            if (res > 0 && notAdded) {
                mDirs.add(fileNames[i], subdir);
            }
            count += res;
        } else if (type == kFileTypeRegular) {
            sp<AaptFile> file = new AaptFile(pathName, kind, resType);
            status_t err = addLeafFile(fileNames[i], file, overwrite);
            if (err != NO_ERROR) {
                return err;
            }

            count++;

        } else {
            if (bundle->getVerbose())
                printf("   (ignoring non-file/dir '%s')\n", pathName.string());
        }
    }

    return count;
}

status_t AaptDir::validate() const
{
    const size_t NF = mFiles.size();
    const size_t ND = mDirs.size();
    size_t i;
    for (i = 0; i < NF; i++) {
        if (!validateFileName(mFiles.valueAt(i)->getLeaf().string())) {
            SourcePos(mFiles.valueAt(i)->getPrintableSource(), -1).error(
                    "Invalid filename.  Unable to add.");
            return UNKNOWN_ERROR;
        }

        size_t j;
        for (j = i+1; j < NF; j++) {
            if (strcasecmp(mFiles.valueAt(i)->getLeaf().string(),
                           mFiles.valueAt(j)->getLeaf().string()) == 0) {
                SourcePos(mFiles.valueAt(i)->getPrintableSource(), -1).error(
                        "File is case-insensitive equivalent to: %s",
                        mFiles.valueAt(j)->getPrintableSource().string());
                return UNKNOWN_ERROR;
            }

            // TODO: if ".gz", check for non-.gz; if non-, check for ".gz"
            // (this is mostly caught by the "marked" stuff, below)
        }

        for (j = 0; j < ND; j++) {
            if (strcasecmp(mFiles.valueAt(i)->getLeaf().string(),
                           mDirs.valueAt(j)->getLeaf().string()) == 0) {
                SourcePos(mFiles.valueAt(i)->getPrintableSource(), -1).error(
                        "File conflicts with dir from: %s",
                        mDirs.valueAt(j)->getPrintableSource().string());
                return UNKNOWN_ERROR;
            }
        }
    }

    for (i = 0; i < ND; i++) {
        if (!validateFileName(mDirs.valueAt(i)->getLeaf().string())) {
            SourcePos(mDirs.valueAt(i)->getPrintableSource(), -1).error(
                    "Invalid directory name, unable to add.");
            return UNKNOWN_ERROR;
        }

        size_t j;
        for (j = i+1; j < ND; j++) {
            if (strcasecmp(mDirs.valueAt(i)->getLeaf().string(),
                           mDirs.valueAt(j)->getLeaf().string()) == 0) {
                SourcePos(mDirs.valueAt(i)->getPrintableSource(), -1).error(
                        "Directory is case-insensitive equivalent to: %s",
                        mDirs.valueAt(j)->getPrintableSource().string());
                return UNKNOWN_ERROR;
            }
        }

        status_t err = mDirs.valueAt(i)->validate();
        if (err != NO_ERROR) {
            return err;
        }
    }

    return NO_ERROR;
}

void AaptDir::print(const String8& prefix) const
{
    const size_t ND=getDirs().size();
    size_t i;
    for (i=0; i<ND; i++) {
        getDirs().valueAt(i)->print(prefix);
    }

    const size_t NF=getFiles().size();
    for (i=0; i<NF; i++) {
        getFiles().valueAt(i)->print(prefix);
    }
}

String8 AaptDir::getPrintableSource() const
{
    if (mFiles.size() > 0) {
        // Arbitrarily pull the first file out of the list as the source dir.
        return mFiles.valueAt(0)->getPrintableSource().getPathDir();
    }
    if (mDirs.size() > 0) {
        // Or arbitrarily pull the first dir out of the list as the source dir.
        return mDirs.valueAt(0)->getPrintableSource().getPathDir();
    }

    // Should never hit this case, but to be safe...
    return mPath;

}

// =========================================================================
// =========================================================================
// =========================================================================

status_t AaptSymbols::applyJavaSymbols(const sp<AaptSymbols>& javaSymbols)
{
    status_t err = NO_ERROR;
    size_t N = javaSymbols->mSymbols.size();
    for (size_t i=0; i<N; i++) {
        const String8& name = javaSymbols->mSymbols.keyAt(i);
        const AaptSymbolEntry& entry = javaSymbols->mSymbols.valueAt(i);
        ssize_t pos = mSymbols.indexOfKey(name);
        if (pos < 0) {
            entry.sourcePos.error("Symbol '%s' declared with <java-symbol> not defined\n", name.string());
            err = UNKNOWN_ERROR;
            continue;
        }
        //printf("**** setting symbol #%d/%d %s to isJavaSymbol=%d\n",
        //        i, N, name.string(), entry.isJavaSymbol ? 1 : 0);
        mSymbols.editValueAt(pos).isJavaSymbol = entry.isJavaSymbol;
    }

    N = javaSymbols->mNestedSymbols.size();
    for (size_t i=0; i<N; i++) {
        const String8& name = javaSymbols->mNestedSymbols.keyAt(i);
        const sp<AaptSymbols>& symbols = javaSymbols->mNestedSymbols.valueAt(i);
        ssize_t pos = mNestedSymbols.indexOfKey(name);
        if (pos < 0) {
            SourcePos pos;
            pos.error("Java symbol dir %s not defined\n", name.string());
            err = UNKNOWN_ERROR;
            continue;
        }
        //printf("**** applying java symbols in dir %s\n", name.string());
        status_t myerr = mNestedSymbols.valueAt(pos)->applyJavaSymbols(symbols);
        if (myerr != NO_ERROR) {
            err = myerr;
        }
    }

    return err;
}

// =========================================================================
// =========================================================================
// =========================================================================

AaptAssets::AaptAssets()
    : AaptDir(String8(), String8()),
      mHavePrivateSymbols(false),
      mChanged(false), mHaveIncludedAssets(false),
      mRes(NULL) {}

const SortedVector<AaptGroupEntry>& AaptAssets::getGroupEntries() const {
    if (mChanged) {
    }
    return mGroupEntries;
}

status_t AaptAssets::addFile(const String8& name, const sp<AaptGroup>& file)
{
    mChanged = true;
    return AaptDir::addFile(name, file);
}

sp<AaptFile> AaptAssets::addFile(
        const String8& filePath, const AaptGroupEntry& entry,
        const String8& srcDir, sp<AaptGroup>* outGroup,
        const String8& resType)
{
    sp<AaptDir> dir = this;
    sp<AaptGroup> group;
    sp<AaptFile> file;
    String8 root, remain(filePath), partialPath;
    while (remain.length() > 0) {
        root = remain.walkPath(&remain);
        partialPath.appendPath(root);

        const String8 rootStr(root);

        if (remain.length() == 0) {
            ssize_t i = dir->getFiles().indexOfKey(rootStr);
            if (i >= 0) {
                group = dir->getFiles().valueAt(i);
            } else {
                group = new AaptGroup(rootStr, filePath);
                status_t res = dir->addFile(rootStr, group);
                if (res != NO_ERROR) {
                    return NULL;
                }
            }
            file = new AaptFile(srcDir.appendPathCopy(filePath), entry, resType);
            status_t res = group->addFile(file);
            if (res != NO_ERROR) {
                return NULL;
            }
            break;

        } else {
            ssize_t i = dir->getDirs().indexOfKey(rootStr);
            if (i >= 0) {
                dir = dir->getDirs().valueAt(i);
            } else {
                sp<AaptDir> subdir = new AaptDir(rootStr, partialPath);
                status_t res = dir->addDir(rootStr, subdir);
                if (res != NO_ERROR) {
                    return NULL;
                }
                dir = subdir;
            }
        }
    }

    mGroupEntries.add(entry);
    if (outGroup) *outGroup = group;
    return file;
}

void AaptAssets::addResource(const String8& leafName, const String8& path,
                const sp<AaptFile>& file, const String8& resType)
{
    sp<AaptDir> res = AaptDir::makeDir(kResString);
    String8 dirname = file->getGroupEntry().toDirName(resType);
    sp<AaptDir> subdir = res->makeDir(dirname);
    sp<AaptGroup> grr = new AaptGroup(leafName, path);
    grr->addFile(file);

    subdir->addFile(leafName, grr);
}


ssize_t AaptAssets::slurpFromArgs(Bundle* bundle)
{
    int count;
    int totalCount = 0;
    FileType type;
    const Vector<const char *>& resDirs = bundle->getResourceSourceDirs();
    const size_t dirCount =resDirs.size();
    sp<AaptAssets> current = this;

    const int N = bundle->getFileSpecCount();

    /*
     * If a package manifest was specified, include that first.
     */
    if (bundle->getAndroidManifestFile() != NULL) {
        // place at root of zip.
        String8 srcFile(bundle->getAndroidManifestFile());
        addFile(srcFile.getPathLeaf(), AaptGroupEntry(), srcFile.getPathDir(),
                NULL, String8());
        totalCount++;
    }

    /*
     * If a directory of custom assets was supplied, slurp 'em up.
     */
    const Vector<const char*>& assetDirs = bundle->getAssetSourceDirs();
    const int AN = assetDirs.size();
    for (int i = 0; i < AN; i++) {
        FileType type = getFileType(assetDirs[i]);
        if (type == kFileTypeNonexistent) {
            fprintf(stderr, "ERROR: asset directory '%s' does not exist\n", assetDirs[i]);
            return UNKNOWN_ERROR;
        }
        if (type != kFileTypeDirectory) {
            fprintf(stderr, "ERROR: '%s' is not a directory\n", assetDirs[i]);
            return UNKNOWN_ERROR;
        }

        String8 assetRoot(assetDirs[i]);
        sp<AaptDir> assetAaptDir = makeDir(String8(kAssetDir));
        AaptGroupEntry group;
        count = assetAaptDir->slurpFullTree(bundle, assetRoot, group,
                                            String8(), mFullAssetPaths, true);
        if (count < 0) {
            totalCount = count;
            goto bail;
        }
        if (count > 0) {
            mGroupEntries.add(group);
        }
        totalCount += count;

        if (bundle->getVerbose()) {
            printf("Found %d custom asset file%s in %s\n",
                   count, (count==1) ? "" : "s", assetDirs[i]);
        }
    }

    /*
     * If a directory of resource-specific assets was supplied, slurp 'em up.
     */
    for (size_t i=0; i<dirCount; i++) {
        const char *res = resDirs[i];
        if (res) {
            type = getFileType(res);
            if (type == kFileTypeNonexistent) {
                fprintf(stderr, "ERROR: resource directory '%s' does not exist\n", res);
                return UNKNOWN_ERROR;
            }
            if (type == kFileTypeDirectory) {
                if (i>0) {
                    sp<AaptAssets> nextOverlay = new AaptAssets();
                    current->setOverlay(nextOverlay);
                    current = nextOverlay;
                    current->setFullResPaths(mFullResPaths);
                }
                count = current->slurpResourceTree(bundle, String8(res));
                if (i > 0 && count > 0) {
                  count = current->filter(bundle);
                }

                if (count < 0) {
                    totalCount = count;
                    goto bail;
                }
                totalCount += count;
            }
            else {
                fprintf(stderr, "ERROR: '%s' is not a directory\n", res);
                return UNKNOWN_ERROR;
            }
        }
        
    }
    /*
     * Now do any additional raw files.
     */
    for (int arg=0; arg<N; arg++) {
        const char* assetDir = bundle->getFileSpecEntry(arg);

        FileType type = getFileType(assetDir);
        if (type == kFileTypeNonexistent) {
            fprintf(stderr, "ERROR: input directory '%s' does not exist\n", assetDir);
            return UNKNOWN_ERROR;
        }
        if (type != kFileTypeDirectory) {
            fprintf(stderr, "ERROR: '%s' is not a directory\n", assetDir);
            return UNKNOWN_ERROR;
        }

        String8 assetRoot(assetDir);

        if (bundle->getVerbose())
            printf("Processing raw dir '%s'\n", (const char*) assetDir);

        /*
         * Do a recursive traversal of subdir tree.  We don't make any
         * guarantees about ordering, so we're okay with an inorder search
         * using whatever order the OS happens to hand back to us.
         */
        count = slurpFullTree(bundle, assetRoot, AaptGroupEntry(), String8(), mFullAssetPaths);
        if (count < 0) {
            /* failure; report error and remove archive */
            totalCount = count;
            goto bail;
        }
        totalCount += count;

        if (bundle->getVerbose())
            printf("Found %d asset file%s in %s\n",
                   count, (count==1) ? "" : "s", assetDir);
    }

    count = validate();
    if (count != NO_ERROR) {
        totalCount = count;
        goto bail;
    }

    count = filter(bundle);
    if (count != NO_ERROR) {
        totalCount = count;
        goto bail;
    }

bail:
    return totalCount;
}

ssize_t AaptAssets::slurpFullTree(Bundle* bundle, const String8& srcDir,
                                    const AaptGroupEntry& kind,
                                    const String8& resType,
                                    sp<FilePathStore>& fullResPaths)
{
    ssize_t res = AaptDir::slurpFullTree(bundle, srcDir, kind, resType, fullResPaths);
    if (res > 0) {
        mGroupEntries.add(kind);
    }

    return res;
}

ssize_t AaptAssets::slurpResourceTree(Bundle* bundle, const String8& srcDir)
{
    ssize_t err = 0;

    DIR* dir = opendir(srcDir.string());
    if (dir == NULL) {
        fprintf(stderr, "ERROR: opendir(%s): %s\n", srcDir.string(), strerror(errno));
        return UNKNOWN_ERROR;
    }

    status_t count = 0;

    /*
     * Run through the directory, looking for dirs that match the
     * expected pattern.
     */
    while (1) {
        struct dirent* entry = readdir(dir);
        if (entry == NULL) {
            break;
        }

        if (isHidden(srcDir.string(), entry->d_name)) {
            continue;
        }

        String8 subdirName(srcDir);
        subdirName.appendPath(entry->d_name);

        AaptGroupEntry group;
        String8 resType;
        bool b = group.initFromDirName(entry->d_name, &resType);
        if (!b) {
            fprintf(stderr, "invalid resource directory name: %s %s\n", srcDir.string(),
                    entry->d_name);
            err = -1;
            continue;
        }

        if (bundle->getMaxResVersion() != NULL && group.getVersionString().length() != 0) {
            int maxResInt = atoi(bundle->getMaxResVersion());
            const char *verString = group.getVersionString().string();
            int dirVersionInt = atoi(verString + 1); // skip 'v' in version name
            if (dirVersionInt > maxResInt) {
              fprintf(stderr, "max res %d, skipping %s\n", maxResInt, entry->d_name);
              continue;
            }
        }

        FileType type = getFileType(subdirName.string());

        if (type == kFileTypeDirectory) {
            sp<AaptDir> dir = makeDir(resType);
            ssize_t res = dir->slurpFullTree(bundle, subdirName, group,
                                                resType, mFullResPaths);
            if (res < 0) {
                count = res;
                goto bail;
            }
            if (res > 0) {
                mGroupEntries.add(group);
                count += res;
            }

            // Only add this directory if we don't already have a resource dir
            // for the current type.  This ensures that we only add the dir once
            // for all configs.
            sp<AaptDir> rdir = resDir(resType);
            if (rdir == NULL) {
                mResDirs.add(dir);
            }
        } else {
            if (bundle->getVerbose()) {
                fprintf(stderr, "   (ignoring file '%s')\n", subdirName.string());
            }
        }
    }

bail:
    closedir(dir);
    dir = NULL;

    if (err != 0) {
        return err;
    }
    return count;
}

ssize_t
AaptAssets::slurpResourceZip(Bundle* /* bundle */, const char* filename)
{
    int count = 0;
    SortedVector<AaptGroupEntry> entries;

    ZipFile* zip = new ZipFile;
    status_t err = zip->open(filename, ZipFile::kOpenReadOnly);
    if (err != NO_ERROR) {
        fprintf(stderr, "error opening zip file %s\n", filename);
        count = err;
        delete zip;
        return -1;
    }

    const int N = zip->getNumEntries();
    for (int i=0; i<N; i++) {
        ZipEntry* entry = zip->getEntryByIndex(i);
        if (entry->getDeleted()) {
            continue;
        }

        String8 entryName(entry->getFileName());

        String8 dirName = entryName.getPathDir();
        sp<AaptDir> dir = dirName == "" ? this : makeDir(dirName);

        String8 resType;
        AaptGroupEntry kind;

        String8 remain;
        if (entryName.walkPath(&remain) == kResourceDir) {
            // these are the resources, pull their type out of the directory name
            kind.initFromDirName(remain.walkPath().string(), &resType);
        } else {
            // these are untyped and don't have an AaptGroupEntry
        }
        if (entries.indexOf(kind) < 0) {
            entries.add(kind);
            mGroupEntries.add(kind);
        }

        // use the one from the zip file if they both exist.
        dir->removeFile(entryName.getPathLeaf());

        sp<AaptFile> file = new AaptFile(entryName, kind, resType);
        status_t err = dir->addLeafFile(entryName.getPathLeaf(), file);
        if (err != NO_ERROR) {
            fprintf(stderr, "err=%s entryName=%s\n", strerror(err), entryName.string());
            count = err;
            goto bail;
        }
        file->setCompressionMethod(entry->getCompressionMethod());

#if 0
        if (entryName == "AndroidManifest.xml") {
            printf("AndroidManifest.xml\n");
        }
        printf("\n\nfile: %s\n", entryName.string());
#endif

        size_t len = entry->getUncompressedLen();
        void* data = zip->uncompress(entry);
        void* buf = file->editData(len);
        memcpy(buf, data, len);

#if 0
        const int OFF = 0;
        const unsigned char* p = (unsigned char*)data;
        const unsigned char* end = p+len;
        p += OFF;
        for (int i=0; i<32 && p < end; i++) {
            printf("0x%03x ", i*0x10 + OFF);
            for (int j=0; j<0x10 && p < end; j++) {
                printf(" %02x", *p);
                p++;
            }
            printf("\n");
        }
#endif

        free(data);

        count++;
    }

bail:
    delete zip;
    return count;
}

status_t AaptAssets::filter(Bundle* bundle)
{
    WeakResourceFilter reqFilter;
    status_t err = reqFilter.parse(bundle->getConfigurations());
    if (err != NO_ERROR) {
        return err;
    }

    uint32_t preferredDensity = 0;
    if (bundle->getPreferredDensity().size() > 0) {
        ResTable_config preferredConfig;
        if (!AaptConfig::parseDensity(bundle->getPreferredDensity().string(), &preferredConfig)) {
            fprintf(stderr, "Error parsing preferred density: %s\n",
                    bundle->getPreferredDensity().string());
            return UNKNOWN_ERROR;
        }
        preferredDensity = preferredConfig.density;
    }

    if (reqFilter.isEmpty() && preferredDensity == 0) {
        return NO_ERROR;
    }

    if (bundle->getVerbose()) {
        if (!reqFilter.isEmpty()) {
            printf("Applying required filter: %s\n",
                    bundle->getConfigurations().string());
        }
        if (preferredDensity > 0) {
            printf("Applying preferred density filter: %s\n",
                    bundle->getPreferredDensity().string());
        }
    }

    const Vector<sp<AaptDir> >& resdirs = mResDirs;
    const size_t ND = resdirs.size();
    for (size_t i=0; i<ND; i++) {
        const sp<AaptDir>& dir = resdirs.itemAt(i);
        if (dir->getLeaf() == kValuesDir) {
            // The "value" dir is special since a single file defines
            // multiple resources, so we can not do filtering on the
            // files themselves.
            continue;
        }
        if (dir->getLeaf() == kMipmapDir) {
            // We also skip the "mipmap" directory, since the point of this
            // is to include all densities without stripping.  If you put
            // other configurations in here as well they won't be stripped
            // either...  So don't do that.  Seriously.  What is wrong with you?
            continue;
        }

        const size_t NG = dir->getFiles().size();
        for (size_t j=0; j<NG; j++) {
            sp<AaptGroup> grp = dir->getFiles().valueAt(j);

            // First remove any configurations we know we don't need.
            for (size_t k=0; k<grp->getFiles().size(); k++) {
                sp<AaptFile> file = grp->getFiles().valueAt(k);
                if (k == 0 && grp->getFiles().size() == 1) {
                    // If this is the only file left, we need to keep it.
                    // Otherwise the resource IDs we are using will be inconsistent
                    // with what we get when not stripping.  Sucky, but at least
                    // for now we can rely on the back-end doing another filtering
                    // pass to take this out and leave us with this resource name
                    // containing no entries.
                    continue;
                }
                if (file->getPath().getPathExtension() == ".xml") {
                    // We can't remove .xml files at this point, because when
                    // we parse them they may add identifier resources, so
                    // removing them can cause our resource identifiers to
                    // become inconsistent.
                    continue;
                }
                const ResTable_config& config(file->getGroupEntry().toParams());
                if (!reqFilter.match(config)) {
                    if (bundle->getVerbose()) {
                        printf("Pruning unneeded resource: %s\n",
                                file->getPrintableSource().string());
                    }
                    grp->removeFile(k);
                    k--;
                }
            }

            // Quick check: no preferred filters, nothing more to do.
            if (preferredDensity == 0) {
                continue;
            }

            // Get the preferred density if there is one. We do not match exactly for density.
            // If our preferred density is hdpi but we only have mdpi and xhdpi resources, we
            // pick xhdpi.
            for (size_t k=0; k<grp->getFiles().size(); k++) {
                sp<AaptFile> file = grp->getFiles().valueAt(k);
                if (k == 0 && grp->getFiles().size() == 1) {
                    // If this is the only file left, we need to keep it.
                    // Otherwise the resource IDs we are using will be inconsistent
                    // with what we get when not stripping.  Sucky, but at least
                    // for now we can rely on the back-end doing another filtering
                    // pass to take this out and leave us with this resource name
                    // containing no entries.
                    continue;
                }
                if (file->getPath().getPathExtension() == ".xml") {
                    // We can't remove .xml files at this point, because when
                    // we parse them they may add identifier resources, so
                    // removing them can cause our resource identifiers to
                    // become inconsistent.
                    continue;
                }
                const ResTable_config& config(file->getGroupEntry().toParams());
                if (config.density != 0 && config.density != preferredDensity) {
                    // This is a resource we would prefer not to have.  Check
                    // to see if have a similar variation that we would like
                    // to have and, if so, we can drop it.
                    uint32_t bestDensity = config.density;

                    for (size_t m=0; m<grp->getFiles().size(); m++) {
                        if (m == k) {
                            continue;
                        }

                        sp<AaptFile> mfile = grp->getFiles().valueAt(m);
                        const ResTable_config& mconfig(mfile->getGroupEntry().toParams());
                        if (AaptConfig::isSameExcept(config, mconfig, ResTable_config::CONFIG_DENSITY)) {
                            // See if there is a better density resource
                            if (mconfig.density < bestDensity &&
                                    mconfig.density >= preferredDensity &&
                                    bestDensity > preferredDensity) {
                                // This density is our preferred density, or between our best density and
                                // the preferred density, therefore it is better.
                                bestDensity = mconfig.density;
                            } else if (mconfig.density > bestDensity &&
                                    bestDensity < preferredDensity) {
                                // This density is better than our best density and
                                // our best density was smaller than our preferred
                                // density, so it is better.
                                bestDensity = mconfig.density;
                            }
                        }
                    }

                    if (bestDensity != config.density) {
                        if (bundle->getVerbose()) {
                            printf("Pruning unneeded resource: %s\n",
                                    file->getPrintableSource().string());
                        }
                        grp->removeFile(k);
                        k--;
                    }
                }
            }
        }
    }

    return NO_ERROR;
}

sp<AaptSymbols> AaptAssets::getSymbolsFor(const String8& name)
{
    sp<AaptSymbols> sym = mSymbols.valueFor(name);
    if (sym == NULL) {
        sym = new AaptSymbols();
        mSymbols.add(name, sym);
    }
    return sym;
}

sp<AaptSymbols> AaptAssets::getJavaSymbolsFor(const String8& name)
{
    sp<AaptSymbols> sym = mJavaSymbols.valueFor(name);
    if (sym == NULL) {
        sym = new AaptSymbols();
        mJavaSymbols.add(name, sym);
    }
    return sym;
}

status_t AaptAssets::applyJavaSymbols()
{
    size_t N = mJavaSymbols.size();
    for (size_t i=0; i<N; i++) {
        const String8& name = mJavaSymbols.keyAt(i);
        const sp<AaptSymbols>& symbols = mJavaSymbols.valueAt(i);
        ssize_t pos = mSymbols.indexOfKey(name);
        if (pos < 0) {
            SourcePos pos;
            pos.error("Java symbol dir %s not defined\n", name.string());
            return UNKNOWN_ERROR;
        }
        //printf("**** applying java symbols in dir %s\n", name.string());
        status_t err = mSymbols.valueAt(pos)->applyJavaSymbols(symbols);
        if (err != NO_ERROR) {
            return err;
        }
    }

    return NO_ERROR;
}

bool AaptAssets::isJavaSymbol(const AaptSymbolEntry& sym, bool includePrivate) const {
    //printf("isJavaSymbol %s: public=%d, includePrivate=%d, isJavaSymbol=%d\n",
    //        sym.name.string(), sym.isPublic ? 1 : 0, includePrivate ? 1 : 0,
    //        sym.isJavaSymbol ? 1 : 0);
    if (!mHavePrivateSymbols) return true;
    if (sym.isPublic) return true;
    if (includePrivate && sym.isJavaSymbol) return true;
    return false;
}

status_t AaptAssets::buildIncludedResources(Bundle* bundle)
{
    if (mHaveIncludedAssets) {
        return NO_ERROR;
    }

    // Add in all includes.
    const Vector<String8>& includes = bundle->getPackageIncludes();
    const size_t packageIncludeCount = includes.size();
    for (size_t i = 0; i < packageIncludeCount; i++) {
        if (bundle->getVerbose()) {
            printf("Including resources from package: %s\n", includes[i].string());
        }

        if (!mIncludedAssets.addAssetPath(includes[i], NULL)) {
            fprintf(stderr, "ERROR: Asset package include '%s' not found.\n",
                    includes[i].string());
            return UNKNOWN_ERROR;
        }
    }

    const String8& featureOfBase = bundle->getFeatureOfPackage();
    if (!featureOfBase.isEmpty()) {
        if (bundle->getVerbose()) {
            printf("Including base feature resources from package: %s\n",
                    featureOfBase.string());
        }

        if (!mIncludedAssets.addAssetPath(featureOfBase, NULL)) {
            fprintf(stderr, "ERROR: base feature package '%s' not found.\n",
                    featureOfBase.string());
            return UNKNOWN_ERROR;
        }
    }

    mHaveIncludedAssets = true;

    return NO_ERROR;
}

status_t AaptAssets::addIncludedResources(const sp<AaptFile>& file)
{
    const ResTable& res = getIncludedResources();
    // XXX dirty!
    return const_cast<ResTable&>(res).add(file->getData(), file->getSize());
}

const ResTable& AaptAssets::getIncludedResources() const
{
    return mIncludedAssets.getResources(false);
}

AssetManager& AaptAssets::getAssetManager()
{
    return mIncludedAssets;
}

void AaptAssets::print(const String8& prefix) const
{
    String8 innerPrefix(prefix);
    innerPrefix.append("  ");
    String8 innerInnerPrefix(innerPrefix);
    innerInnerPrefix.append("  ");
    printf("%sConfigurations:\n", prefix.string());
    const size_t N=mGroupEntries.size();
    for (size_t i=0; i<N; i++) {
        String8 cname = mGroupEntries.itemAt(i).toDirName(String8());
        printf("%s %s\n", prefix.string(),
                cname != "" ? cname.string() : "(default)");
    }

    printf("\n%sFiles:\n", prefix.string());
    AaptDir::print(innerPrefix);

    printf("\n%sResource Dirs:\n", prefix.string());
    const Vector<sp<AaptDir> >& resdirs = mResDirs;
    const size_t NR = resdirs.size();
    for (size_t i=0; i<NR; i++) {
        const sp<AaptDir>& d = resdirs.itemAt(i);
        printf("%s  Type %s\n", prefix.string(), d->getLeaf().string());
        d->print(innerInnerPrefix);
    }
}

sp<AaptDir> AaptAssets::resDir(const String8& name) const
{
    const Vector<sp<AaptDir> >& resdirs = mResDirs;
    const size_t N = resdirs.size();
    for (size_t i=0; i<N; i++) {
        const sp<AaptDir>& d = resdirs.itemAt(i);
        if (d->getLeaf() == name) {
            return d;
        }
    }
    return NULL;
}

bool
valid_symbol_name(const String8& symbol)
{
    static char const * const KEYWORDS[] = {
        "abstract", "assert", "boolean", "break",
        "byte", "case", "catch", "char", "class", "const", "continue",
        "default", "do", "double", "else", "enum", "extends", "final",
        "finally", "float", "for", "goto", "if", "implements", "import",
        "instanceof", "int", "interface", "long", "native", "new", "package",
        "private", "protected", "public", "return", "short", "static",
        "strictfp", "super", "switch", "synchronized", "this", "throw",
        "throws", "transient", "try", "void", "volatile", "while",
        "true", "false", "null",
        NULL
    };
    const char*const* k = KEYWORDS;
    const char*const s = symbol.string();
    while (*k) {
        if (0 == strcmp(s, *k)) {
            return false;
        }
        k++;
    }
    return true;
}<|MERGE_RESOLUTION|>--- conflicted
+++ resolved
@@ -15,11 +15,6 @@
 #include <dirent.h>
 #include <errno.h>
 
-<<<<<<< HEAD
-static const char* kDefaultLocale = "default";
-=======
-static const char* kWildcardName = "any";
->>>>>>> 1dcc75b2
 static const char* kAssetDir = "assets";
 static const char* kResourceDir = "res";
 static const char* kValuesDir = "values";
@@ -271,1189 +266,6 @@
      } else {
          valid = false;
      }
-<<<<<<< HEAD
-=======
-
-     if (!valid || numTags > 4) {
-         return false;
-     }
-
-     return true;
-}
-
-int AaptLocaleValue::initFromDirName(const Vector<String8>& parts, const int startIndex) {
-    const int size = parts.size();
-    int currentIndex = startIndex;
-
-    String8 part = parts[currentIndex];
-    if (part[0] == 'b' && part[1] == '+') {
-        // This is a "modified" BCP-47 language tag. Same semantics as BCP-47 tags,
-        // except that the separator is "+" and not "-".
-        Vector<String8> subtags;
-        AaptLocaleValue::splitAndLowerCase(part.string(), &subtags, '+');
-        subtags.removeItemsAt(0);
-        if (subtags.size() == 1) {
-            setLanguage(subtags[0]);
-        } else if (subtags.size() == 2) {
-            setLanguage(subtags[0]);
-
-            // The second tag can either be a region, a variant or a script.
-            switch (subtags[1].size()) {
-                case 2:
-                case 3:
-                    setRegion(subtags[1]);
-                    break;
-                case 4:
-                    setScript(subtags[1]);
-                    break;
-                case 5:
-                case 6:
-                case 7:
-                case 8:
-                    setVariant(subtags[1]);
-                    break;
-                default:
-                    fprintf(stderr, "ERROR: Invalid BCP-47 tag in directory name %s\n",
-                            part.string());
-                    return -1;
-            }
-        } else if (subtags.size() == 3) {
-            // The language is always the first subtag.
-            setLanguage(subtags[0]);
-
-            // The second subtag can either be a script or a region code.
-            // If its size is 4, it's a script code, else it's a region code.
-            bool hasRegion = false;
-            if (subtags[1].size() == 4) {
-                setScript(subtags[1]);
-            } else if (subtags[1].size() == 2 || subtags[1].size() == 3) {
-                setRegion(subtags[1]);
-                hasRegion = true;
-            } else {
-                fprintf(stderr, "ERROR: Invalid BCP-47 tag in directory name %s\n", part.string());
-                return -1;
-            }
-
-            // The third tag can either be a region code (if the second tag was
-            // a script), else a variant code.
-            if (subtags[2].size() > 4) {
-                setVariant(subtags[2]);
-            } else {
-                setRegion(subtags[2]);
-            }
-        } else if (subtags.size() == 4) {
-            setLanguage(subtags[0]);
-            setScript(subtags[1]);
-            setRegion(subtags[2]);
-            setVariant(subtags[3]);
-        } else {
-            fprintf(stderr, "ERROR: Invalid BCP-47 tag in directory name: %s\n", part.string());
-            return -1;
-        }
-
-        return ++currentIndex;
-    } else {
-        if ((part.length() == 2 || part.length() == 3) && isAlpha(part)) {
-            setLanguage(part);
-            if (++currentIndex == size) {
-                return size;
-            }
-        } else {
-            return currentIndex;
-        }
-
-        part = parts[currentIndex];
-        if (part.string()[0] == 'r' && part.length() == 3) {
-            setRegion(part.string() + 1);
-            if (++currentIndex == size) {
-                return size;
-            }
-        }
-    }
-
-    return currentIndex;
-}
-
-
-String8 AaptLocaleValue::toDirName() const {
-    String8 dirName("");
-    if (language[0]) {
-        dirName += language;
-    } else {
-        return dirName;
-    }
-
-    if (script[0]) {
-        dirName += "-s";
-        dirName += script;
-    }
-
-    if (region[0]) {
-        dirName += "-r";
-        dirName += region;
-    }
-
-    if (variant[0]) {
-        dirName += "-v";
-        dirName += variant;
-    }
-
-    return dirName;
-}
-
-void AaptLocaleValue::initFromResTable(const ResTable_config& config) {
-    config.unpackLanguage(language);
-    config.unpackRegion(region);
-    if (config.localeScript[0]) {
-        memcpy(script, config.localeScript, sizeof(config.localeScript));
-    }
-
-    if (config.localeVariant[0]) {
-        memcpy(variant, config.localeVariant, sizeof(config.localeVariant));
-    }
-}
-
-void AaptLocaleValue::writeTo(ResTable_config* out) const {
-    out->packLanguage(language);
-    out->packRegion(region);
-
-    if (script[0]) {
-        memcpy(out->localeScript, script, sizeof(out->localeScript));
-    }
-
-    if (variant[0]) {
-        memcpy(out->localeVariant, variant, sizeof(out->localeVariant));
-    }
-}
-
-
-/* static */ bool
-AaptGroupEntry::parseFilterNamePart(const String8& part, int* axis, AxisValue* value)
-{
-    ResTable_config config;
-    memset(&config, 0, sizeof(ResTable_config));
-
-    // IMSI - MCC
-    if (getMccName(part.string(), &config)) {
-        *axis = AXIS_MCC;
-        value->intValue = config.mcc;
-        return true;
-    }
-
-    // IMSI - MNC
-    if (getMncName(part.string(), &config)) {
-        *axis = AXIS_MNC;
-        value->intValue = config.mnc;
-        return true;
-    }
-
-    // locale - language
-    if (value->localeValue.initFromFilterString(part)) {
-        *axis = AXIS_LOCALE;
-        return true;
-    }
-
-    // layout direction
-    if (getLayoutDirectionName(part.string(), &config)) {
-        *axis = AXIS_LAYOUTDIR;
-        value->intValue = (config.screenLayout&ResTable_config::MASK_LAYOUTDIR);
-        return true;
-    }
-
-    // smallest screen dp width
-    if (getSmallestScreenWidthDpName(part.string(), &config)) {
-        *axis = AXIS_SMALLESTSCREENWIDTHDP;
-        value->intValue = config.smallestScreenWidthDp;
-        return true;
-    }
-
-    // screen dp width
-    if (getScreenWidthDpName(part.string(), &config)) {
-        *axis = AXIS_SCREENWIDTHDP;
-        value->intValue = config.screenWidthDp;
-        return true;
-    }
-
-    // screen dp height
-    if (getScreenHeightDpName(part.string(), &config)) {
-        *axis = AXIS_SCREENHEIGHTDP;
-        value->intValue = config.screenHeightDp;
-        return true;
-    }
-
-    // screen layout size
-    if (getScreenLayoutSizeName(part.string(), &config)) {
-        *axis = AXIS_SCREENLAYOUTSIZE;
-        value->intValue = (config.screenLayout&ResTable_config::MASK_SCREENSIZE);
-        return true;
-    }
-
-    // screen layout long
-    if (getScreenLayoutLongName(part.string(), &config)) {
-        *axis = AXIS_SCREENLAYOUTLONG;
-        value->intValue = (config.screenLayout&ResTable_config::MASK_SCREENLONG);
-        return true;
-    }
-
-    // orientation
-    if (getOrientationName(part.string(), &config)) {
-        *axis = AXIS_ORIENTATION;
-        value->intValue = config.orientation;
-        return true;
-    }
-
-    // ui mode type
-    if (getUiModeTypeName(part.string(), &config)) {
-        *axis = AXIS_UIMODETYPE;
-        value->intValue = (config.uiMode&ResTable_config::MASK_UI_MODE_TYPE);
-        return true;
-    }
-
-    // ui mode night
-    if (getUiModeNightName(part.string(), &config)) {
-        *axis = AXIS_UIMODENIGHT;
-        value->intValue = (config.uiMode&ResTable_config::MASK_UI_MODE_NIGHT);
-        return true;
-    }
-
-    // density
-    if (getDensityName(part.string(), &config)) {
-        *axis = AXIS_DENSITY;
-        value->intValue = config.density;
-        return true;
-    }
-
-    // touchscreen
-    if (getTouchscreenName(part.string(), &config)) {
-        *axis = AXIS_TOUCHSCREEN;
-        value->intValue = config.touchscreen;
-        return true;
-    }
-
-    // keyboard hidden
-    if (getKeysHiddenName(part.string(), &config)) {
-        *axis = AXIS_KEYSHIDDEN;
-        value->intValue = config.inputFlags;
-        return true;
-    }
-
-    // keyboard
-    if (getKeyboardName(part.string(), &config)) {
-        *axis = AXIS_KEYBOARD;
-        value->intValue = config.keyboard;
-        return true;
-    }
-
-    // navigation hidden
-    if (getNavHiddenName(part.string(), &config)) {
-        *axis = AXIS_NAVHIDDEN;
-        value->intValue = config.inputFlags;
-        return 0;
-    }
-
-    // navigation
-    if (getNavigationName(part.string(), &config)) {
-        *axis = AXIS_NAVIGATION;
-        value->intValue = config.navigation;
-        return true;
-    }
-
-    // screen size
-    if (getScreenSizeName(part.string(), &config)) {
-        *axis = AXIS_SCREENSIZE;
-        value->intValue = config.screenSize;
-        return true;
-    }
-
-    // version
-    if (getVersionName(part.string(), &config)) {
-        *axis = AXIS_VERSION;
-        value->intValue = config.version;
-        return true;
-    }
-
-    return false;
-}
-
-AxisValue
-AaptGroupEntry::getConfigValueForAxis(const ResTable_config& config, int axis)
-{
-    AxisValue value;
-    switch (axis) {
-        case AXIS_MCC:
-            value.intValue = config.mcc;
-            break;
-        case AXIS_MNC:
-            value.intValue = config.mnc;
-            break;
-        case AXIS_LOCALE:
-            value.localeValue.initFromResTable(config);
-            break;
-        case AXIS_LAYOUTDIR:
-            value.intValue = config.screenLayout&ResTable_config::MASK_LAYOUTDIR;
-            break;
-        case AXIS_SCREENLAYOUTSIZE:
-            value.intValue = config.screenLayout&ResTable_config::MASK_SCREENSIZE;
-            break;
-        case AXIS_ORIENTATION:
-            value.intValue = config.orientation;
-            break;
-        case AXIS_UIMODETYPE:
-            value.intValue = (config.uiMode&ResTable_config::MASK_UI_MODE_TYPE);
-            break;
-        case AXIS_UIMODENIGHT:
-            value.intValue = (config.uiMode&ResTable_config::MASK_UI_MODE_NIGHT);
-            break;
-        case AXIS_DENSITY:
-            value.intValue = config.density;
-            break;
-        case AXIS_TOUCHSCREEN:
-            value.intValue = config.touchscreen;
-            break;
-        case AXIS_KEYSHIDDEN:
-            value.intValue = config.inputFlags;
-            break;
-        case AXIS_KEYBOARD:
-            value.intValue = config.keyboard;
-            break;
-        case AXIS_NAVIGATION:
-            value.intValue = config.navigation;
-            break;
-        case AXIS_SCREENSIZE:
-            value.intValue = config.screenSize;
-            break;
-        case AXIS_SMALLESTSCREENWIDTHDP:
-            value.intValue = config.smallestScreenWidthDp;
-            break;
-        case AXIS_SCREENWIDTHDP:
-            value.intValue = config.screenWidthDp;
-            break;
-        case AXIS_SCREENHEIGHTDP:
-            value.intValue = config.screenHeightDp;
-            break;
-        case AXIS_VERSION:
-            value.intValue = config.version;
-            break;
-    }
-
-    return value;
-}
-
-bool
-AaptGroupEntry::configSameExcept(const ResTable_config& config,
-        const ResTable_config& otherConfig, int axis)
-{
-    for (int i=AXIS_START; i<=AXIS_END; i++) {
-        if (i == axis) {
-            continue;
-        }
-        if (getConfigValueForAxis(config, i) != getConfigValueForAxis(otherConfig, i)) {
-            return false;
-        }
-    }
-    return true;
-}
-
-bool
-AaptGroupEntry::initFromDirName(const char* dir, String8* resType)
-{
-    mParamsChanged = true;
-
-    Vector<String8> parts;
-    AaptLocaleValue::splitAndLowerCase(dir, &parts, '-');
-
-    String8 mcc, mnc, layoutsize, layoutlong, orient, den;
-    String8 touch, key, keysHidden, nav, navHidden, size, layoutDir, vers;
-    String8 uiModeType, uiModeNight, smallestwidthdp, widthdp, heightdp;
-
-    AaptLocaleValue locale;
-
-    const int N = parts.size();
-    int index = 0;
-    String8 part = parts[index];
-
-    // resource type
-    if (!isValidResourceType(part)) {
-        return false;
-    }
-    *resType = part;
-
-    index++;
-    if (index == N) {
-        goto success;
-    }
-    part = parts[index];
-
-    // imsi - mcc
-    if (getMccName(part.string())) {
-        mcc = part;
-
-        index++;
-        if (index == N) {
-            goto success;
-        }
-        part = parts[index];
-    } else {
-        //printf("not mcc: %s\n", part.string());
-    }
-
-    // imsi - mnc
-    if (getMncName(part.string())) {
-        mnc = part;
-
-        index++;
-        if (index == N) {
-            goto success;
-        }
-        part = parts[index];
-    } else {
-        //printf("not mnc: %s\n", part.string());
-    }
-
-    index = locale.initFromDirName(parts, index);
-    if (index == -1) {
-        return false;
-    }
-    if (index >= N){
-        goto success;
-    }
-
-    part = parts[index];
-    if (getLayoutDirectionName(part.string())) {
-        layoutDir = part;
-
-        index++;
-        if (index == N) {
-            goto success;
-        }
-        part = parts[index];
-    } else {
-        //printf("not layout direction: %s\n", part.string());
-    }
-
-    if (getSmallestScreenWidthDpName(part.string())) {
-        smallestwidthdp = part;
-
-        index++;
-        if (index == N) {
-            goto success;
-        }
-        part = parts[index];
-    } else {
-        //printf("not smallest screen width dp: %s\n", part.string());
-    }
-
-    if (getScreenWidthDpName(part.string())) {
-        widthdp = part;
-
-        index++;
-        if (index == N) {
-            goto success;
-        }
-        part = parts[index];
-    } else {
-        //printf("not screen width dp: %s\n", part.string());
-    }
-
-    if (getScreenHeightDpName(part.string())) {
-        heightdp = part;
-
-        index++;
-        if (index == N) {
-            goto success;
-        }
-        part = parts[index];
-    } else {
-        //printf("not screen height dp: %s\n", part.string());
-    }
-
-    if (getScreenLayoutSizeName(part.string())) {
-        layoutsize = part;
-
-        index++;
-        if (index == N) {
-            goto success;
-        }
-        part = parts[index];
-    } else {
-        //printf("not screen layout size: %s\n", part.string());
-    }
-
-    if (getScreenLayoutLongName(part.string())) {
-        layoutlong = part;
-
-        index++;
-        if (index == N) {
-            goto success;
-        }
-        part = parts[index];
-    } else {
-        //printf("not screen layout long: %s\n", part.string());
-    }
-
-    // orientation
-    if (getOrientationName(part.string())) {
-        orient = part;
-
-        index++;
-        if (index == N) {
-            goto success;
-        }
-        part = parts[index];
-    } else {
-        //printf("not orientation: %s\n", part.string());
-    }
-
-    // ui mode type
-    if (getUiModeTypeName(part.string())) {
-        uiModeType = part;
-
-        index++;
-        if (index == N) {
-            goto success;
-        }
-        part = parts[index];
-    } else {
-        //printf("not ui mode type: %s\n", part.string());
-    }
-
-    // ui mode night
-    if (getUiModeNightName(part.string())) {
-        uiModeNight = part;
-
-        index++;
-        if (index == N) {
-            goto success;
-        }
-        part = parts[index];
-    } else {
-        //printf("not ui mode night: %s\n", part.string());
-    }
-
-    // density
-    if (getDensityName(part.string())) {
-        den = part;
-
-        index++;
-        if (index == N) {
-            goto success;
-        }
-        part = parts[index];
-    } else {
-        //printf("not density: %s\n", part.string());
-    }
-
-    // touchscreen
-    if (getTouchscreenName(part.string())) {
-        touch = part;
-
-        index++;
-        if (index == N) {
-            goto success;
-        }
-        part = parts[index];
-    } else {
-        //printf("not touchscreen: %s\n", part.string());
-    }
-
-    // keyboard hidden
-    if (getKeysHiddenName(part.string())) {
-        keysHidden = part;
-
-        index++;
-        if (index == N) {
-            goto success;
-        }
-        part = parts[index];
-    } else {
-        //printf("not keysHidden: %s\n", part.string());
-    }
-
-    // keyboard
-    if (getKeyboardName(part.string())) {
-        key = part;
-
-        index++;
-        if (index == N) {
-            goto success;
-        }
-        part = parts[index];
-    } else {
-        //printf("not keyboard: %s\n", part.string());
-    }
-
-    // navigation hidden
-    if (getNavHiddenName(part.string())) {
-        navHidden = part;
-
-        index++;
-        if (index == N) {
-            goto success;
-        }
-        part = parts[index];
-    } else {
-        //printf("not navHidden: %s\n", part.string());
-    }
-
-    if (getNavigationName(part.string())) {
-        nav = part;
-
-        index++;
-        if (index == N) {
-            goto success;
-        }
-        part = parts[index];
-    } else {
-        //printf("not navigation: %s\n", part.string());
-    }
-
-    if (getScreenSizeName(part.string())) {
-        size = part;
-
-        index++;
-        if (index == N) {
-            goto success;
-        }
-        part = parts[index];
-    } else {
-        //printf("not screen size: %s\n", part.string());
-    }
-
-    if (getVersionName(part.string())) {
-        vers = part;
-
-        index++;
-        if (index == N) {
-            goto success;
-        }
-        part = parts[index];
-    } else {
-        //printf("not version: %s\n", part.string());
-    }
-
-    // if there are extra parts, it doesn't match
-    return false;
-
-success:
-    this->mcc = mcc;
-    this->mnc = mnc;
-    this->locale = locale;
-    this->screenLayoutSize = layoutsize;
-    this->screenLayoutLong = layoutlong;
-    this->smallestScreenWidthDp = smallestwidthdp;
-    this->screenWidthDp = widthdp;
-    this->screenHeightDp = heightdp;
-    this->orientation = orient;
-    this->uiModeType = uiModeType;
-    this->uiModeNight = uiModeNight;
-    this->density = den;
-    this->touchscreen = touch;
-    this->keysHidden = keysHidden;
-    this->keyboard = key;
-    this->navHidden = navHidden;
-    this->navigation = nav;
-    this->screenSize = size;
-    this->layoutDirection = layoutDir;
-    this->version = vers;
-
-    // what is this anyway?
-    this->vendor = "";
-
-    return true;
-}
-
-String8
-AaptGroupEntry::toString() const
-{
-    String8 s = this->mcc;
-    s += ",";
-    s += this->mnc;
-    s += ",";
-    s += locale.toDirName();
-    s += ",";
-    s += layoutDirection;
-    s += ",";
-    s += smallestScreenWidthDp;
-    s += ",";
-    s += screenWidthDp;
-    s += ",";
-    s += screenHeightDp;
-    s += ",";
-    s += screenLayoutSize;
-    s += ",";
-    s += screenLayoutLong;
-    s += ",";
-    s += this->orientation;
-    s += ",";
-    s += uiModeType;
-    s += ",";
-    s += uiModeNight;
-    s += ",";
-    s += density;
-    s += ",";
-    s += touchscreen;
-    s += ",";
-    s += keysHidden;
-    s += ",";
-    s += keyboard;
-    s += ",";
-    s += navHidden;
-    s += ",";
-    s += navigation;
-    s += ",";
-    s += screenSize;
-    s += ",";
-    s += version;
-    return s;
-}
-
-String8
-AaptGroupEntry::toDirName(const String8& resType) const
-{
-    String8 s = resType;
-    if (this->mcc != "") {
-        if (s.length() > 0) {
-            s += "-";
-        }
-        s += mcc;
-    }
-    if (this->mnc != "") {
-        if (s.length() > 0) {
-            s += "-";
-        }
-        s += mnc;
-    }
-
-    const String8 localeComponent = locale.toDirName();
-    if (localeComponent != "") {
-         if (s.length() > 0) {
-             s += "-";
-         }
-         s += localeComponent;
-    }
-
-    if (this->layoutDirection != "") {
-        if (s.length() > 0) {
-            s += "-";
-        }
-        s += layoutDirection;
-    }
-    if (this->smallestScreenWidthDp != "") {
-        if (s.length() > 0) {
-            s += "-";
-        }
-        s += smallestScreenWidthDp;
-    }
-    if (this->screenWidthDp != "") {
-        if (s.length() > 0) {
-            s += "-";
-        }
-        s += screenWidthDp;
-    }
-    if (this->screenHeightDp != "") {
-        if (s.length() > 0) {
-            s += "-";
-        }
-        s += screenHeightDp;
-    }
-    if (this->screenLayoutSize != "") {
-        if (s.length() > 0) {
-            s += "-";
-        }
-        s += screenLayoutSize;
-    }
-    if (this->screenLayoutLong != "") {
-        if (s.length() > 0) {
-            s += "-";
-        }
-        s += screenLayoutLong;
-    }
-    if (this->orientation != "") {
-        if (s.length() > 0) {
-            s += "-";
-        }
-        s += orientation;
-    }
-    if (this->uiModeType != "") {
-        if (s.length() > 0) {
-            s += "-";
-        }
-        s += uiModeType;
-    }
-    if (this->uiModeNight != "") {
-        if (s.length() > 0) {
-            s += "-";
-        }
-        s += uiModeNight;
-    }
-    if (this->density != "") {
-        if (s.length() > 0) {
-            s += "-";
-        }
-        s += density;
-    }
-    if (this->touchscreen != "") {
-        if (s.length() > 0) {
-            s += "-";
-        }
-        s += touchscreen;
-    }
-    if (this->keysHidden != "") {
-        if (s.length() > 0) {
-            s += "-";
-        }
-        s += keysHidden;
-    }
-    if (this->keyboard != "") {
-        if (s.length() > 0) {
-            s += "-";
-        }
-        s += keyboard;
-    }
-    if (this->navHidden != "") {
-        if (s.length() > 0) {
-            s += "-";
-        }
-        s += navHidden;
-    }
-    if (this->navigation != "") {
-        if (s.length() > 0) {
-            s += "-";
-        }
-        s += navigation;
-    }
-    if (this->screenSize != "") {
-        if (s.length() > 0) {
-            s += "-";
-        }
-        s += screenSize;
-    }
-    if (this->version != "") {
-        if (s.length() > 0) {
-            s += "-";
-        }
-        s += version;
-    }
-
-    return s;
-}
-
-bool AaptGroupEntry::getMccName(const char* name,
-                                    ResTable_config* out)
-{
-    if (strcmp(name, kWildcardName) == 0) {
-        if (out) out->mcc = 0;
-        return true;
-    }
-    const char* c = name;
-    if (tolower(*c) != 'm') return false;
-    c++;
-    if (tolower(*c) != 'c') return false;
-    c++;
-    if (tolower(*c) != 'c') return false;
-    c++;
-
-    const char* val = c;
-
-    while (*c >= '0' && *c <= '9') {
-        c++;
-    }
-    if (*c != 0) return false;
-    if (c-val != 3) return false;
-
-    int d = atoi(val);
-    if (d != 0) {
-        if (out) out->mcc = d;
-        return true;
-    }
-
-    return false;
-}
-
-bool AaptGroupEntry::getMncName(const char* name,
-                                    ResTable_config* out)
-{
-    if (strcmp(name, kWildcardName) == 0) {
-        if (out) out->mcc = 0;
-        return true;
-    }
-    const char* c = name;
-    if (tolower(*c) != 'm') return false;
-    c++;
-    if (tolower(*c) != 'n') return false;
-    c++;
-    if (tolower(*c) != 'c') return false;
-    c++;
-
-    const char* val = c;
-
-    while (*c >= '0' && *c <= '9') {
-        c++;
-    }
-    if (*c != 0) return false;
-    if (c-val == 0 || c-val > 3) return false;
-
-    if (out) {
-        out->mnc = atoi(val);
-        if (out->mnc == 0) {
-            out->mnc = ACONFIGURATION_MNC_ZERO;
-        }
-    }
-
-    return true;
-}
-
-bool AaptGroupEntry::getLayoutDirectionName(const char* name, ResTable_config* out)
-{
-    if (strcmp(name, kWildcardName) == 0) {
-        if (out) out->screenLayout =
-                (out->screenLayout&~ResTable_config::MASK_LAYOUTDIR)
-                | ResTable_config::LAYOUTDIR_ANY;
-        return true;
-    } else if (strcmp(name, "ldltr") == 0) {
-        if (out) out->screenLayout =
-                (out->screenLayout&~ResTable_config::MASK_LAYOUTDIR)
-                | ResTable_config::LAYOUTDIR_LTR;
-        return true;
-    } else if (strcmp(name, "ldrtl") == 0) {
-        if (out) out->screenLayout =
-                (out->screenLayout&~ResTable_config::MASK_LAYOUTDIR)
-                | ResTable_config::LAYOUTDIR_RTL;
-        return true;
-    }
-
-    return false;
-}
-
-bool AaptGroupEntry::getScreenLayoutSizeName(const char* name,
-                                     ResTable_config* out)
-{
-    if (strcmp(name, kWildcardName) == 0) {
-        if (out) out->screenLayout =
-                (out->screenLayout&~ResTable_config::MASK_SCREENSIZE)
-                | ResTable_config::SCREENSIZE_ANY;
-        return true;
-    } else if (strcmp(name, "small") == 0) {
-        if (out) out->screenLayout =
-                (out->screenLayout&~ResTable_config::MASK_SCREENSIZE)
-                | ResTable_config::SCREENSIZE_SMALL;
-        return true;
-    } else if (strcmp(name, "normal") == 0) {
-        if (out) out->screenLayout =
-                (out->screenLayout&~ResTable_config::MASK_SCREENSIZE)
-                | ResTable_config::SCREENSIZE_NORMAL;
-        return true;
-    } else if (strcmp(name, "large") == 0) {
-        if (out) out->screenLayout =
-                (out->screenLayout&~ResTable_config::MASK_SCREENSIZE)
-                | ResTable_config::SCREENSIZE_LARGE;
-        return true;
-    } else if (strcmp(name, "xlarge") == 0) {
-        if (out) out->screenLayout =
-                (out->screenLayout&~ResTable_config::MASK_SCREENSIZE)
-                | ResTable_config::SCREENSIZE_XLARGE;
-        return true;
-    }
-
-    return false;
-}
-
-bool AaptGroupEntry::getScreenLayoutLongName(const char* name,
-                                     ResTable_config* out)
-{
-    if (strcmp(name, kWildcardName) == 0) {
-        if (out) out->screenLayout =
-                (out->screenLayout&~ResTable_config::MASK_SCREENLONG)
-                | ResTable_config::SCREENLONG_ANY;
-        return true;
-    } else if (strcmp(name, "long") == 0) {
-        if (out) out->screenLayout =
-                (out->screenLayout&~ResTable_config::MASK_SCREENLONG)
-                | ResTable_config::SCREENLONG_YES;
-        return true;
-    } else if (strcmp(name, "notlong") == 0) {
-        if (out) out->screenLayout =
-                (out->screenLayout&~ResTable_config::MASK_SCREENLONG)
-                | ResTable_config::SCREENLONG_NO;
-        return true;
-    }
-
-    return false;
-}
-
-bool AaptGroupEntry::getOrientationName(const char* name,
-                                        ResTable_config* out)
-{
-    if (strcmp(name, kWildcardName) == 0) {
-        if (out) out->orientation = out->ORIENTATION_ANY;
-        return true;
-    } else if (strcmp(name, "port") == 0) {
-        if (out) out->orientation = out->ORIENTATION_PORT;
-        return true;
-    } else if (strcmp(name, "land") == 0) {
-        if (out) out->orientation = out->ORIENTATION_LAND;
-        return true;
-    } else if (strcmp(name, "square") == 0) {
-        if (out) out->orientation = out->ORIENTATION_SQUARE;
-        return true;
-    }
-
-    return false;
-}
-
-bool AaptGroupEntry::getUiModeTypeName(const char* name,
-                                       ResTable_config* out)
-{
-    if (strcmp(name, kWildcardName) == 0) {
-        if (out) out->uiMode =
-                (out->uiMode&~ResTable_config::MASK_UI_MODE_TYPE)
-                | ResTable_config::UI_MODE_TYPE_ANY;
-        return true;
-    } else if (strcmp(name, "desk") == 0) {
-      if (out) out->uiMode =
-              (out->uiMode&~ResTable_config::MASK_UI_MODE_TYPE)
-              | ResTable_config::UI_MODE_TYPE_DESK;
-        return true;
-    } else if (strcmp(name, "car") == 0) {
-      if (out) out->uiMode =
-              (out->uiMode&~ResTable_config::MASK_UI_MODE_TYPE)
-              | ResTable_config::UI_MODE_TYPE_CAR;
-        return true;
-    } else if (strcmp(name, "television") == 0) {
-      if (out) out->uiMode =
-              (out->uiMode&~ResTable_config::MASK_UI_MODE_TYPE)
-              | ResTable_config::UI_MODE_TYPE_TELEVISION;
-        return true;
-    } else if (strcmp(name, "appliance") == 0) {
-      if (out) out->uiMode =
-              (out->uiMode&~ResTable_config::MASK_UI_MODE_TYPE)
-              | ResTable_config::UI_MODE_TYPE_APPLIANCE;
-        return true;
-    }
-
-    return false;
-}
-
-bool AaptGroupEntry::getUiModeNightName(const char* name,
-                                          ResTable_config* out)
-{
-    if (strcmp(name, kWildcardName) == 0) {
-        if (out) out->uiMode =
-                (out->uiMode&~ResTable_config::MASK_UI_MODE_NIGHT)
-                | ResTable_config::UI_MODE_NIGHT_ANY;
-        return true;
-    } else if (strcmp(name, "night") == 0) {
-        if (out) out->uiMode =
-                (out->uiMode&~ResTable_config::MASK_UI_MODE_NIGHT)
-                | ResTable_config::UI_MODE_NIGHT_YES;
-        return true;
-    } else if (strcmp(name, "notnight") == 0) {
-      if (out) out->uiMode =
-              (out->uiMode&~ResTable_config::MASK_UI_MODE_NIGHT)
-              | ResTable_config::UI_MODE_NIGHT_NO;
-        return true;
-    }
-
-    return false;
-}
-
-bool AaptGroupEntry::getDensityName(const char* name,
-                                    ResTable_config* out)
-{
-    if (strcmp(name, kWildcardName) == 0) {
-        if (out) out->density = ResTable_config::DENSITY_DEFAULT;
-        return true;
-    }
-    
-    if (strcmp(name, "nodpi") == 0) {
-        if (out) out->density = ResTable_config::DENSITY_NONE;
-        return true;
-    }
-    
-    if (strcmp(name, "ldpi") == 0) {
-        if (out) out->density = ResTable_config::DENSITY_LOW;
-        return true;
-    }
-    
-    if (strcmp(name, "mdpi") == 0) {
-        if (out) out->density = ResTable_config::DENSITY_MEDIUM;
-        return true;
-    }
-    
-    if (strcmp(name, "tvdpi") == 0) {
-        if (out) out->density = ResTable_config::DENSITY_TV;
-        return true;
-    }
-    
-    if (strcmp(name, "hdpi") == 0) {
-        if (out) out->density = ResTable_config::DENSITY_HIGH;
-        return true;
-    }
-
-    if (strcmp(name, "xhdpi") == 0) {
-        if (out) out->density = ResTable_config::DENSITY_XHIGH;
-        return true;
-    }
-
-    if (strcmp(name, "xxhdpi") == 0) {
-        if (out) out->density = ResTable_config::DENSITY_XXHIGH;
-        return true;
-    }
-
-    if (strcmp(name, "xxxhdpi") == 0) {
-        if (out) out->density = ResTable_config::DENSITY_XXXHIGH;
-        return true;
-    }
-
-    char* c = (char*)name;
-    while (*c >= '0' && *c <= '9') {
-        c++;
-    }
-
-    // check that we have 'dpi' after the last digit.
-    if (toupper(c[0]) != 'D' ||
-            toupper(c[1]) != 'P' ||
-            toupper(c[2]) != 'I' ||
-            c[3] != 0) {
-        return false;
-    }
-
-    // temporarily replace the first letter with \0 to
-    // use atoi.
-    char tmp = c[0];
-    c[0] = '\0';
-
-    int d = atoi(name);
-    c[0] = tmp;
-
-    if (d != 0) {
-        if (out) out->density = d;
-        return true;
-    }
-
-    return false;
-}
-
-bool AaptGroupEntry::getTouchscreenName(const char* name,
-                                        ResTable_config* out)
-{
-    if (strcmp(name, kWildcardName) == 0) {
-        if (out) out->touchscreen = out->TOUCHSCREEN_ANY;
-        return true;
-    } else if (strcmp(name, "notouch") == 0) {
-        if (out) out->touchscreen = out->TOUCHSCREEN_NOTOUCH;
-        return true;
-    } else if (strcmp(name, "stylus") == 0) {
-        if (out) out->touchscreen = out->TOUCHSCREEN_STYLUS;
-        return true;
-    } else if (strcmp(name, "finger") == 0) {
-        if (out) out->touchscreen = out->TOUCHSCREEN_FINGER;
-        return true;
-    }
-
-    return false;
-}
->>>>>>> 1dcc75b2
 
      if (!valid || numTags > 4) {
          return false;
